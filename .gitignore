--- conflicted
+++ resolved
@@ -44,15 +44,10 @@
 *.swn
 
 # Release
-<<<<<<< HEAD
 BRANCH
 REVISION
 TAG
 release.tar.gz
-=======
-release.tar.gz
-REVISION
 
 # Bye-bug history
-.byebug_history
->>>>>>> baf1b584
+.byebug_history