--- conflicted
+++ resolved
@@ -14,11 +14,7 @@
     "flush-promises": "^1.0.0",
     "glob": "^7.1.2",
     "js-yaml": "^3.8.4",
-<<<<<<< HEAD
     "jsorm": "^1.3.22",
-=======
-    "jsorm": "^1.3.21",
->>>>>>> e7e8f297
     "node-sass": "^4.5.3",
     "path-complete-extname": "^0.1.0",
     "postcss-loader": "^2.0.6",
