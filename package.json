--- conflicted
+++ resolved
@@ -1,14 +1,9 @@
 {
   "dependencies": {
     "@rails/ujs": "^7.1.501",
-<<<<<<< HEAD
-    "axios": "^1.9.0",
+    "axios": "^1.10.0",
     "bootstrap": "^5.3.3",
     "bootstrap-vue-next": "^0.26.28",
-=======
-    "axios": "^1.10.0",
-    "bootstrap-vue": "^2.23.1",
->>>>>>> 25cc305d
     "cytoscape": "^3.32.0",
     "cytoscape-elk": "^2.3.0",
     "cytoscape-popper": "^2.0.0",
