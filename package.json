--- conflicted
+++ resolved
@@ -22,13 +22,8 @@
     "axios-mock-adapter": "^1.20.0",
     "babel-core": "^7.0.0-bridge.0",
     "babel-eslint": "^10.0.1",
-<<<<<<< HEAD
     "babel-jest": "^27.5.1",
-    "core-js": "^3.18.1",
-=======
-    "babel-jest": "^27.3.1",
     "core-js": "^3.21.1",
->>>>>>> 98355a7c
     "eslint": "^6.0.0",
     "eslint-plugin-jest": "^24.7.0",
     "eslint-plugin-vue": "^6.2.2",
