--- conflicted
+++ resolved
@@ -1,16 +1,10 @@
 {
   "dependencies": {
     "@rails/ujs": "^7.1.501",
-<<<<<<< HEAD
-    "axios": "^1.8.2",
+    "axios": "^1.8.4",
     "bootstrap": "^5.3.3",
     "bootstrap-vue-next": "^0.26.28",
-    "cytoscape": "^3.30.4",
-=======
-    "axios": "^1.8.4",
-    "bootstrap-vue": "^2.23.1",
     "cytoscape": "^3.31.2",
->>>>>>> ed455f35
     "cytoscape-elk": "^2.3.0",
     "cytoscape-popper": "^2.0.0",
     "devour-client": "^2.1.2",
@@ -18,26 +12,15 @@
     "pluralize": "^7.0.0",
     "tiny-emitter": "^2.1.0",
     "unique-slug": "^2.0.0",
-<<<<<<< HEAD
     "vue": "^3.5.13",
-    "web-worker": "^1.3.0"
-=======
-    "vue": "^2.7.0",
     "web-worker": "^1.5.0"
->>>>>>> ed455f35
   },
   "devDependencies": {
     "@prettier/plugin-ruby": "^4.0.0",
     "@vitejs/plugin-vue": "^5.2.1",
     "@vitest/coverage-v8": "^2.1.8",
-<<<<<<< HEAD
     "@vue/test-utils": "^2.4.6",
-    "autoprefixer": "^10.4.19",
-=======
-    "@vue/test-utils": "^1.3.6",
     "autoprefixer": "^10.4.21",
-    "axios-mock-adapter": "^1.22.0",
->>>>>>> ed455f35
     "eslint": "^8.0.0",
     "eslint-config-prettier": "^8.10.0",
     "eslint-plugin-vitest": "^0.5.4",
@@ -52,12 +35,8 @@
     "prettier": "^3.5.3",
     "sass": "^1.85.1",
     "typescript": "^4.6.3",
-<<<<<<< HEAD
     "unplugin-vue-components": "^28.4.1",
-    "vite": "^5.4.14",
-=======
     "vite": "^5.4.18",
->>>>>>> ed455f35
     "vite-plugin-ruby": "^5.1.1",
     "vitest": "^2.1.9",
     "vue-template-compiler": "^2.7.0"
