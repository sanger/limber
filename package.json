--- conflicted
+++ resolved
@@ -23,12 +23,8 @@
     "babel-core": "^7.0.0-bridge.0",
     "babel-eslint": "^10.0.1",
     "babel-jest": "^27.3.1",
-<<<<<<< HEAD
     "babel-loader": "^8.2.3",
-    "core-js": "^3.18.1",
-=======
     "core-js": "^3.20.3",
->>>>>>> de80fee6
     "eslint": "^6.0.0",
     "eslint-plugin-jest": "^24.7.0",
     "eslint-plugin-vue": "^6.2.2",
