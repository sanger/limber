--- conflicted
+++ resolved
@@ -1,16 +1,10 @@
 {
   "dependencies": {
     "@rails/ujs": "^7.1.501",
-<<<<<<< HEAD
-    "axios": "^1.8.4",
+    "axios": "^1.9.0",
     "bootstrap": "^5.3.3",
     "bootstrap-vue-next": "^0.26.28",
-    "cytoscape": "^3.31.2",
-=======
-    "axios": "^1.9.0",
-    "bootstrap-vue": "^2.23.1",
     "cytoscape": "^3.32.0",
->>>>>>> c48f471f
     "cytoscape-elk": "^2.3.0",
     "cytoscape-popper": "^2.0.0",
     "devour-client": "^2.1.2",
@@ -41,12 +35,8 @@
     "prettier": "^3.5.3",
     "sass": "^1.87.0",
     "typescript": "^4.6.3",
-<<<<<<< HEAD
     "unplugin-vue-components": "^28.4.1",
-    "vite": "^5.4.18",
-=======
     "vite": "^5.4.19",
->>>>>>> c48f471f
     "vite-plugin-ruby": "^5.1.1",
     "vitest": "^2.1.9",
     "vue-template-compiler": "^2.7.0"
