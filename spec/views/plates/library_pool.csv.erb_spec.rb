--- conflicted
+++ resolved
@@ -18,15 +18,9 @@
       [
         ['Plate Barcode', 'DN1S'],
         [],
-<<<<<<< HEAD
-        ['Well','Concentration','Pick','Pool'],
-        ['A1','1','1','1'],
-        ['B1','1','1','2']
-=======
         %w[Well Concentration Pick Pool],
-        %w[A1 1 1],
-        %w[B1 1 1]
->>>>>>> bbe4fe60
+        %w[A1 1 1 1],
+        %w[B1 1 1 2]
       ]
     end
 
