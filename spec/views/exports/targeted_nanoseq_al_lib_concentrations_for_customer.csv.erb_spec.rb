# frozen_string_literal: true

require 'spec_helper'

RSpec.describe 'exports/targeted_nanoseq_al_lib_concentrations_for_customer.csv.erb' do
  has_a_working_api

  let(:qc_result_options) { { value: 1.5, key: 'molarity', units: 'nM' } }

  let(:well_a1) do
    create(:v2_well, position: { 'name' => 'A1' }, qc_results: create_list(:qc_result, 1, qc_result_options))
  end
  let(:well_b1) do
    create(:v2_well, position: { 'name' => 'B1' }, qc_results: create_list(:qc_result, 1, qc_result_options))
  end
  let(:labware) { create(:v2_plate, wells: [well_a1, well_b1], pool_sizes: [1, 1]) }

  before { assign(:plate, labware) }

  let(:well_a1_sanger_sample_id) { well_a1.aliquots.first.sample.sanger_sample_id }
  let(:well_b1_sanger_sample_id) { well_b1.aliquots.first.sample.sanger_sample_id }
  let(:well_a1_supplier_name) { well_a1.aliquots.first.sample.sample_metadata.supplier_name }
  let(:well_b1_supplier_name) { well_b1.aliquots.first.sample.sample_metadata.supplier_name }

  let(:expected_content) do
    [
      ['Plate Barcode', labware.barcode.human],
      [],
      [
        'Well',
        'Concentration (nM)',
        'Sanger Sample Id',
        'Supplier Sample Name',
        'Input amount available (fmol)',
        'Input amount desired',
        'Sample volume',
        'Diluent volume',
<<<<<<< HEAD
        'PCR cycles',
        'Hyb Panel'
      ],
      ['A1', '1.5', well_a1_sanger_sample_id, well_a1_supplier_name, (1.5 * 25).to_s, nil, nil, nil, nil, nil],
      ['B1', '1.5', well_b1_sanger_sample_id, well_b1_supplier_name, (1.5 * 25).to_s, nil, nil, nil, nil, nil]
=======
        'Hyb Panel'
      ],
      ['A1', '1.5', well_a1_sanger_sample_id, well_a1_supplier_name, (1.5 * 25).to_s, nil, nil, nil, nil],
      ['B1', '1.5', well_b1_sanger_sample_id, well_b1_supplier_name, (1.5 * 25).to_s, nil, nil, nil, nil]
>>>>>>> 92358f61
    ]
  end

  it 'renders the expected content' do
    expect(CSV.parse(render)).to eq(expected_content)
  end
end<|MERGE_RESOLUTION|>--- conflicted
+++ resolved
@@ -35,18 +35,10 @@
         'Input amount desired',
         'Sample volume',
         'Diluent volume',
-<<<<<<< HEAD
-        'PCR cycles',
-        'Hyb Panel'
-      ],
-      ['A1', '1.5', well_a1_sanger_sample_id, well_a1_supplier_name, (1.5 * 25).to_s, nil, nil, nil, nil, nil],
-      ['B1', '1.5', well_b1_sanger_sample_id, well_b1_supplier_name, (1.5 * 25).to_s, nil, nil, nil, nil, nil]
-=======
         'Hyb Panel'
       ],
       ['A1', '1.5', well_a1_sanger_sample_id, well_a1_supplier_name, (1.5 * 25).to_s, nil, nil, nil, nil],
       ['B1', '1.5', well_b1_sanger_sample_id, well_b1_supplier_name, (1.5 * 25).to_s, nil, nil, nil, nil]
->>>>>>> 92358f61
     ]
   end
 
