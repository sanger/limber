--- conflicted
+++ resolved
@@ -1,8 +1,4 @@
 # frozen_string_literal: true
-<<<<<<< HEAD
-
-=======
->>>>>>> f8f5368a
 # A simple stand in for form classes to allow testing
 module TestFormClass
   class Auto
