# frozen_string_literal: true

module ApiUrlHelper
  API_ROOT = 'http://example.com:3000'

  def self.included(base)
    base.extend(V1Helpers)
    base.extend(V2Helpers)
  end

  module V1Helpers
    def api_root
      API_ROOT
    end

    def api_url_for(*components)
      model = components.shift
      uuid = model.is_a?(String) ? model : model.uuid
      [api_root, uuid, *components].join('/')
    end

    # Generate an API stub for a get request.
    # eg. stub_api_get(plate, 'children', body: json(:plate_collection))
    # stub_api_get(plate_uuid, body: json(:plate))
    # @param [Api::Resource,*String] components one or more components that form
    #                                the url. Models are converted to their uuid.
    # @param [String] body: named_parameter reflecting the expected response JSON
    # @param [Int] status: the response status, defaults to 200
    # @return mocked_request
    def stub_api_get(*components, status: 200, body: '{}')
      stub_request(:get, api_url_for(*components)).with(headers: { 'Accept' => 'application/json' }).to_return(
        status: status,
        body: body,
        headers: {
          'content-type' => 'application/json'
        }
      )
    end

    # Generate an API stub for a post request.
    # eg. stub_api_get(plate, 'children', body: json(:plate_collection))
    # stub_api_post('transfer-to-wells-by-submission-uuid',
    #               payload: { transfer: {
    #                 targets: { 'pool-1-uuid' => 'tube-0', 'pool-2-uuid' => 'tube-1' },
    #                 source: parent_uuid,
    #                 user: user_uuid
    #               }},
    #               body: json(:transfer))
    # rubocop:todo Layout/LineLength
    # @param [Api::Resource,*String] components one or more components that form the url. Models are converted to their uuid.
    # rubocop:enable Layout/LineLength
    # @param [String] body: named_parameter reflecting the expected response JSON
    # @param [Hash] payload: the payload of the post request. Hash strongly recommended over raw json
    # @param [Int] status: the response status, defaults to 201
    # @return mocked_request
    def stub_api_post(*components, status: 201, body: '{}', payload: {})
      stub_api_modify(*components, status:, body:, payload:)
    end

    def stub_api_modify(*components, body:, payload:, action: :post, status: 201)
      Array(body).reduce(
        stub_request(action, api_url_for(*components)).with(
          headers: {
            'Accept' => 'application/json',
            'content-type' => 'application/json'
          },
          body: payload
        )
      ) do |request, response|
        request.to_return(status: status, body: response, headers: { 'content-type' => 'application/json' })
      end
    end

    def stub_api_put(*components, body:, payload:)
      stub_api_modify(*components, action: :put, status: 200, body: body, payload: payload)
    end
  end

  # rubocop:disable Metrics/ModuleLength
  module V2Helpers
    def stub_api_v2_patch(klass)
      # intercepts the 'update' and 'update!' method for any instance of the class beginning with
      # 'Sequencescape::Api::V2::' and returns true.
      receiving_class = "Sequencescape::Api::V2::#{klass}".constantize
      allow_any_instance_of(receiving_class).to receive(:update).and_return(true)
      allow_any_instance_of(receiving_class).to receive(:update!).and_return(true)
    end

    def stub_api_v2_save(klass)
      # intercepts the 'save' method for any instance of the class beginning with
      # 'Sequencescape::Api::V2::' and returns true.
      receiving_class = "Sequencescape::Api::V2::#{klass}".constantize
      allow_any_instance_of(receiving_class).to receive(:save).and_return(true)
    end

    def stub_api_v2_post(klass, return_value = nil, method: :create!)
      # intercepts the specified `method` for any class beginning with
      # 'Sequencescape::Api::V2::' and returns the given `return_value`, or else `true`.
      receiving_class = "Sequencescape::Api::V2::#{klass}".constantize
      return_value ||= true
      allow(receiving_class).to receive(method).and_return(return_value)
    end

    def expect_api_v2_posts(klass, args_list, return_values = [], method: :create!)
      # Expects the specified `method` for any class beginning with
      # 'Sequencescape::Api::V2::' to be called with given arguments, in sequence, and returns the given values.
      # If return_values is empty, it will return true.
      receiving_class = "Sequencescape::Api::V2::#{klass}".constantize
      args_list
        .zip(return_values)
        .each do |args, ret|
          ret ||= true
          expect(receiving_class).to receive(method).with(args).and_return(ret)
        end
    end

    def stub_barcode_search(barcode, labware)
      labware_result = create :labware, type: labware.type, uuid: labware.uuid, id: labware.id
      allow(Sequencescape::Api::V2).to receive(:minimal_labware_by_barcode).with(barcode).and_return(labware_result)
    end

    # Stubs a request for all barcode printers
    def stub_v2_barcode_printers(printers)
      allow(Sequencescape::Api::V2::BarcodePrinter).to receive(:all).and_return(printers)
    end

    def stub_v2_labware(labware)
      arguments = [{ barcode: labware.barcode.machine }]
      allow(Sequencescape::Api::V2::Labware).to receive(:find).with(*arguments).and_return([labware])
    end

    # Builds the basic v2 plate finding query.
    def stub_v2_plate(plate, stub_search: true, custom_query: nil, custom_includes: nil) # rubocop:todo Metrics/AbcSize
      stub_barcode_search(plate.barcode.machine, plate) if stub_search

      if custom_query
        allow(Sequencescape::Api::V2).to receive(custom_query.first).with(*custom_query.last).and_return(plate)
      elsif custom_includes
        allow(Sequencescape::Api::V2).to receive(:plate_with_custom_includes).with(
          custom_includes,
          { uuid: plate.uuid }
        ).and_return(plate)
      else
        allow(Sequencescape::Api::V2).to receive(:plate_for_presenter).with(uuid: plate.uuid).and_return(plate)
      end

      stub_v2_labware(plate)
    end

    # Builds the basic v2 tube finding query.
    def stub_v2_tube(tube, stub_search: true, custom_query: nil, custom_includes: false) # rubocop:todo Metrics/AbcSize
      stub_barcode_search(tube.barcode.machine, tube) if stub_search

      if custom_query
        allow(Sequencescape::Api::V2).to receive(custom_query.first).with(*custom_query.last).and_return(tube)
      elsif custom_includes
        allow(Sequencescape::Api::V2).to receive(:tube_with_custom_includes).with(
          custom_includes,
          { uuid: tube.uuid }
        ).and_return(tube)
      else
        allow(Sequencescape::Api::V2::Tube).to receive(:find_by).with({ uuid: tube.uuid }).and_return(tube)
      end

      stub_v2_labware(tube)
    end

    def stub_v2_polymetadata(polymetadata, metadatable_id)
      arguments = [{ key: polymetadata.key, metadatable_id: metadatable_id }]
      allow(Sequencescape::Api::V2::PolyMetadatum).to receive(:find).with(*arguments).and_return([polymetadata])
    end

    def stub_v2_project(project)
      arguments = [{ name: project.name }]
      allow(Sequencescape::Api::V2::Project).to receive(:find).with(*arguments).and_return([project])
    end

    def stub_v2_study(study)
      arguments = [{ name: study.name }]
      allow(Sequencescape::Api::V2::Study).to receive(:find).with(*arguments).and_return([study])
    end

    def stub_v2_tag_layout_templates(templates)
      query = double('tag_layout_template_query')
      allow(Sequencescape::Api::V2::TagLayoutTemplate).to receive(:paginate).and_return(query)
      allow(Sequencescape::Api::V2).to receive(:merge_page_results).with(query).and_return(templates)
    end

<<<<<<< HEAD
=======
    # Builds the basic v2 tube finding query.
    def stub_v2_tube(tube, stub_search: true, custom_includes: false)
      stub_barcode_search(tube.barcode.machine, tube) if stub_search
      arguments = custom_includes ? [{ uuid: tube.uuid }, { includes: custom_includes }] : [{ uuid: tube.uuid }]
      allow(Sequencescape::Api::V2::Tube).to receive(:find_by).with(*arguments).and_return(tube)

      stub_v2_labware(tube)
    end

    # rubocop:disable Metrics/AbcSize
    def stub_v2_tube_rack(tube_rack, stub_search: true, custom_query: nil, custom_includes: nil)
      stub_barcode_search(tube_rack.barcode.machine, tube_rack) if stub_search

      if custom_query
        allow(Sequencescape::Api::V2).to receive(custom_query.first).with(*custom_query.last).and_return(tube_rack)
      elsif custom_includes
        allow(Sequencescape::Api::V2).to receive(:tube_rack_with_custom_includes).with(
          custom_includes,
          { uuid: tube_rack.uuid }
        ).and_return(tube_rack)
      else
        allow(Sequencescape::Api::V2).to receive(:tube_rack_for_presenter).with(uuid: tube_rack.uuid).and_return(
          tube_rack
        )
      end

      arguments = [{ uuid: labware.uuid }]
      allow(Sequencescape::Api::V2::TubeRack).to receive(:find).with(*arguments).and_return([labware])
    end

    # rubocop:enable Metrics/AbcSize

    def stub_v2_tube_rack_purpose(tube_rack_purpose)
      arguments = [{ name: tube_rack_purpose[:name] }]
      allow(Sequencescape::Api::V2::TubeRackPurpose).to receive(:find).with(*arguments).and_return([tube_rack_purpose])
    end

    def stub_v2_racked_tube(racked_tube)
      arguments = [{ tube_rack: racked_tube.tube_rack.id, tube: racked_tube.tube.id }]
      allow(Sequencescape::Api::V2::RackedTube).to receive(:find).with(*arguments).and_return(racked_tube)
    end

>>>>>>> 6cbcc3f7
    def stub_v2_user(user, swipecard = nil)
      # Find by UUID
      uuid_args = [{ uuid: user.uuid }]
      allow(Sequencescape::Api::V2::User).to receive(:find).with(*uuid_args).and_return([user])

      return unless swipecard

      # Find by swipecard
      swipecard_args = [{ user_code: swipecard }]
      allow(Sequencescape::Api::V2::User).to receive(:find).with(*swipecard_args).and_return([user])
    end
  end

  # rubocop:enable Metrics/ModuleLength
end

RSpec.configure do |config|
  config.include ApiUrlHelper
  config.include ApiUrlHelper::V1Helpers
  config.include ApiUrlHelper::V2Helpers
end<|MERGE_RESOLUTION|>--- conflicted
+++ resolved
@@ -164,40 +164,8 @@
 
       stub_v2_labware(tube)
     end
-
-    def stub_v2_polymetadata(polymetadata, metadatable_id)
-      arguments = [{ key: polymetadata.key, metadatable_id: metadatable_id }]
-      allow(Sequencescape::Api::V2::PolyMetadatum).to receive(:find).with(*arguments).and_return([polymetadata])
-    end
-
-    def stub_v2_project(project)
-      arguments = [{ name: project.name }]
-      allow(Sequencescape::Api::V2::Project).to receive(:find).with(*arguments).and_return([project])
-    end
-
-    def stub_v2_study(study)
-      arguments = [{ name: study.name }]
-      allow(Sequencescape::Api::V2::Study).to receive(:find).with(*arguments).and_return([study])
-    end
-
-    def stub_v2_tag_layout_templates(templates)
-      query = double('tag_layout_template_query')
-      allow(Sequencescape::Api::V2::TagLayoutTemplate).to receive(:paginate).and_return(query)
-      allow(Sequencescape::Api::V2).to receive(:merge_page_results).with(query).and_return(templates)
-    end
-
-<<<<<<< HEAD
-=======
-    # Builds the basic v2 tube finding query.
-    def stub_v2_tube(tube, stub_search: true, custom_includes: false)
-      stub_barcode_search(tube.barcode.machine, tube) if stub_search
-      arguments = custom_includes ? [{ uuid: tube.uuid }, { includes: custom_includes }] : [{ uuid: tube.uuid }]
-      allow(Sequencescape::Api::V2::Tube).to receive(:find_by).with(*arguments).and_return(tube)
-
-      stub_v2_labware(tube)
-    end
-
-    # rubocop:disable Metrics/AbcSize
+    
+      # rubocop:disable Metrics/AbcSize
     def stub_v2_tube_rack(tube_rack, stub_search: true, custom_query: nil, custom_includes: nil)
       stub_barcode_search(tube_rack.barcode.machine, tube_rack) if stub_search
 
@@ -230,7 +198,27 @@
       allow(Sequencescape::Api::V2::RackedTube).to receive(:find).with(*arguments).and_return(racked_tube)
     end
 
->>>>>>> 6cbcc3f7
+    def stub_v2_polymetadata(polymetadata, metadatable_id)
+      arguments = [{ key: polymetadata.key, metadatable_id: metadatable_id }]
+      allow(Sequencescape::Api::V2::PolyMetadatum).to receive(:find).with(*arguments).and_return([polymetadata])
+    end
+
+    def stub_v2_project(project)
+      arguments = [{ name: project.name }]
+      allow(Sequencescape::Api::V2::Project).to receive(:find).with(*arguments).and_return([project])
+    end
+
+    def stub_v2_study(study)
+      arguments = [{ name: study.name }]
+      allow(Sequencescape::Api::V2::Study).to receive(:find).with(*arguments).and_return([study])
+    end
+
+    def stub_v2_tag_layout_templates(templates)
+      query = double('tag_layout_template_query')
+      allow(Sequencescape::Api::V2::TagLayoutTemplate).to receive(:paginate).and_return(query)
+      allow(Sequencescape::Api::V2).to receive(:merge_page_results).with(query).and_return(templates)
+    end
+
     def stub_v2_user(user, swipecard = nil)
       # Find by UUID
       uuid_args = [{ uuid: user.uuid }]
