--- conflicted
+++ resolved
@@ -77,10 +77,6 @@
     end
   end
 
-<<<<<<< HEAD
-  # rubocop:disable Metrics/ModuleLength
-  module V2Helpers
-=======
   # Expectations for the V2 API.
   # All methods here generate an expectation that the endpoint will be called with the correct arguments.
   module V2Expectations
@@ -180,8 +176,8 @@
 
   # Stubs for the V2 API.
   # None of the methods here generate an expectation that the endpoint will be called.
+  # rubocop:disable Metrics/ModuleLength
   module V2Stubs
->>>>>>> cba762b8
     def stub_api_v2_patch(klass)
       # intercepts the 'update' and 'update!' method for any instance of the class beginning with
       # 'Sequencescape::Api::V2::' and returns true.
