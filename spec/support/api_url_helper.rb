# frozen_string_literal: true

module ApiUrlHelper
  API_ROOT = 'http://example.com:3000'

  def self.included(base)
    base.extend(V1Helpers)
    base.extend(V2Expectations)
    base.extend(V2Stubs)
  end

  module V1Helpers
    def api_root
      API_ROOT
    end

    def api_url_for(*components)
      model = components.shift
      uuid = model.is_a?(String) ? model : model.uuid
      [api_root, uuid, *components].join('/')
    end

    # Generate an API stub for a get request.
    # eg. stub_api_get(plate, 'children', body: json(:plate_collection))
    # stub_api_get(plate_uuid, body: json(:plate))
    # @param [Api::Resource,*String] components one or more components that form
    #                                the url. Models are converted to their uuid.
    # @param [String] body: named_parameter reflecting the expected response JSON
    # @param [Int] status: the response status, defaults to 200
    # @return mocked_request
    def stub_api_get(*components, status: 200, body: '{}')
      stub_request(:get, api_url_for(*components)).with(headers: { 'Accept' => 'application/json' }).to_return(
        status: status,
        body: body,
        headers: {
          'content-type' => 'application/json'
        }
      )
    end

    # Generate an API stub for a post request.
    # eg. stub_api_get(plate, 'children', body: json(:plate_collection))
    # stub_api_post('transfer-to-wells-by-submission-uuid',
    #               payload: { transfer: {
    #                 targets: { 'pool-1-uuid' => 'tube-0', 'pool-2-uuid' => 'tube-1' },
    #                 source: parent_uuid,
    #                 user: user_uuid
    #               }},
    #               body: json(:transfer))
    # rubocop:todo Layout/LineLength
    # @param [Api::Resource,*String] components one or more components that form the url. Models are converted to their uuid.
    # rubocop:enable Layout/LineLength
    # @param [String] body: named_parameter reflecting the expected response JSON
    # @param [Hash] payload: the payload of the post request. Hash strongly recommended over raw json
    # @param [Int] status: the response status, defaults to 201
    # @return mocked_request
    def stub_api_post(*components, status: 201, body: '{}', payload: {})
      stub_api_modify(*components, status:, body:, payload:)
    end

    def stub_api_modify(*components, body:, payload:, action: :post, status: 201)
      Array(body).reduce(
        stub_request(action, api_url_for(*components)).with(
          headers: {
            'Accept' => 'application/json',
            'content-type' => 'application/json'
          },
          body: payload
        )
      ) do |request, response|
        request.to_return(status: status, body: response, headers: { 'content-type' => 'application/json' })
      end
    end

    def stub_api_put(*components, body:, payload:)
      stub_api_modify(*components, action: :put, status: 200, body: body, payload: payload)
    end
  end

  # Expectations for the V2 API.
  # All methods here generate an expectation that the endpoint will be called with the correct arguments.
  module V2Expectations
    def expect_api_v2_posts(klass, args_list, return_values = [], method: :create!)
      # Expects the specified `method` for any class beginning with
      # 'Sequencescape::Api::V2::' to be called with given arguments, in sequence, and returns the given values.
      # If return_values is empty, it will return true.
      receiving_class = "Sequencescape::Api::V2::#{klass}".constantize
      args_list
        .zip(return_values)
        .each do |args, ret|
          ret ||= true
          expect(receiving_class).to receive(method).with(args).and_return(ret)
        end
    end

    def expect_custom_metadatum_collection_creation
      expect_api_v2_posts('CustomMetadatumCollection', custom_metadatum_collections_attributes)
    end

    def expect_pooled_plate_creation
      expect_api_v2_posts(
        'PooledPlateCreation',
        pooled_plates_attributes,
        [double(child: child_plate)] * pooled_plates_attributes.size
      )
    end

    def expect_specific_tube_creation
      # Prepare the expected arguments and return values.
      arguments =
        specific_tubes_attributes.map do |attrs|
          {
            child_purpose_uuids: [attrs[:uuid]] * attrs[:child_tubes].size,
            parent_uuids: [parent_uuid],
            tube_attributes: attrs[:tube_attributes],
            user_uuid: user_uuid
          }
        end

      specific_tube_creations = specific_tubes_attributes.map { |attrs| double(children: attrs[:child_tubes]) }

      # Create the expectation.
      expect_api_v2_posts('SpecificTubeCreation', arguments, specific_tube_creations)
    end

    def expect_state_change_creation
      expect_api_v2_posts('StateChange', state_changes_attributes)
    end

    def expect_transfer_creation
      expect_api_v2_posts(
        'Transfer',
        transfers_attributes.pluck(:arguments),
        transfers_attributes.pluck(:response) # Missing responses become nil which will trigger a default value.
      )
    end

    def expect_transfer_request_collection_creation
      expect_api_v2_posts(
        'TransferRequestCollection',
        [{ transfer_requests_attributes: transfer_requests_attributes, user_uuid: user_uuid }]
      )
    end

    def expect_tube_from_tube_creation
      expect_api_v2_posts(
        'TubeFromTubeCreation',
        tube_from_tubes_attributes,
        [double(child: child_tube)] * tube_from_tubes_attributes.size
      )
    end
  end

  # Stubs for the V2 API.
  # None of the methods here generate an expectation that the endpoint will be called.
  module V2Stubs
    def stub_api_v2_patch(klass)
      # intercepts the 'update' and 'update!' method for any instance of the class beginning with
      # 'Sequencescape::Api::V2::' and returns true.
      receiving_class = "Sequencescape::Api::V2::#{klass}".constantize
      allow_any_instance_of(receiving_class).to receive(:update).and_return(true)
      allow_any_instance_of(receiving_class).to receive(:update!).and_return(true)
    end

    def stub_api_v2_save(klass)
      # intercepts the 'save' method for any instance of the class beginning with
      # 'Sequencescape::Api::V2::' and returns true.
      receiving_class = "Sequencescape::Api::V2::#{klass}".constantize
      allow_any_instance_of(receiving_class).to receive(:save).and_return(true)
    end

    def stub_api_v2_post(klass, return_value = nil, method: :create!)
      # intercepts the specified `method` for any class beginning with
      # 'Sequencescape::Api::V2::' and returns the given `return_value`, or else `true`.
      receiving_class = "Sequencescape::Api::V2::#{klass}".constantize
      return_value ||= true
      allow(receiving_class).to receive(method).and_return(return_value)
<<<<<<< HEAD
=======
    end

    def expect_api_v2_posts(klass, args_list, return_values = [], method: :create!)
      # Expects the specified `method` for any class beginning with
      # 'Sequencescape::Api::V2::' to be called with given arguments, in sequence, and returns the given values.
      # If return_values is empty, it will return true.
      receiving_class = "Sequencescape::Api::V2::#{klass}".constantize
      args_list
        .zip(return_values)
        .each do |args, ret|
          ret ||= true
          expect(receiving_class).to receive(method).with(args).and_return(ret)
        end
>>>>>>> 81b25efe
    end

    def stub_barcode_search(barcode, labware)
      labware_result = create :labware, type: labware.type, uuid: labware.uuid, id: labware.id
      allow(Sequencescape::Api::V2).to receive(:minimal_labware_by_barcode).with(barcode).and_return(labware_result)
    end

    def stub_find_by(klass, record, custom_includes: nil)
      # Find by Barcode
      barcode_args = { barcode: record.barcode.machine }
      barcode_args[:includes] = custom_includes if custom_includes
      allow(klass).to receive(:find_by).with(barcode_args).and_return(record)

      # Find by UUID
      uuid_args = { uuid: record.uuid }
      uuid_args[:includes] = custom_includes if custom_includes
      allow(klass).to receive(:find_by).with(uuid_args).and_return(record)
    end

    # Stubs a request for all barcode printers
    def stub_v2_barcode_printers(printers)
      allow(Sequencescape::Api::V2::BarcodePrinter).to receive(:all).and_return(printers)
    end

    def stub_v2_labware(labware)
      arguments = [{ barcode: labware.barcode.machine }]
      allow(Sequencescape::Api::V2::Labware).to receive(:find).with(*arguments).and_return([labware])
    end

    # Builds the basic v2 plate finding query.
    def stub_v2_plate(plate, stub_search: true, custom_query: nil, custom_includes: nil) # rubocop:todo Metrics/AbcSize
      stub_barcode_search(plate.barcode.machine, plate) if stub_search

      if custom_query
        allow(Sequencescape::Api::V2).to receive(custom_query.first).with(*custom_query.last).and_return(plate)
      elsif custom_includes
        allow(Sequencescape::Api::V2).to receive(:plate_with_custom_includes).with(
          custom_includes,
          { uuid: plate.uuid }
        ).and_return(plate)
      else
        allow(Sequencescape::Api::V2).to receive(:plate_for_presenter).with(uuid: plate.uuid).and_return(plate)
      end

      stub_find_by(Sequencescape::Api::V2::Plate, plate, custom_includes: custom_includes)
      stub_v2_labware(plate)
    end

    def stub_v2_polymetadata(polymetadata, metadatable_id)
      arguments = [{ key: polymetadata.key, metadatable_id: metadatable_id }]
      allow(Sequencescape::Api::V2::PolyMetadatum).to receive(:find).with(*arguments).and_return([polymetadata])
    end

    def stub_v2_project(project)
      arguments = [{ name: project.name }]
      allow(Sequencescape::Api::V2::Project).to receive(:find).with(*arguments).and_return([project])
    end

    def stub_v2_study(study)
      arguments = [{ name: study.name }]
      allow(Sequencescape::Api::V2::Study).to receive(:find).with(*arguments).and_return([study])
    end

    def stub_v2_tag_layout_templates(templates)
      query = double('tag_layout_template_query')
      allow(Sequencescape::Api::V2::TagLayoutTemplate).to receive(:paginate).and_return(query)
      allow(Sequencescape::Api::V2).to receive(:merge_page_results).with(query).and_return(templates)
    end

    # Builds the basic v2 tube finding query.
    def stub_v2_tube(tube, stub_search: true, custom_includes: false)
      stub_barcode_search(tube.barcode.machine, tube) if stub_search

      stub_find_by(Sequencescape::Api::V2::Tube, tube, custom_includes: custom_includes)
      stub_v2_labware(tube)
    end

    def stub_v2_user(user, swipecard = nil)
      # Find by UUID
      uuid_args = [{ uuid: user.uuid }]
      allow(Sequencescape::Api::V2::User).to receive(:find).with(*uuid_args).and_return([user])

      return unless swipecard

      # Find by swipecard
      swipecard_args = [{ user_code: swipecard }]
      allow(Sequencescape::Api::V2::User).to receive(:find).with(*swipecard_args).and_return([user])
    end

    def stub_v2_pooled_plate_creation
      # Stubs the creation of a pooled plate by returning a double with a child attribute.
      pooled_plate_creation = double
      allow(pooled_plate_creation).to receive(:child).and_return(child_plate)

      stub_api_v2_post('PooledPlateCreation', pooled_plate_creation)
    end
  end
end

RSpec.configure do |config|
  config.include ApiUrlHelper
  config.include ApiUrlHelper::V1Helpers
  config.include ApiUrlHelper::V2Expectations
  config.include ApiUrlHelper::V2Stubs
end<|MERGE_RESOLUTION|>--- conflicted
+++ resolved
@@ -175,22 +175,6 @@
       receiving_class = "Sequencescape::Api::V2::#{klass}".constantize
       return_value ||= true
       allow(receiving_class).to receive(method).and_return(return_value)
-<<<<<<< HEAD
-=======
-    end
-
-    def expect_api_v2_posts(klass, args_list, return_values = [], method: :create!)
-      # Expects the specified `method` for any class beginning with
-      # 'Sequencescape::Api::V2::' to be called with given arguments, in sequence, and returns the given values.
-      # If return_values is empty, it will return true.
-      receiving_class = "Sequencescape::Api::V2::#{klass}".constantize
-      args_list
-        .zip(return_values)
-        .each do |args, ret|
-          ret ||= true
-          expect(receiving_class).to receive(method).with(args).and_return(ret)
-        end
->>>>>>> 81b25efe
     end
 
     def stub_barcode_search(barcode, labware)
