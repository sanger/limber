--- conflicted
+++ resolved
@@ -101,19 +101,18 @@
       expect_api_v2_posts('BulkTransfer', bulk_transfer_attributes)
     end
 
-<<<<<<< HEAD
+    def expect_plate_conversion_creation
+      expect_api_v2_posts(
+        'PlateConversion',
+        plate_conversions_attributes,
+        plate_conversions_attributes.map { |e| double(target: double(uuid: e[:target_uuid])) }
+      )
+    end
+
     def expect_plate_creation(child_plates = nil)
       child_plates ||= [child_plate] * plate_creations_attributes.size
       return_values = child_plates.map { |child_plate| double(child: child_plate) }
       expect_api_v2_posts('PlateCreation', plate_creations_attributes, return_values)
-=======
-    def expect_plate_conversion_creation
-      expect_api_v2_posts(
-        'PlateConversion',
-        plate_conversions_attributes,
-        plate_conversions_attributes.map { |e| double(target: double(uuid: e[:target_uuid])) }
-      )
->>>>>>> 56e16366
     end
 
     def expect_pooled_plate_creation
