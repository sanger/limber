# frozen_string_literal: true

module ApiUrlHelper
  API_ROOT = 'http://example.com:3000'

  def self.included(base)
    base.extend(V1Helpers)
    base.extend(V2Expectations)
    base.extend(V2Stubs)
  end

  module V1Helpers
    def api_root
      API_ROOT
    end

    def api_url_for(*components)
      model = components.shift
      uuid = model.is_a?(String) ? model : model.uuid
      [api_root, uuid, *components].join('/')
    end

    # Generate an API stub for a get request.
    # eg. stub_api_get(plate, 'children', body: json(:plate_collection))
    # stub_api_get(plate_uuid, body: json(:plate))
    # @param [Api::Resource,*String] components one or more components that form
    #                                the url. Models are converted to their uuid.
    # @param [String] body: named_parameter reflecting the expected response JSON
    # @param [Int] status: the response status, defaults to 200
    # @return mocked_request
    def stub_api_get(*components, status: 200, body: '{}')
      stub_request(:get, api_url_for(*components)).with(headers: { 'Accept' => 'application/json' }).to_return(
        status: status,
        body: body,
        headers: {
          'content-type' => 'application/json'
        }
      )
    end

    # Generate an API stub for a post request.
    # eg. stub_api_get(plate, 'children', body: json(:plate_collection))
    # stub_api_post('transfer-to-wells-by-submission-uuid',
    #               payload: { transfer: {
    #                 targets: { 'pool-1-uuid' => 'tube-0', 'pool-2-uuid' => 'tube-1' },
    #                 source: parent_uuid,
    #                 user: user_uuid
    #               }},
    #               body: json(:transfer))
    # rubocop:todo Layout/LineLength
    # @param [Api::Resource,*String] components one or more components that form the url. Models are converted to their uuid.
    # rubocop:enable Layout/LineLength
    # @param [String] body: named_parameter reflecting the expected response JSON
    # @param [Hash] payload: the payload of the post request. Hash strongly recommended over raw json
    # @param [Int] status: the response status, defaults to 201
    # @return mocked_request
    def stub_api_post(*components, status: 201, body: '{}', payload: {})
      stub_api_modify(*components, status:, body:, payload:)
    end

    def stub_api_modify(*components, body:, payload:, action: :post, status: 201)
      Array(body).reduce(
        stub_request(action, api_url_for(*components)).with(
          headers: {
            'Accept' => 'application/json',
            'content-type' => 'application/json'
          },
          body: payload
        )
      ) do |request, response|
        request.to_return(status: status, body: response, headers: { 'content-type' => 'application/json' })
      end
    end

    def stub_api_put(*components, body:, payload:)
      stub_api_modify(*components, action: :put, status: 200, body: body, payload: payload)
    end
  end

  # Expectations for the V2 API.
  # All methods here generate an expectation that the endpoint will be called with the correct arguments.
  module V2Expectations
    def expect_api_v2_posts(klass, args_list, return_values = [], method: :create!)
      # Expects the specified `method` for any class beginning with
      # 'Sequencescape::Api::V2::' to be called with given arguments, in sequence, and returns the given values.
      # If return_values is empty, it will return true.
      receiving_class = "Sequencescape::Api::V2::#{klass}".constantize
      args_list
        .zip(return_values)
        .each do |args, ret|
          ret ||= true
          expect(receiving_class).to receive(method).with(args).and_return(ret)
        end
    end

    def expect_custom_metadatum_collection_creation
      expect_api_v2_posts('CustomMetadatumCollection', custom_metadatum_collections_attributes)
    end

<<<<<<< HEAD
    def expect_plate_conversion_creation
      expect_api_v2_posts(
        'PlateConversion',
        plate_conversions_attributes,
        plate_conversions_attributes.map { |e| double(target: double(uuid: e[:target_uuid])) }
      )
=======
    def expect_bulk_transfer_creation
      expect_api_v2_posts('BulkTransfer', bulk_transfer_attributes)
>>>>>>> 702cf2f5
    end

    def expect_pooled_plate_creation
      expect_api_v2_posts(
        'PooledPlateCreation',
        pooled_plates_attributes,
        [double(child: child_plate)] * pooled_plates_attributes.size
      )
    end

    def expect_specific_tube_creation
      # Prepare the expected arguments and return values.
      arguments =
        specific_tubes_attributes.map do |attrs|
          {
            child_purpose_uuids: [attrs[:uuid]] * attrs[:child_tubes].size,
            parent_uuids: [parent_uuid],
            tube_attributes: attrs[:tube_attributes],
            user_uuid: user_uuid
          }
        end

      specific_tube_creations = specific_tubes_attributes.map { |attrs| double(children: attrs[:child_tubes]) }

      # Create the expectation.
      expect_api_v2_posts('SpecificTubeCreation', arguments, specific_tube_creations)
    end

    def expect_state_change_creation
      expect_api_v2_posts('StateChange', state_changes_attributes)
    end

    def expect_transfer_creation
      expect_api_v2_posts(
        'Transfer',
        transfers_attributes.pluck(:arguments),
        transfers_attributes.pluck(:response) # Missing responses become nil which will trigger a default value.
      )
    end

    def expect_transfer_request_collection_creation
      expect_api_v2_posts('TransferRequestCollection', [{ transfer_requests_attributes:, user_uuid: }])
    end

    def expect_tube_from_tube_creation
      expect_api_v2_posts(
        'TubeFromTubeCreation',
        tube_from_tubes_attributes,
        [double(child: child_tube)] * tube_from_tubes_attributes.size
      )
    end
  end

  # Stubs for the V2 API.
  # None of the methods here generate an expectation that the endpoint will be called.
  module V2Stubs
    def stub_api_v2_patch(klass)
      # intercepts the 'update' and 'update!' method for any instance of the class beginning with
      # 'Sequencescape::Api::V2::' and returns true.
      receiving_class = "Sequencescape::Api::V2::#{klass}".constantize
      allow_any_instance_of(receiving_class).to receive(:update).and_return(true)
      allow_any_instance_of(receiving_class).to receive(:update!).and_return(true)
    end

    def stub_api_v2_save(klass)
      # intercepts the 'save' method for any instance of the class beginning with
      # 'Sequencescape::Api::V2::' and returns true.
      receiving_class = "Sequencescape::Api::V2::#{klass}".constantize
      allow_any_instance_of(receiving_class).to receive(:save).and_return(true)
    end

    def stub_api_v2_post(klass, return_value = nil, method: :create!)
      # intercepts the specified `method` for any class beginning with
      # 'Sequencescape::Api::V2::' and returns the given `return_value`, or else `true`.
      receiving_class = "Sequencescape::Api::V2::#{klass}".constantize
      return_value ||= true
      allow(receiving_class).to receive(method).and_return(return_value)
    end

    def stub_barcode_search(barcode, labware)
      labware_result = create :labware, type: labware.type, uuid: labware.uuid, id: labware.id
      allow(Sequencescape::Api::V2).to receive(:minimal_labware_by_barcode).with(barcode).and_return(labware_result)
    end

    def stub_find_by(klass, record, custom_includes: nil)
      # Find by Barcode
      barcode_args = { barcode: record.barcode.machine }
      barcode_args[:includes] = custom_includes if custom_includes
      allow(klass).to receive(:find_by).with(barcode_args).and_return(record)

      # Find by UUID
      uuid_args = { uuid: record.uuid }
      uuid_args[:includes] = custom_includes if custom_includes
      allow(klass).to receive(:find_by).with(uuid_args).and_return(record)
    end

    # Stubs a request for all barcode printers
    def stub_v2_barcode_printers(printers)
      allow(Sequencescape::Api::V2::BarcodePrinter).to receive(:all).and_return(printers)
    end

    def stub_v2_labware(labware)
      arguments = [{ barcode: labware.barcode.machine }]
      allow(Sequencescape::Api::V2::Labware).to receive(:find).with(*arguments).and_return([labware])
    end

    # Builds the basic v2 plate finding query.
    def stub_v2_plate(plate, stub_search: true, custom_query: nil, custom_includes: nil) # rubocop:todo Metrics/AbcSize
      stub_barcode_search(plate.barcode.machine, plate) if stub_search

      if custom_query
        allow(Sequencescape::Api::V2).to receive(custom_query.first).with(*custom_query.last).and_return(plate)
      elsif custom_includes
        allow(Sequencescape::Api::V2).to receive(:plate_with_custom_includes).with(
          custom_includes,
          { uuid: plate.uuid }
        ).and_return(plate)
      else
        allow(Sequencescape::Api::V2).to receive(:plate_for_presenter).with(uuid: plate.uuid).and_return(plate)
      end

      stub_find_by(Sequencescape::Api::V2::Plate, plate, custom_includes:)
      stub_v2_labware(plate)
    end

    def stub_v2_polymetadata(polymetadata, metadatable_id)
      arguments = [{ key: polymetadata.key, metadatable_id: metadatable_id }]
      allow(Sequencescape::Api::V2::PolyMetadatum).to receive(:find).with(*arguments).and_return([polymetadata])
    end

    def stub_v2_project(project)
      arguments = [{ name: project.name }]
      allow(Sequencescape::Api::V2::Project).to receive(:find).with(*arguments).and_return([project])
    end

    def stub_v2_study(study)
      arguments = [{ name: study.name }]
      allow(Sequencescape::Api::V2::Study).to receive(:find).with(*arguments).and_return([study])
    end

    def stub_v2_tag_layout_templates(templates)
      query = double('tag_layout_template_query')
      allow(Sequencescape::Api::V2::TagLayoutTemplate).to receive(:paginate).and_return(query)
      allow(Sequencescape::Api::V2).to receive(:merge_page_results).with(query).and_return(templates)
    end

    # Builds the basic v2 tube finding query.
    def stub_v2_tube(tube, stub_search: true, custom_includes: false)
      stub_barcode_search(tube.barcode.machine, tube) if stub_search

      stub_find_by(Sequencescape::Api::V2::Tube, tube, custom_includes:)
      stub_v2_labware(tube)
    end

    def stub_v2_user(user, swipecard = nil)
      # Find by UUID
      uuid_args = [{ uuid: user.uuid }]
      allow(Sequencescape::Api::V2::User).to receive(:find).with(*uuid_args).and_return([user])

      return unless swipecard

      # Find by swipecard
      swipecard_args = [{ user_code: swipecard }]
      allow(Sequencescape::Api::V2::User).to receive(:find).with(*swipecard_args).and_return([user])
    end

    def stub_v2_pooled_plate_creation
      # Stubs the creation of a pooled plate by returning a double with a child attribute.
      pooled_plate_creation = double
      allow(pooled_plate_creation).to receive(:child).and_return(child_plate)

      stub_api_v2_post('PooledPlateCreation', pooled_plate_creation)
    end
  end
end

RSpec.configure do |config|
  config.include ApiUrlHelper
  config.include ApiUrlHelper::V1Helpers
  config.include ApiUrlHelper::V2Expectations
  config.include ApiUrlHelper::V2Stubs
end<|MERGE_RESOLUTION|>--- conflicted
+++ resolved
@@ -97,17 +97,16 @@
       expect_api_v2_posts('CustomMetadatumCollection', custom_metadatum_collections_attributes)
     end
 
-<<<<<<< HEAD
+    def expect_bulk_transfer_creation
+      expect_api_v2_posts('BulkTransfer', bulk_transfer_attributes)
+    end
+
     def expect_plate_conversion_creation
       expect_api_v2_posts(
         'PlateConversion',
         plate_conversions_attributes,
         plate_conversions_attributes.map { |e| double(target: double(uuid: e[:target_uuid])) }
       )
-=======
-    def expect_bulk_transfer_creation
-      expect_api_v2_posts('BulkTransfer', bulk_transfer_attributes)
->>>>>>> 702cf2f5
     end
 
     def expect_pooled_plate_creation
