# frozen_string_literal: true

module ApiUrlHelper
  API_ROOT = 'http://example.com:3000'

  def self.included(base)
    base.extend(V1Helpers)
    base.extend(V2Expectations)
    base.extend(V2Stubs)
  end

  module V1Helpers
    def api_root
      API_ROOT
    end

    def api_url_for(*components)
      model = components.shift
      uuid = model.is_a?(String) ? model : model.uuid
      [api_root, uuid, *components].join('/')
    end

    # Generate an API stub for a get request.
    # eg. stub_api_get(plate, 'children', body: json(:plate_collection))
    # stub_api_get(plate_uuid, body: json(:plate))
    # @param [Api::Resource,*String] components one or more components that form
    #                                the url. Models are converted to their uuid.
    # @param [String] body: named_parameter reflecting the expected response JSON
    # @param [Int] status: the response status, defaults to 200
    # @return mocked_request
    def stub_api_get(*components, status: 200, body: '{}')
      stub_request(:get, api_url_for(*components)).with(headers: { 'Accept' => 'application/json' }).to_return(
        status: status,
        body: body,
        headers: {
          'content-type' => 'application/json'
        }
      )
    end

    # Generate an API stub for a post request.
    # eg. stub_api_get(plate, 'children', body: json(:plate_collection))
    # stub_api_post('transfer-to-wells-by-submission-uuid',
    #               payload: { transfer: {
    #                 targets: { 'pool-1-uuid' => 'tube-0', 'pool-2-uuid' => 'tube-1' },
    #                 source: parent_uuid,
    #                 user: user_uuid
    #               }},
    #               body: json(:transfer))
    # rubocop:todo Layout/LineLength
    # @param [Api::Resource,*String] components one or more components that form the url. Models are converted to their uuid.
    # rubocop:enable Layout/LineLength
    # @param [String] body: named_parameter reflecting the expected response JSON
    # @param [Hash] payload: the payload of the post request. Hash strongly recommended over raw json
    # @param [Int] status: the response status, defaults to 201
    # @return mocked_request
    def stub_api_post(*components, status: 201, body: '{}', payload: {})
      stub_api_modify(*components, status:, body:, payload:)
    end

    def stub_api_modify(*components, body:, payload:, action: :post, status: 201)
      Array(body).reduce(
        stub_request(action, api_url_for(*components)).with(
          headers: {
            'Accept' => 'application/json',
            'content-type' => 'application/json'
          },
          body: payload
        )
      ) do |request, response|
        request.to_return(status: status, body: response, headers: { 'content-type' => 'application/json' })
      end
    end

    def stub_api_put(*components, body:, payload:)
      stub_api_modify(*components, action: :put, status: 200, body: body, payload: payload)
    end
  end

  # Expectations for the V2 API.
  # All methods here generate an expectation that the endpoint will be called with the correct arguments.
  module V2Expectations
    def expect_api_v2_posts(klass, args_list, return_values = [], method: :create!)
      # Expects the specified `method` for any class beginning with
      # 'Sequencescape::Api::V2::' to be called with given arguments, in sequence, and returns the given values.
      # If return_values is empty, it will return true.
      receiving_class = "Sequencescape::Api::V2::#{klass}".constantize
      args_list
        .zip(return_values)
        .each do |args, ret|
          ret ||= true
          expect(receiving_class).to receive(method).with(args).and_return(ret)
        end
    end

    def do_not_expect_api_v2_posts(klass, args_list, return_values = [], method: :create!)
      # Expects the specified `method` for any class beginning with
      # 'Sequencescape::Api::V2::' to not be called with given arguments, in sequence.
      receiving_class = "Sequencescape::Api::V2::#{klass}".constantize
      args_list.zip(return_values).each { |_args, _| expect(receiving_class).not_to receive(method) }
    end

    def expect_custom_metadatum_collection_creation
      expect_api_v2_posts('CustomMetadatumCollection', custom_metadatum_collections_attributes)
    end

    def expect_bulk_transfer_creation
      expect_api_v2_posts('BulkTransfer', bulk_transfer_attributes)
    end

    def expect_order_creation
      expect_api_v2_posts(
        'Order',
        orders_attributes.pluck(:attributes),
        orders_attributes.map { |attributes| double(uuid: attributes[:uuid_out]) }
      )
    end

    def expect_plate_conversion_creation
      expect_api_v2_posts(
        'PlateConversion',
        plate_conversions_attributes,
        plate_conversions_attributes.map { |e| double(target: double(uuid: e[:target_uuid])) }
      )
    end

    def expect_plate_creation(child_plates = nil)
      child_plates ||= [child_plate] * plate_creations_attributes.size
      return_values = child_plates.map { |child_plate| double(child: child_plate) }
      expect_api_v2_posts('PlateCreation', plate_creations_attributes, return_values)
    end

    def expect_pooled_plate_creation
      expect_api_v2_posts(
        'PooledPlateCreation',
        pooled_plates_attributes,
        [double(child: child_plate)] * pooled_plates_attributes.size
      )
    end

    def expect_qc_file_creation
      expect_api_v2_posts('QcFile', qc_files_attributes)
    end

    def expect_specific_tube_creation
      # Prepare the expected arguments and return values.
      arguments =
        specific_tubes_attributes.map do |attrs|
          {
            child_purpose_uuids: [attrs[:uuid]] * attrs[:child_tubes].size,
            parent_uuids: [parent_uuid],
            tube_attributes: attrs[:tube_attributes],
            user_uuid: user_uuid
          }
        end

      specific_tube_creations = specific_tubes_attributes.map { |attrs| double(children: attrs[:child_tubes]) }

      # Create the expectation.
      expect_api_v2_posts('SpecificTubeCreation', arguments, specific_tube_creations)
    end

    def expect_state_change_creation
      expect_api_v2_posts('StateChange', state_changes_attributes)
    end

    def expect_submission_creation
      expect_api_v2_posts(
        'Submission',
        submissions_attributes.pluck(:attributes),
        submissions_attributes.map { |attributes| double(uuid: attributes[:uuid_out]) }
      )
    end

    def expect_tag_layout_creation
      expect_api_v2_posts('TagLayout', tag_layouts_attributes)
    end

    def expect_transfer_creation
      expect_api_v2_posts(
        'Transfer',
        transfers_attributes.pluck(:arguments),
        transfers_attributes.pluck(:response) # Missing responses become nil which will trigger a default value.
      )
    end

    def expect_transfer_request_collection_creation
      expect_api_v2_posts('TransferRequestCollection', [{ transfer_requests_attributes:, user_uuid: }])
    end

    def expect_tube_from_tube_creation
      expect_api_v2_posts(
        'TubeFromTubeCreation',
        tube_from_tubes_attributes,
        [double(child: child_tube)] * tube_from_tubes_attributes.size
      )
    end

    def expect_work_completion_creation
      expect_api_v2_posts('WorkCompletion', work_completions_attributes)
    end
<<<<<<< HEAD
=======

    def do_not_expect_work_completion_creation
      do_not_expect_api_v2_posts('WorkCompletion', work_completions_attributes, [], method: :create!)
    end
>>>>>>> 8b3fb3d2
  end

  # Stubs for the V2 API.
  # None of the methods here generate an expectation that the endpoint will be called.
  # rubocop:todo Metrics/ModuleLength
  module V2Stubs
    def stub_api_v2_patch(klass)
      # intercepts the 'update' and 'update!' method for any instance of the class beginning with
      # 'Sequencescape::Api::V2::' and returns true.
      receiving_class = "Sequencescape::Api::V2::#{klass}".constantize
      allow_any_instance_of(receiving_class).to receive(:update).and_return(true)
      allow_any_instance_of(receiving_class).to receive(:update!).and_return(true)
    end

    def stub_api_v2_save(klass)
      # intercepts the 'save' method for any instance of the class beginning with
      # 'Sequencescape::Api::V2::' and returns true.
      receiving_class = "Sequencescape::Api::V2::#{klass}".constantize
      allow_any_instance_of(receiving_class).to receive(:save).and_return(true)
    end

    def stub_api_v2_post(klass, return_value = nil, method: :create!)
      # intercepts the specified `method` for any class beginning with
      # 'Sequencescape::Api::V2::' and returns the given `return_value`, or else `true`.
      receiving_class = "Sequencescape::Api::V2::#{klass}".constantize
      return_value ||= true
      allow(receiving_class).to receive(method).and_return(return_value)
    end

    def stub_barcode_search(barcode, labware)
      labware_result = create :labware, type: labware.type, uuid: labware.uuid, id: labware.id
      allow(Sequencescape::Api::V2).to receive(:minimal_labware_by_barcode).with(barcode).and_return(labware_result)
    end

    def stub_find_by(klass, record, custom_includes: nil)
      # Set up find_by stubs for both barcode and uuid.
      [{ barcode: record.barcode.machine }, { uuid: record.uuid }].each do |query|
        query[:includes] = custom_includes if custom_includes
        allow(klass).to receive(:find_by).with(query).and_return(record)
      end
    end

    # Stubs a request for all barcode printers
    def stub_v2_barcode_printers(printers)
      allow(Sequencescape::Api::V2::BarcodePrinter).to receive(:all).and_return(printers)
    end

    def stub_v2_labware(labware)
      [{ barcode: labware.barcode.machine }, { uuid: labware.uuid }].each do |query|
        allow(Sequencescape::Api::V2::Labware).to receive(:find).with(query).and_return([labware])
      end
    end

    # rubocop:todo Metrics/AbcSize
    def stub_v2_tube_rack(tube_rack, stub_search: true, custom_query: nil, custom_includes: nil)
      stub_barcode_search(tube_rack.barcode.machine, tube_rack) if stub_search

      if custom_query
        allow(Sequencescape::Api::V2).to receive(custom_query.first).with(*custom_query.last).and_return(tube_rack)
      elsif custom_includes
        allow(Sequencescape::Api::V2).to receive(:tube_rack_with_custom_includes).with(
          custom_includes,
          nil,
          { uuid: tube_rack.uuid }
        ).and_return(tube_rack)
      else
        allow(Sequencescape::Api::V2).to receive(:tube_rack_for_presenter).with(uuid: tube_rack.uuid).and_return(
          tube_rack
        )
      end

      arguments = [{ uuid: tube_rack.uuid }]
      allow(Sequencescape::Api::V2::TubeRack).to receive(:find).with(*arguments).and_return([tube_rack])
    end
    # rubocop:enable Metrics/AbcSize

    def stub_v2_tube_rack_purpose(tube_rack_purpose)
      arguments = [{ name: tube_rack_purpose[:name] }]
      allow(Sequencescape::Api::V2::TubeRackPurpose).to receive(:find).with(*arguments).and_return([tube_rack_purpose])
    end

    def stub_v2_racked_tube(racked_tube)
      arguments = [{ tube_rack: racked_tube.tube_rack.id, tube: racked_tube.tube.id }]
      allow(Sequencescape::Api::V2::RackedTube).to receive(:find).with(*arguments).and_return(racked_tube)
    end

    # Builds the basic v2 plate finding query.
    def stub_v2_plate(plate, stub_search: true, custom_query: nil, custom_includes: nil) # rubocop:todo Metrics/AbcSize
      stub_barcode_search(plate.barcode.machine, plate) if stub_search

      if custom_query
        allow(Sequencescape::Api::V2).to receive(custom_query.first).with(*custom_query.last).and_return(plate)
      elsif custom_includes
        allow(Sequencescape::Api::V2).to receive(:plate_with_custom_includes).with(
          custom_includes,
          { uuid: plate.uuid }
        ).and_return(plate)
      else
        allow(Sequencescape::Api::V2).to receive(:plate_for_presenter).with(uuid: plate.uuid).and_return(plate)
      end

      stub_find_by(Sequencescape::Api::V2::Plate, plate, custom_includes:)
      stub_v2_labware(plate)
    end

    def stub_v2_polymetadata(polymetadata, metadatable_id)
      arguments = [{ key: polymetadata.key, metadatable_id: metadatable_id }]
      allow(Sequencescape::Api::V2::PolyMetadatum).to receive(:find).with(*arguments).and_return([polymetadata])
    end

    def stub_v2_project(project)
      arguments = [{ name: project.name }]
      allow(Sequencescape::Api::V2::Project).to receive(:find).with(*arguments).and_return([project])
    end

    def stub_v2_qc_file(qc_file)
      arguments = [{ uuid: qc_file.uuid }]
      allow(Sequencescape::Api::V2::QcFile).to receive(:find).with(*arguments).and_return([qc_file])
    end

    def stub_v2_qcable(qcable)
      arguments = [{ barcode: qcable.labware.barcode.machine }]
      query_builder = double

      allow(Sequencescape::Api::V2::Qcable).to receive(:includes).and_return(query_builder)
      allow(query_builder).to receive(:find).with(*arguments).and_return([qcable])
    end

    def stub_v2_study(study)
      arguments = [{ name: study.name }]
      allow(Sequencescape::Api::V2::Study).to receive(:find).with(*arguments).and_return([study])
    end

    def stub_v2_tag_layout_templates(templates)
      query = double('tag_layout_template_query')
      allow(Sequencescape::Api::V2::TagLayoutTemplate).to receive(:paginate).and_return(query)
      allow(Sequencescape::Api::V2).to receive(:merge_page_results).with(query).and_return(templates)
    end

    # Builds the basic v2 tube finding query.
    def stub_v2_tube(tube, stub_search: true, custom_query: nil, custom_includes: nil)
      stub_barcode_search(tube.barcode.machine, tube) if stub_search

      if custom_query
        allow(Sequencescape::Api::V2).to receive(custom_query.first).with(*custom_query.last).and_return(tube)
      end

      stub_find_by(Sequencescape::Api::V2::Tube, tube, custom_includes:)
      stub_v2_labware(tube)
    end

    def stub_v2_user(user, swipecard = nil)
      # Find by UUID
      uuid_args = [{ uuid: user.uuid }]
      allow(Sequencescape::Api::V2::User).to receive(:find).with(*uuid_args).and_return([user])

      return unless swipecard

      # Find by swipecard
      swipecard_args = [{ user_code: swipecard }]
      allow(Sequencescape::Api::V2::User).to receive(:find).with(*swipecard_args).and_return([user])
    end

    def stub_v2_pooled_plate_creation
      # Stubs the creation of a pooled plate by returning a double with a child attribute.
      pooled_plate_creation = double
      allow(pooled_plate_creation).to receive(:child).and_return(child_plate)

      stub_api_v2_post('PooledPlateCreation', pooled_plate_creation)
    end
  end
  # rubocop:enable Metrics/ModuleLength
end

RSpec.configure do |config|
  config.include ApiUrlHelper
  config.include ApiUrlHelper::V1Helpers
  config.include ApiUrlHelper::V2Expectations
  config.include ApiUrlHelper::V2Stubs
end<|MERGE_RESOLUTION|>--- conflicted
+++ resolved
@@ -199,13 +199,10 @@
     def expect_work_completion_creation
       expect_api_v2_posts('WorkCompletion', work_completions_attributes)
     end
-<<<<<<< HEAD
-=======
 
     def do_not_expect_work_completion_creation
       do_not_expect_api_v2_posts('WorkCompletion', work_completions_attributes, [], method: :create!)
     end
->>>>>>> 8b3fb3d2
   end
 
   # Stubs for the V2 API.
