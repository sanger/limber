# frozen_string_literal: true

require 'rails_helper'

RSpec.describe Sequencescape::Api::V2::Plate do
  subject(:plate) { create :v2_plate, barcode_number: 12_345 }

  it { is_expected.to be_plate }
  it { is_expected.to_not be_tube }

  describe '#stock_plate' do
    let(:stock_plates) { create_list :v2_stock_plate, 2 }
    let(:plate) do
      build :unmocked_v2_plate, barcode_number: 12_345, ancestors: stock_plates
    end

<<<<<<< HEAD
    before do
      ancestor_scope = instance_double('JsonApiClient::Query::Builder')
      allow(plate).to receive(:stock_plates).and_return(ancestor_scope)
      expect(ancestor_scope).to receive(:order).with(id: :asc).and_return(stock_plates)
    end

    it 'returns the last element of the stock plates list' do
      expect(plate.stock_plate).to eq(stock_plates.last)
=======
    context 'when not a stock_plate' do
      before do
        ancestor_scope = instance_double('JsonApiClient::Query::Builder')
        expect(plate).to receive(:stock_plates).and_return(ancestor_scope)
        expect(ancestor_scope).to receive(:order).with(id: :asc).and_return(stock_plates)
        expect(plate).to receive(:stock_plate?).and_return(false)
      end

      it 'returns the last element of the stock plates list' do
        expect(plate.stock_plate).to eq(stock_plates.last)
      end
    end

    context 'when a stock_plate' do
      before do
        expect(plate).to receive(:stock_plate?).and_return(true)
      end
      it 'returns itself' do
        expect(plate.stock_plate).to eq(plate)
      end
>>>>>>> 820fa21f
    end
  end

  describe '#stock_plates' do
    let(:ancestors_scope) { double('ancestors_scope') }
    context 'when it is a stock plate' do
      it 'returns [self] if this plate is a stock plate already' do
        allow(plate).to receive(:stock_plate?).and_return(true)
        expect(plate.stock_plates).to eq([plate])
      end
    end
    context 'when it is not a stock plate' do
      let(:stock_plate_names) { ['Stock platey plate stock'] }
      let(:stock_plates) { create_list :v2_plate, 2 }
      before do
        allow(plate).to receive(:ancestors).and_return(ancestors_scope)
        allow(SearchHelper).to receive(:stock_plate_names).and_return(stock_plate_names)
        allow(ancestors_scope).to receive(:where).with(purpose_name: stock_plate_names).and_return(stock_plates)
      end

      it 'returns the stock plates because that must be cool' do
        allow(plate).to receive(:stock_plate?).and_return(false)
        expect(plate.stock_plates).to eq(stock_plates)
      end
    end
  end

  describe '#workline_identifier' do
    it 'displays the barcode of the workline_reference element' do
      plate2 = create :v2_plate
      allow(plate).to receive(:workline_reference).and_return(plate2)
      expect(plate.workline_identifier).to eq(plate2.barcode.human)
    end
    it 'does not break if there is no workline reference' do
      allow(plate).to receive(:workline_reference).and_return(nil)
      expect(plate.workline_identifier).to eq(nil)
    end
  end

  describe '#workline_reference' do
    let(:stock_plate_names) { ['Stock stuff', 'Some other stock stuff'] }
    let(:ancestors_scope) { double('ancestors_scope') }
    before do
      allow(plate).to receive(:ancestors).and_return(ancestors_scope)
      allow(plate).to receive(:stock_plate).and_return(stock_plate)
      allow(SearchHelper).to receive(:stock_plate_names).and_return(stock_plate_names)
      allow(ancestors_scope).to receive(:where).with(purpose_name: stock_plate_names).and_return(stock_plates)
    end

    context 'when the plate has no stock plates' do
      let(:stock_plates) { [] }
      let(:stock_plate) { nil }
      it 'returns nil' do
        expect(plate.workline_reference).to be_nil
      end
    end
    context 'when the plate has one stock plate' do
      let(:stock_plates) { create_list :v2_plate, 1 }
      let(:stock_plate) { stock_plates.last }
      it 'returns the stock plate' do
        expect(plate.workline_reference).to eq(stock_plates.last)
      end
    end
    context 'when the plate has more than one stock plate' do
      let(:stock_plates) { create_list :v2_plate, 2 }
      let(:stock_plate) { stock_plates.last }

      context 'when there are no alternative workline purpose references' do
        before do
          allow(SearchHelper).to receive(:alternative_workline_reference_name).with(plate).and_return(nil)
          allow(ancestors_scope).to receive(:where).with(purpose_name: []).and_return([])
        end
        it 'returns the last stock plate' do
          expect(plate.workline_reference).to eq(stock_plates.last)
        end
      end

      context 'when there is a list of alternative workline purpose references' do
        let(:alternative_workline_reference_plates) { create_list :v2_plate, 2 }
        let(:alternative_workline_name) { 'Some other plate with some stuff inside' }

        before do
          allow(SearchHelper).to receive(:alternative_workline_reference_name).with(plate).and_return(alternative_workline_name)
          allow(ancestors_scope).to receive(:where).with(purpose_name: alternative_workline_name).and_return(alternative_workline_reference_plates)
        end

        it 'returns the last alternative workline reference' do
          expect(plate.workline_reference).to eq(alternative_workline_reference_plates.last)
        end
      end
    end
  end

  describe '#human_barcode' do
    it 'returns the human readable barcode' do
      expect(plate.human_barcode).to eq('DN12345U')
    end
  end

  describe '#labware_barcode' do
    it 'returns a LabwareBarcode' do
      expect(plate.labware_barcode).to be_a LabwareBarcode
    end
    it 'has the correct values' do
      expect(plate.labware_barcode.human).to eq('DN12345U')
      expect(plate.labware_barcode.machine).to eq('DN12345U')
      # TODO: Remove this functionality
      expect(plate.labware_barcode.number).to eq('12345')
      expect(plate.labware_barcode.prefix).to eq('DN')
    end
  end

  describe '::find_by' do
    let(:plate) { create(:v2_plate) }
    before do
      # Consider actually mocking at the request level
      stub_api_v2(
        'Plate',
        includes: [
          :purpose,
          { child_plates: :purpose },
          { wells: [
            :downstream_tubes,
            {
              requests_as_source: %w[request_type primer_panel pre_capture_pool],
              aliquots: ['sample', { request: %w[request_type primer_panel pre_capture_pool] }]
            }
          ] }
        ],
        where: { uuid: plate.uuid },
        first: plate
      )
    end
    it 'finds a plate' do
      expect(Sequencescape::Api::V2::Plate.find_by(uuid: plate.uuid)).to be_a Sequencescape::Api::V2::Plate
    end
  end
end<|MERGE_RESOLUTION|>--- conflicted
+++ resolved
@@ -14,16 +14,6 @@
       build :unmocked_v2_plate, barcode_number: 12_345, ancestors: stock_plates
     end
 
-<<<<<<< HEAD
-    before do
-      ancestor_scope = instance_double('JsonApiClient::Query::Builder')
-      allow(plate).to receive(:stock_plates).and_return(ancestor_scope)
-      expect(ancestor_scope).to receive(:order).with(id: :asc).and_return(stock_plates)
-    end
-
-    it 'returns the last element of the stock plates list' do
-      expect(plate.stock_plate).to eq(stock_plates.last)
-=======
     context 'when not a stock_plate' do
       before do
         ancestor_scope = instance_double('JsonApiClient::Query::Builder')
@@ -44,7 +34,6 @@
       it 'returns itself' do
         expect(plate.stock_plate).to eq(plate)
       end
->>>>>>> 820fa21f
     end
   end
 
