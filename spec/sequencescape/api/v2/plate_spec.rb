# frozen_string_literal: true

require 'rails_helper'
require_relative 'shared_examples'

RSpec.describe Sequencescape::Api::V2::Plate do
  subject(:plate) { create :v2_plate, barcode_number: 12_345 }

  let(:the_labware) { plate }

  it { is_expected.to be_plate }
  it { is_expected.not_to be_tube }
<<<<<<< HEAD
  it { is_expected.not_to be_tube_rack }
=======
>>>>>>> 53f39134

  describe '#stock_plate' do
    let(:stock_plates) { create_list :v2_stock_plate, 2 }
    let(:plate) { build :unmocked_v2_plate, barcode_number: 12_345, ancestors: stock_plates }

    context 'when not a stock_plate' do
      before do
        ancestor_scope = instance_double('JsonApiClient::Query::Builder')
        expect(plate).to receive(:fetch_stock_plate_ancestors).and_return(ancestor_scope)
        expect(ancestor_scope).to receive(:order).with(id: :asc).and_return(stock_plates)
        expect(plate).to receive(:stock_plate?).and_return(false)
      end

      it 'returns the last element of the stock plates list' do
        expect(plate.stock_plate).to eq(stock_plates.last)
      end
    end

    context 'when a stock_plate' do
      before { expect(plate).to receive(:stock_plate?).and_return(true) }

      it 'returns itself' do
        expect(plate.stock_plate).to eq(plate)
      end
    end
  end

  describe '#fetch_stock_plate_ancestors' do
    let(:ancestors_scope) { double('ancestors_scope') }
    let(:stock_plate_names) { ['Stock platey plate stock'] }
    let(:stock_plates) { create_list :v2_plate, 2 }

    before do
      allow(plate).to receive(:ancestors).and_return(ancestors_scope)
      allow(SearchHelper).to receive(:stock_plate_names).and_return(stock_plate_names)
      allow(ancestors_scope).to receive(:where).with(purpose_name: stock_plate_names).and_return(stock_plates)
    end

    it 'returns the ancestral stock plates' do
      expect(plate.fetch_stock_plate_ancestors).to eq(stock_plates)
    end
  end

  it_behaves_like 'a labware with a workline identifier'

  describe '#human_barcode' do
    it 'returns the human readable barcode' do
      expect(plate.human_barcode).to eq('DN12345U')
    end
  end

  describe '#labware_barcode' do
    it 'returns a LabwareBarcode' do
      expect(plate.labware_barcode).to be_a LabwareBarcode
    end

    it 'has the correct values' do
      expect(plate.labware_barcode.human).to eq('DN12345U')
      expect(plate.labware_barcode.machine).to eq('DN12345U')

      # TODO: Remove this functionality
      expect(plate.labware_barcode.number).to eq('12345')
      expect(plate.labware_barcode.prefix).to eq('DN')
    end
  end

  describe '::find_by' do
    it 'finds a plate' do
      stub_request(:get, 'http://example.com:3000/api/v2/plates').with(
        query: {
          fields: {
            sample_metadata: 'sample_common_name,collected_by,sample_description',
            submissions: 'lanes_of_sequencing,multiplexed?'
          },
          filter: {
            uuid: '8681e102-b737-11ec-8ace-acde48001122'
          },
          # This is a bit brittle, as it depends on the exact order.
          include:
            'purpose,child_plates.purpose,wells.downstream_tubes.purpose,' \
              'wells.requests_as_source.request_type,wells.requests_as_source.primer_panel,' \
              'wells.requests_as_source.pre_capture_pool,wells.requests_as_source.submission,' \
              'wells.aliquots.sample.sample_metadata,wells.aliquots.request.request_type,' \
              'wells.aliquots.request.primer_panel,wells.aliquots.request.pre_capture_pool,' \
              'wells.aliquots.request.submission,' \
              'wells.transfer_requests_as_target.source_asset'
        },
        headers: {
          'Accept' => 'application/vnd.api+json',
          'Content-Type' => 'application/vnd.api+json'
        }
      ).to_return(File.new('./spec/contracts/v2-plate-by-uuid-for-presenter.txt'))
      expect(described_class.find_by(uuid: '8681e102-b737-11ec-8ace-acde48001122')).to be_a described_class
    end
  end

  describe '#wells_in_rows' do
    it 'returns wells sorted by rows first and then columns' do
      locations_in_rows = ('A'..'H').flat_map { |letter| (1..12).map { |number| "#{letter}#{number}" } }

      # A1, A2, A3, ..., A12, B1, B2, ..., H10, H11, H12
      expect(plate.wells_in_rows.map(&:location)).to eq(locations_in_rows)
    end
  end

<<<<<<< HEAD
  describe '#wells_in_columns' do
    it 'returns wells sorted by column first and then rows' do
      locations_in_columns = ('1'..'12').flat_map { |number| ('A'..'H').map { |letter| "#{letter}#{number}" } }

      # A1, B1, C1, ..., H1, A2, B2, ..., H2, .. A12, B12, ..., H12
      expect(plate.wells_in_columns.map(&:location)).to eq(locations_in_columns)
=======
  describe '#register_stock_for_plate' do
    let(:plate) { described_class.new(id: '123') }
    let(:url) { "#{described_class.site}/plates/123/register_stock_for_plate" }

    context 'when the request is successful' do
      before do
        stub_request(:post, url).to_return(
          status: 200,
          body: {
            data: {
              type: 'plates',
              id: '123',
              attributes: {
                message: 'Stock successfully registered for plate wells'
              }
            }
          }.to_json,
          headers: {
            'Content-Type' => 'application/json'
          }
        )
      end

      it 'returns a successful response' do
        response = plate.register_stock_for_plate
        expect(response.first.attributes['message']).to match(/Stock successfully registered for plate wells/)
      end
    end

    context 'when the request fails with 422' do
      before do
        stub_request(:post, url).to_return(
          status: 422,
          body: {
            errors: [
              { status: '422', title: 'Stock registration failed', detail: 'Something went wrong during registration.' }
            ]
          }.to_json,
          headers: {
            'Content-Type' => 'application/vnd.api+json'
          }
        )
      end

      it 'returns an error result' do
        response = plate.register_stock_for_plate
        expect(response.errors.first['title']).to match(/Stock registration failed/)
      end
>>>>>>> 53f39134
    end
  end
end<|MERGE_RESOLUTION|>--- conflicted
+++ resolved
@@ -10,10 +10,7 @@
 
   it { is_expected.to be_plate }
   it { is_expected.not_to be_tube }
-<<<<<<< HEAD
   it { is_expected.not_to be_tube_rack }
-=======
->>>>>>> 53f39134
 
   describe '#stock_plate' do
     let(:stock_plates) { create_list :v2_stock_plate, 2 }
@@ -119,14 +116,15 @@
     end
   end
 
-<<<<<<< HEAD
   describe '#wells_in_columns' do
     it 'returns wells sorted by column first and then rows' do
       locations_in_columns = ('1'..'12').flat_map { |number| ('A'..'H').map { |letter| "#{letter}#{number}" } }
 
       # A1, B1, C1, ..., H1, A2, B2, ..., H2, .. A12, B12, ..., H12
       expect(plate.wells_in_columns.map(&:location)).to eq(locations_in_columns)
-=======
+    end
+  end
+
   describe '#register_stock_for_plate' do
     let(:plate) { described_class.new(id: '123') }
     let(:url) { "#{described_class.site}/plates/123/register_stock_for_plate" }
@@ -175,7 +173,6 @@
         response = plate.register_stock_for_plate
         expect(response.errors.first['title']).to match(/Stock registration failed/)
       end
->>>>>>> 53f39134
     end
   end
 end