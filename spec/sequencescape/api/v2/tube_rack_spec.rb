--- conflicted
+++ resolved
@@ -114,7 +114,6 @@
     end
   end
 
-<<<<<<< HEAD
   describe '#racked_tubes_in_columns' do
     let(:labware_uuid) { SecureRandom.uuid }
 
@@ -141,7 +140,6 @@
 
     it 'returns racked tubes sorted by coordinate' do
       sorted_racked_tubes = tube_rack1.racked_tubes_in_columns
-      puts "sorted_racked_tubes: #{sorted_racked_tubes}"
       expect(sorted_racked_tubes[0].tube).to eq(tube2)
       expect(sorted_racked_tubes[1].tube).to eq(tube1)
       expect(sorted_racked_tubes[2].tube).to eq(tube3)
@@ -159,7 +157,6 @@
 
       it 'returns racked tubes sorted by coordinate' do
         sorted_racked_tubes = tube_rack1.racked_tubes_in_columns
-        puts "sorted_racked_tubes: #{sorted_racked_tubes}"
         expect(sorted_racked_tubes[0].tube).to eq(tube2)
         expect(sorted_racked_tubes[1].tube).to eq(tube3)
         expect(sorted_racked_tubes[2].tube).to eq(tube5)
@@ -174,14 +171,16 @@
 
       it 'returns racked tubes sorted by coordinate' do
         sorted_racked_tubes = tube_rack1.racked_tubes_in_columns
-        puts "sorted_racked_tubes: #{sorted_racked_tubes}"
         expect(sorted_racked_tubes[0].tube).to eq(tube2)
         expect(sorted_racked_tubes[1].tube).to eq(tube3)
         expect(sorted_racked_tubes[2].tube).to eq(tube5)
         expect(sorted_racked_tubes[3].tube).to eq(tube4)
         expect(sorted_racked_tubes[4].tube).to eq(tube6)
         expect(sorted_racked_tubes[5].tube).to eq(tube1)
-=======
+      end
+    end
+  end
+
   describe '#state' do
     let(:tube1) { create :v2_tube, uuid: 'tube1_uuid', state: state_for_tube1, barcode_number: 1 }
     let(:tube2) { create :v2_tube, uuid: 'tube2_uuid', state: state_for_tube2, barcode_number: 2 }
@@ -251,7 +250,6 @@
 
       it 'returns "mixed"' do
         expect(test_tube_rack.state).to eq('mixed')
->>>>>>> b63313d3
       end
     end
   end
