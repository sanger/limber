--- conflicted
+++ resolved
@@ -10,14 +10,6 @@
 
   before { stub_v2_user(user) }
 
-<<<<<<< HEAD
-  it 'raises an exception if the barcode is invalid' do
-    # TODO: Y24-190 fix this test to use the correct error class
-    # error = Sequencescape::Api::ResourceNotFound.new('Not found')
-    error = ArgumentError.new('Not found')
-    invalid_barcode = 'not_a_barcode'
-    allow(Sequencescape::Api::V2::Labware).to receive(:find).with(barcode: invalid_barcode).and_raise(error)
-=======
   it 'raises an exception if both labware and barcode are nil' do
     expect { described_class.new }.to raise_error(ArgumentError)
   end
@@ -25,7 +17,6 @@
   it 'uses the labware if both labware and barcode are given' do
     plate = create :v2_stock_plate
     stub_v2_plate(plate)
->>>>>>> 89744608
 
     expect(Sequencescape::Api::V2::Labware).not_to receive(:find)
     described_class.new(labware: plate, barcode: 'not_a_barcode', user_uuid: user.uuid)
