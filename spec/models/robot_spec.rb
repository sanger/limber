# frozen_string_literal: true

require 'rails_helper'

describe Robots::Robot do
  include FeatureHelpers

  has_a_working_api

  let(:api)                         { Sequencescape::Api.new(Limber::Application.config.api_connection_options) }
  let(:settings)                    { YAML.load_file(Rails.root.join('spec', 'data', 'settings.yml')).with_indifferent_access }
  let(:user_uuid)                   { SecureRandom.uuid }
  let(:plate_uuid)                  { SecureRandom.uuid }
  let(:source_barcode)              { ean13(1) }
  let(:source_purpose_name)         { 'Limber Cherrypicked' }
  let(:source_purpose_uuid)         { SecureRandom.uuid }
  let(:plate)                       do
    json :plate,
         uuid: plate_uuid,
         barcode_number: 1,
         purpose_name: source_purpose_name,
         purpose_uuid: source_purpose_uuid,
         state: 'passed'
  end
  let(:target_barcode)              { ean13(2) }
  let(:target_purpose_name)         { 'target_plate_purpose' }
  let(:target_purpose_uuid)         { SecureRandom.uuid }
  let(:target_plate)                { json :plate, purpose_name: target_purpose_name, purpose_uuid: target_purpose_uuid, barcode_number: 2 }
  let(:metadata_uuid)               { SecureRandom.uuid }
  let(:custom_metadatum_collection) { json :custom_metdatum_collection, uuid: metadata_uuid }

  let(:robot) { Robots.find(id: robot_id, api: api, user_uuid: user_uuid) }

  before(:each) do
    Settings.robots[robot_id] = settings[:robots][robot_id]
  end

  describe '#verify' do
    subject { robot.verify(scanned_layout) }

    context 'a simple robot' do
      let(:robot_id) { 'robot_id' }

      before do
        Settings.purpose_uuids[source_purpose_name] = source_purpose_uuid
        Settings.purpose_uuids[target_purpose_name] = target_purpose_uuid

        stub_asset_search(source_barcode, plate)
        stub_asset_search(target_barcode, target_plate)

        Settings.robots['robot_id'] = settings[:robots][:robot_id]
        Settings.purpose_uuids[source_purpose_name] = source_purpose_uuid
        Settings.purpose_uuids[target_purpose_name] = target_purpose_uuid

        stub_asset_search(source_barcode, plate)
        stub_asset_search(target_barcode, target_plate)
      end

      context 'with an unknown plate' do
        before(:each) { stub_asset_search('dodgy_barcode', nil) }
        let(:scanned_layout) { { settings[:robots][robot_id][:beds].keys.first => ['dodgy_barcode'] } }
<<<<<<< HEAD

        it { is_expected.not_to be_valid }
      end

      context 'with a plate on an unknown bed' do
        let(:scanned_layout) { { 'bed3_barcode' => [source_barcode] } }
=======
>>>>>>> 4460d8ee

        it { is_expected.not_to be_valid }
      end

<<<<<<< HEAD
=======
      context 'with a plate on an unknown bed' do
        let(:scanned_layout) { { 'bed3_barcode' => [source_barcode] } }

        it { is_expected.not_to be_valid }
      end

>>>>>>> 4460d8ee
      context 'with a valid layout' do
        let(:scanned_layout) { { 'bed1_barcode' => [source_barcode], 'bed2_barcode' => [target_barcode] } }

        context 'and related plates' do
          before(:each) do
            stub_search_and_single_result('find-source-assets-by-destination-asset-barcode', { 'search' => { 'barcode' => target_barcode } }, plate)
          end
          it { is_expected.to be_valid }
        end

        context 'but unrelated plates' do
          before(:each) do
            stub_search_and_single_result('find-source-assets-by-destination-asset-barcode', { 'search' => { 'barcode' => target_barcode } }, json(:plate))
          end
          it { is_expected.not_to be_valid }
        end
      end
    end

    context 'a robot with grandchildren' do
      let(:robot_id) { 'grandparent_robot' }
      let(:grandchild_purpose_name) { 'target2_plate_purpose' }
      let(:grandchild_purpose_uuid) { SecureRandom.uuid }
      let(:grandchild_barcode)      { ean13(3) }
      let(:grandchild_plate)        { json :plate, uuid: plate_uuid, purpose_name: grandchild_purpose_name, purpose_uuid: grandchild_purpose_uuid, barcode_number: 3 }

      before(:each) do
        Settings.purpose_uuids[source_purpose_name] = source_purpose_uuid
        Settings.purpose_uuids[target_purpose_name] = target_purpose_uuid
        stub_asset_search(source_barcode, plate)
        stub_asset_search(target_barcode, target_plate)
        Settings.purpose_uuids[grandchild_purpose_name] = grandchild_purpose_uuid
        stub_asset_search(grandchild_barcode, grandchild_plate)
        stub_search_and_single_result('find-source-assets-by-destination-asset-barcode', { 'search' => { 'barcode' => target_barcode } }, plate)
        stub_search_and_single_result('find-source-assets-by-destination-asset-barcode', { 'search' => { 'barcode' => grandchild_barcode } }, target_plate)
      end

      context 'and the correct layout' do
        let(:scanned_layout) { { 'bed1_barcode' => [source_barcode], 'bed2_barcode' => [target_barcode], 'bed3_barcode' => [grandchild_barcode] } }
        it { is_expected.to be_valid }
      end
    end

    describe 'robot barcode' do
      let(:robot_id) { 'robot_id_2' }

      before do
        Settings.purpose_uuids['Limber Cherrypicked'] = 'limber_cherrypicked_uuid'
        Settings.robots['robot_id_2'] = settings[:robots][:robot_id_2]
        stub_search_and_single_result('Find assets by barcode', { 'search' => { 'barcode' => '123' } }, plate_json)
      end

      context 'without metadata' do
        let(:plate_json) do
          json :stock_plate,
               uuid: plate_uuid,
               barcode_number: '123',
               purpose_uuid: 'limber_cherrypicked_uuid',
               state: 'passed'
        end

        it 'is invalid' do
          expect(robot.verify(settings[:robots][:robot_id_2][:beds].keys.first => ['123'])[:valid]).to be_falsey
        end
      end

      context 'without plate' do
        let(:plate_json) { nil }

        it 'is invalid' do
          expect(robot.verify(settings[:robots][:robot_id_2][:beds].keys.first => ['123'])[:valid]).to be_falsey
        end
      end

      context 'with metadata' do
        let(:plate_json) do
          json :stock_plate_with_metadata,
               uuid: plate_uuid,
               barcode_number: '123',
               purpose_uuid: 'limber_cherrypicked_uuid',
               state: 'passed',
               custom_metadatum_collection_uuid: 'custom_metadatum_collection-uuid'
        end

        it "is invalid if the barcode isn't recorded" do
          stub_api_get('custom_metadatum_collection-uuid',
                       body: json(:custom_metadatum_collection, uuid: 'custom_metadatum_collection-uuid'))
          expect(robot.verify({ settings[:robots][:robot_id_2][:beds].keys.first => ['123'] }, 'robot_barcode')[:valid]).to be_falsey
        end

        it "is invalid if the barcode doesn't match" do
          stub_api_get('custom_metadatum_collection-uuid',
                       body: json(:custom_metadatum_collection,
                                  metadata: { 'created_with_robot' => 'other_robot' },
                                  uuid: 'custom_metadatum_collection-uuid'))
          expect(robot.verify({ settings[:robots][:robot_id_2][:beds].keys.first => ['123'] }, 'robot_barcode')[:valid]).to be_falsey
        end

        it 'is valid id the metadata matches' do
          stub_api_get('custom_metadatum_collection-uuid',
                       body: json(:custom_metadatum_collection,
                                  metadata: { 'created_with_robot' => 'robot_barcode' },
                                  uuid: 'custom_metadatum_collection-uuid'))
          expect(robot.verify({ settings[:robots][:robot_id_2][:beds].keys.first => ['123'] }, 'robot_barcode')[:valid]).to be_truthy
        end
      end
    end
  end

  describe '#perform_transfer' do
    let(:robot_id) { 'bravo-lb-end-prep' }

    let(:state_change_request) do
      stub_api_post('state_changes',
                    payload: {
                      state_change: {
                        target_state: 'passed',
                        reason: 'Robot bravo LB End Prep started',
                        customer_accepts_responsibility: false,
                        target: plate_uuid,
                        user: user_uuid,
                        contents: nil
                      }
                    },
                    body: json(:state_change, target_state: 'passed'))
    end

    let(:plate_json) do
      json :stock_plate,
           uuid: plate_uuid,
           barcode_number: '123',
           purpose_uuid: 'lb_end_prep_uuid',
           purpose_name: 'LB End Prep',
           state: 'started'
    end

    before do
      Settings.robots['bravo-lb-end-prep'] = settings[:robots]['bravo-lb-end-prep']
      Settings.purpose_uuids['LB End Prep'] = 'lb_end_prep_uuid'
      Settings.purposes['lb_end_prep_uuid'] = { state_changer_class: 'StateChangers::DefaultStateChanger' }
      state_change_request
      stub_search_and_single_result('Find assets by barcode', { 'search' => { 'barcode' => '123' } }, plate_json)
    end

    it 'performs transfer from started to passed' do
      robot.perform_transfer(robot.beds.keys.first => ['123'])
      expect(state_change_request).to have_been_requested
    end
  end
end<|MERGE_RESOLUTION|>--- conflicted
+++ resolved
@@ -42,12 +42,6 @@
       let(:robot_id) { 'robot_id' }
 
       before do
-        Settings.purpose_uuids[source_purpose_name] = source_purpose_uuid
-        Settings.purpose_uuids[target_purpose_name] = target_purpose_uuid
-
-        stub_asset_search(source_barcode, plate)
-        stub_asset_search(target_barcode, target_plate)
-
         Settings.robots['robot_id'] = settings[:robots][:robot_id]
         Settings.purpose_uuids[source_purpose_name] = source_purpose_uuid
         Settings.purpose_uuids[target_purpose_name] = target_purpose_uuid
@@ -59,28 +53,16 @@
       context 'with an unknown plate' do
         before(:each) { stub_asset_search('dodgy_barcode', nil) }
         let(:scanned_layout) { { settings[:robots][robot_id][:beds].keys.first => ['dodgy_barcode'] } }
-<<<<<<< HEAD
 
         it { is_expected.not_to be_valid }
       end
 
       context 'with a plate on an unknown bed' do
         let(:scanned_layout) { { 'bed3_barcode' => [source_barcode] } }
-=======
->>>>>>> 4460d8ee
 
         it { is_expected.not_to be_valid }
       end
 
-<<<<<<< HEAD
-=======
-      context 'with a plate on an unknown bed' do
-        let(:scanned_layout) { { 'bed3_barcode' => [source_barcode] } }
-
-        it { is_expected.not_to be_valid }
-      end
-
->>>>>>> 4460d8ee
       context 'with a valid layout' do
         let(:scanned_layout) { { 'bed1_barcode' => [source_barcode], 'bed2_barcode' => [target_barcode] } }
 
