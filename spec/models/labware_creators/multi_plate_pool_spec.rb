# frozen_string_literal: true

require 'spec_helper'
require 'labware_creators/base'
require_relative '../../support/shared_tagging_examples'
require_relative 'shared_examples'

# Presents the user with a form allowing them to scan in up to four plates
# which will then be pooled together according to pre-capture pools
RSpec.describe LabwareCreators::MultiPlatePool do
  it_behaves_like 'it only allows creation from tagged plates'

  has_a_working_api

  let(:plate_uuid) { 'example-plate-uuid' }
  let(:plate_barcode) { SBCF::SangerBarcode.new(prefix: 'DN', number: 2).machine_barcode.to_s }
  let(:plate) { json :plate, uuid: plate_uuid, barcode_number: '2', pool_sizes: [8, 8] }
  let(:wells) { json :well_collection, size: 16 }
  let(:wells_in_column_order) { WellHelpers.column_order }
  let(:transfer_template_uuid) { 'transfer-template-uuid' }
  let(:transfer_template) { json :transfer_template, uuid: transfer_template_uuid }

  let(:child_purpose_uuid) { 'child-purpose' }
  let(:child_purpose_name) { 'Child Purpose' }

  let(:user_uuid) { 'user-uuid' }

  let(:plate_request) { stub_api_get(plate_uuid, body: plate) }
  let(:wells_request) { stub_api_get(plate_uuid, 'wells', body: wells) }

  before do
    create :purpose_config, name: child_purpose_name, uuid: child_purpose_uuid
    plate_request
    wells_request
  end

  context 'on new' do
    let(:form_attributes) { { purpose_uuid: child_purpose_uuid, parent_uuid: plate_uuid } }

    subject { LabwareCreators::MultiPlatePool.new(api, form_attributes) }

    it 'can be created' do
      expect(subject).to be_a LabwareCreators::MultiPlatePool
    end

    it 'renders the "multi_plate_pool" page' do
      expect(subject.page).to eq('multi_plate_pool')
    end

    it 'describes the purpose uuid' do
      expect(subject.purpose_uuid).to eq(child_purpose_uuid)
    end
  end

  context 'on create' do
    subject { LabwareCreators::MultiPlatePool.new(api, form_attributes.merge(user_uuid:)) }

    let(:plate_b_uuid) { 'example-plate-b-uuid' }
    let(:plate_b_barcode) { SBCF::SangerBarcode.new(prefix: 'DN', number: 2).machine_barcode.to_s }

    let(:child_plate_uuid) { 'child-plate-uuid' }

    let(:form_attributes) do
      {
        parent_uuid: plate_uuid,
        purpose_uuid: child_purpose_uuid,
        transfers: {
          plate_uuid => {
            'A1' => 'A1',
            'B1' => 'A1'
          },
          plate_b_uuid => {
            'A1' => 'B1',
            'B1' => 'B1'
          }
        }
      }
    end

    let(:child_plate) { create :v2_plate }

<<<<<<< HEAD
    let(:pooled_plates_attributes) do
      [{ child_purpose_uuid: child_purpose_uuid, parent_uuids: [plate_uuid, plate_b_uuid], user_uuid: user_uuid }]
=======
    let(:pooled_plate_creation) do
      response = double
      allow(response).to receive(:child).and_return(child_plate)

      response
>>>>>>> 81b25efe
    end

    let!(:bulk_transfer_request) do
      stub_api_post(
        'bulk_transfers',
        payload: {
          bulk_transfer: {
            user: user_uuid,
            well_transfers: [
              {
                'source_uuid' => plate_uuid,
                'source_location' => 'A1',
                'destination_uuid' => child_plate.uuid,
                'destination_location' => 'A1'
              },
              {
                'source_uuid' => plate_uuid,
                'source_location' => 'B1',
                'destination_uuid' => child_plate.uuid,
                'destination_location' => 'A1'
              },
              {
                'source_uuid' => plate_b_uuid,
                'source_location' => 'A1',
                'destination_uuid' => child_plate.uuid,
                'destination_location' => 'B1'
              },
              {
                'source_uuid' => plate_b_uuid,
                'source_location' => 'B1',
                'destination_uuid' => child_plate.uuid,
                'destination_location' => 'B1'
              }
            ]
          }
        },
        body: json(:plate_creation, child_uuid: child_plate.uuid)
<<<<<<< HEAD
=======
      )
    end

    def expect_pooled_plate_creation
      expect_api_v2_posts(
        'PooledPlateCreation',
        [{ child_purpose_uuid: child_purpose_uuid, parent_uuids: [plate_uuid, plate_b_uuid], user_uuid: user_uuid }],
        [pooled_plate_creation]
>>>>>>> 81b25efe
      )
    end

    context '#save!' do
      it 'creates a plate!' do
        expect_pooled_plate_creation

        subject.save!

        expect(bulk_transfer_request).to have_been_made.once
      end
    end
  end
end<|MERGE_RESOLUTION|>--- conflicted
+++ resolved
@@ -79,16 +79,8 @@
 
     let(:child_plate) { create :v2_plate }
 
-<<<<<<< HEAD
     let(:pooled_plates_attributes) do
       [{ child_purpose_uuid: child_purpose_uuid, parent_uuids: [plate_uuid, plate_b_uuid], user_uuid: user_uuid }]
-=======
-    let(:pooled_plate_creation) do
-      response = double
-      allow(response).to receive(:child).and_return(child_plate)
-
-      response
->>>>>>> 81b25efe
     end
 
     let!(:bulk_transfer_request) do
@@ -126,17 +118,6 @@
           }
         },
         body: json(:plate_creation, child_uuid: child_plate.uuid)
-<<<<<<< HEAD
-=======
-      )
-    end
-
-    def expect_pooled_plate_creation
-      expect_api_v2_posts(
-        'PooledPlateCreation',
-        [{ child_purpose_uuid: child_purpose_uuid, parent_uuids: [plate_uuid, plate_b_uuid], user_uuid: user_uuid }],
-        [pooled_plate_creation]
->>>>>>> 81b25efe
       )
     end
 
