# frozen_string_literal: true

require 'spec_helper'
require 'labware_creators/base'
require_relative 'shared_examples'

RSpec.describe LabwareCreators::PcrCyclesBinnedPlateForTNanoSeq, with: :uploader do
  it_behaves_like 'it only allows creation from plates'

  subject { LabwareCreators::PcrCyclesBinnedPlateForTNanoSeq.new(api, form_attributes) }

  it 'should have a custom page' do
    expect(described_class.page).to eq 'pcr_cycles_binned_plate_for_t_nano_seq'
  end

  let(:parent_uuid) { 'parent-plate-uuid' }
  let(:plate_size) { 96 }

  let(:parent_well_a1) do
    create(
      :v2_well,
      location: 'A1',
      position: {
        'name' => 'A1'
      },
      qc_results: create_list(:qc_result_concentration, 1, value: 1.0),
      requests_as_source: [isc_prep_requests[0]],
      outer_request: nil
    )
  end
  let(:parent_well_b1) do
    create(
      :v2_well,
      location: 'B1',
      position: {
        'name' => 'B1'
      },
      qc_results: create_list(:qc_result_concentration, 1, value: 1.0),
      requests_as_source: [isc_prep_requests[1]],
      outer_request: nil
    )
  end
  let(:parent_well_d1) do
    create(
      :v2_well,
      location: 'D1',
      position: {
        'name' => 'D1'
      },
      qc_results: create_list(:qc_result_concentration, 1, value: 1.0),
      requests_as_source: [isc_prep_requests[2]],
      outer_request: nil
    )
  end
  let(:parent_well_e1) do
    create(
      :v2_well,
      location: 'E1',
      position: {
        'name' => 'E1'
      },
      qc_results: create_list(:qc_result_concentration, 1, value: 1.0),
      requests_as_source: [isc_prep_requests[3]],
      outer_request: nil
    )
  end
  let(:parent_well_f1) do
    create(
      :v2_well,
      location: 'F1',
      position: {
        'name' => 'F1'
      },
      qc_results: create_list(:qc_result_concentration, 1, value: 1.0),
      requests_as_source: [isc_prep_requests[4]],
      outer_request: nil
    )
  end
  let(:parent_well_h1) do
    create(
      :v2_well,
      location: 'H1',
      position: {
        'name' => 'H1'
      },
      qc_results: create_list(:qc_result_concentration, 1, value: 1.0),
      requests_as_source: [isc_prep_requests[5]],
      outer_request: nil
    )
  end
  let(:parent_well_a2) do
    create(
      :v2_well,
      location: 'A2',
      position: {
        'name' => 'A2'
      },
      qc_results: create_list(:qc_result_concentration, 1, value: 1.0),
      requests_as_source: [isc_prep_requests[6]],
      outer_request: nil
    )
  end
  let(:parent_well_b2) do
    create(
      :v2_well,
      location: 'B2',
      position: {
        'name' => 'B2'
      },
      qc_results: create_list(:qc_result_concentration, 1, value: 1.0),
      requests_as_source: [isc_prep_requests[7]],
      outer_request: nil
    )
  end
  let(:parent_well_c2) do
    create(
      :v2_well,
      location: 'C2',
      position: {
        'name' => 'C2'
      },
      qc_results: create_list(:qc_result_concentration, 1, value: 1.0),
      requests_as_source: [isc_prep_requests[8]],
      outer_request: nil
    )
  end
  let(:parent_well_d2) do
    create(
      :v2_well,
      location: 'D2',
      position: {
        'name' => 'D2'
      },
      qc_results: create_list(:qc_result_concentration, 1, value: 1.0),
      requests_as_source: [isc_prep_requests[9]],
      outer_request: nil
    )
  end
  let(:parent_well_e2) do
    create(
      :v2_well,
      location: 'E2',
      position: {
        'name' => 'E2'
      },
      qc_results: create_list(:qc_result_concentration, 1, value: 1.0),
      requests_as_source: [isc_prep_requests[10]],
      outer_request: nil
    )
  end
  let(:parent_well_f2) do
    create(
      :v2_well,
      location: 'F2',
      position: {
        'name' => 'F2'
      },
      qc_results: create_list(:qc_result_concentration, 1, value: 1.0),
      requests_as_source: [isc_prep_requests[11]],
      outer_request: nil
    )
  end
  let(:parent_well_g2) do
    create(
      :v2_well,
      location: 'G2',
      position: {
        'name' => 'G2'
      },
      qc_results: create_list(:qc_result_concentration, 1, value: 1.0),
      requests_as_source: [isc_prep_requests[12]],
      outer_request: nil
    )
  end
  let(:parent_well_h2) do
    create(
      :v2_well,
      location: 'H2',
      position: {
        'name' => 'H2'
      },
      qc_results: create_list(:qc_result_concentration, 1, value: 1.0),
      requests_as_source: [isc_prep_requests[13]],
      outer_request: nil
    )
  end

  let(:parent_plate) do
    create :v2_plate,
           uuid: parent_uuid,
           barcode_number: '2',
           size: plate_size,
           wells: [
             parent_well_a1,
             parent_well_b1,
             parent_well_d1,
             parent_well_e1,
             parent_well_f1,
             parent_well_h1,
             parent_well_a2,
             parent_well_b2,
             parent_well_c2,
             parent_well_d2,
             parent_well_e2,
             parent_well_f2,
             parent_well_g2,
             parent_well_h2
           ],
           outer_requests: isc_prep_requests
  end

  let(:parent_plate_v1) { json :plate, uuid: parent_uuid, stock_plate_barcode: 2, qc_files_actions: %w[read create] }

  # Create child wells in order of the requests they originated from.
  # Which is to do with how the binning algorithm lays them out, based on the value of PCR cycles.
  # Just done like this to make it easier to match up the requests to the wells.
  let(:child_well_a2) do
    create(:v2_well, location: 'A2', position: { 'name' => 'A2' }, outer_request: isc_prep_requests[0])
  end
  let(:child_well_b2) do
    create(:v2_well, location: 'B2', position: { 'name' => 'B2' }, outer_request: isc_prep_requests[1])
  end
  let(:child_well_a1) do
    create(:v2_well, location: 'A1', position: { 'name' => 'A1' }, outer_request: isc_prep_requests[2])
  end
  let(:child_well_a3) do
    create(:v2_well, location: 'A3', position: { 'name' => 'A3' }, outer_request: isc_prep_requests[3])
  end
  let(:child_well_b3) do
    create(:v2_well, location: 'B3', position: { 'name' => 'B3' }, outer_request: isc_prep_requests[4])
  end
  let(:child_well_c3) do
    create(:v2_well, location: 'C3', position: { 'name' => 'C3' }, outer_request: isc_prep_requests[5])
  end
  let(:child_well_d3) do
    create(:v2_well, location: 'D3', position: { 'name' => 'D3' }, outer_request: isc_prep_requests[6])
  end
  let(:child_well_e3) do
    create(:v2_well, location: 'E3', position: { 'name' => 'E3' }, outer_request: isc_prep_requests[7])
  end
  let(:child_well_f3) do
    create(:v2_well, location: 'F3', position: { 'name' => 'F3' }, outer_request: isc_prep_requests[8])
  end
  let(:child_well_g3) do
    create(:v2_well, location: 'G3', position: { 'name' => 'G3' }, outer_request: isc_prep_requests[9])
  end
  let(:child_well_c2) do
    create(:v2_well, location: 'C2', position: { 'name' => 'C2' }, outer_request: isc_prep_requests[10])
  end
  let(:child_well_b1) do
    create(:v2_well, location: 'B1', position: { 'name' => 'B1' }, outer_request: isc_prep_requests[11])
  end
  let(:child_well_d2) do
    create(:v2_well, location: 'D2', position: { 'name' => 'D2' }, outer_request: isc_prep_requests[12])
  end
  let(:child_well_c1) do
    create(:v2_well, location: 'C1', position: { 'name' => 'C1' }, outer_request: isc_prep_requests[13])
  end

  let(:child_plate) do
    # Wells have been listed in the order here to match the order of the list of original requests.
    # Wells will be laid out by well location so this has no effect on the actual layout of the wells in the plate.
    create :v2_plate,
           uuid: 'child-uuid',
           barcode_number: '3',
           size: plate_size,
           wells: [
             child_well_a2,
             child_well_b2,
             child_well_a1,
             child_well_a3,
             child_well_b3,
             child_well_c3,
             child_well_d3,
             child_well_e3,
             child_well_f3,
             child_well_g3,
             child_well_c2,
             child_well_b1,
             child_well_d2,
             child_well_c1
           ]
  end

  let(:isc_prep_requests) { Array.new(14) { |i| create :isc_prep_request, state: 'pending', uuid: "request-#{i}" } }

  let(:child_purpose_uuid) { 'child-purpose' }
  let(:child_purpose_name) { 'Child Purpose' }

  let(:user_uuid) { 'user-uuid' }

  context 'on new' do
    has_a_working_api

    let(:form_attributes) { { purpose_uuid: child_purpose_uuid, parent_uuid: parent_uuid } }

    it 'can be created' do
      expect(subject).to be_a LabwareCreators::PcrCyclesBinnedPlateForTNanoSeq
    end
  end

  context '#save' do
    has_a_working_api

    let(:file_content) do
      content = file.read
      file.rewind
      content
    end

    let(:form_attributes) do
      { purpose_uuid: child_purpose_uuid, parent_uuid: parent_uuid, user_uuid: user_uuid, file: file }
    end

    let(:stub_upload_file_creation) do
      stub_request(:post, api_url_for(parent_uuid, 'qc_files'))
        .with(
          body: file_content,
          headers: {
            'Content-Type' => 'sequencescape/qc_file',
            'Content-Disposition' => 'form-data; filename="targeted_nano_seq_customer_file.csv"'
          }
        )
        .to_return(
          status: 201,
          body: json(:qc_file, filename: 'targeted_nano_seq_dil_file.csv'),
          headers: {
            'content-type' => 'application/json'
          }
        )
    end

    let(:stub_parent_request) { stub_api_get(parent_uuid, body: parent_plate_v1) }

    before do
      stub_parent_request

      create :targeted_nano_seq_customer_csv_file_upload_purpose_config,
             uuid: child_purpose_uuid,
             name: child_purpose_name

      stub_v2_plate(
        parent_plate,
        stub_search: false,
        custom_includes:
          'wells.aliquots,wells.qc_results,wells.requests_as_source.request_type,wells.aliquots.request.request_type'
      )

      stub_v2_plate(child_plate, stub_search: false)
      stub_v2_plate(child_plate, stub_search: false, custom_includes: 'wells.aliquots')

      stub_upload_file_creation
    end

    context 'with an invalid file' do
      let(:file) { fixture_file_upload('spec/fixtures/files/test_file.txt', 'sequencescape/qc_file') }

      it 'is false' do
        expect(subject.save).to be false
      end
    end

    # Standard expected path
    context 'when performing standard first time binning' do
      let(:file) do
        fixture_file_upload(
          'spec/fixtures/files/targeted_nano_seq/targeted_nano_seq_dil_file.csv',
          'sequencescape/qc_file'
        )
      end

      let!(:plate_creation_request) do
        stub_api_post(
          'plate_creations',
          payload: {
            plate_creation: {
              parent: parent_uuid,
              child_purpose: child_purpose_uuid,
              user: user_uuid
            }
          },
          body: json(:plate_creation)
        )
      end

      let!(:api_v2_post) { stub_api_v2_post('Well') }

      let!(:api_v2_post) { stub_api_v2_save('PolyMetadatum') }

      let(:transfer_requests) do
        [
          {
            'volume' => '5.0',
            'source_asset' => parent_well_a1.uuid,
            'target_asset' => child_well_a2.uuid,
            'outer_request' => isc_prep_requests[0].uuid
          },
          {
            'volume' => '5.0',
            'source_asset' => parent_well_b1.uuid,
            'target_asset' => child_well_b2.uuid,
            'outer_request' => isc_prep_requests[1].uuid
          },
          {
            'volume' => '5.0',
            'source_asset' => parent_well_d1.uuid,
            'target_asset' => child_well_a1.uuid,
            'outer_request' => isc_prep_requests[2].uuid
          },
          {
            'volume' => '5.0',
            'source_asset' => parent_well_e1.uuid,
            'target_asset' => child_well_a3.uuid,
            'outer_request' => isc_prep_requests[3].uuid
          },
          {
            'volume' => '4.0',
            'source_asset' => parent_well_f1.uuid,
            'target_asset' => child_well_b3.uuid,
            'outer_request' => isc_prep_requests[4].uuid
          },
          {
            'volume' => '5.0',
            'source_asset' => parent_well_h1.uuid,
            'target_asset' => child_well_c3.uuid,
            'outer_request' => isc_prep_requests[5].uuid
          },
          {
            'volume' => '3.2',
            'source_asset' => parent_well_a2.uuid,
            'target_asset' => child_well_d3.uuid,
            'outer_request' => isc_prep_requests[6].uuid
          },
          {
            'volume' => '5.0',
            'source_asset' => parent_well_b2.uuid,
            'target_asset' => child_well_e3.uuid,
            'outer_request' => isc_prep_requests[7].uuid
          },
          {
            'volume' => '5.0',
            'source_asset' => parent_well_c2.uuid,
            'target_asset' => child_well_f3.uuid,
            'outer_request' => isc_prep_requests[8].uuid
          },
          {
            'volume' => '5.0',
            'source_asset' => parent_well_d2.uuid,
            'target_asset' => child_well_g3.uuid,
            'outer_request' => isc_prep_requests[9].uuid
          },
          {
            'volume' => '5.0',
            'source_asset' => parent_well_e2.uuid,
            'target_asset' => child_well_c2.uuid,
            'outer_request' => isc_prep_requests[10].uuid
          },
          {
            'volume' => '30.0',
            'source_asset' => parent_well_f2.uuid,
            'target_asset' => child_well_b1.uuid,
            'outer_request' => isc_prep_requests[11].uuid
          },
          {
            'volume' => '5.0',
            'source_asset' => parent_well_g2.uuid,
            'target_asset' => child_well_d2.uuid,
            'outer_request' => isc_prep_requests[12].uuid
          },
          {
            'volume' => '3.621',
            'source_asset' => parent_well_h2.uuid,
            'target_asset' => child_well_c1.uuid,
            'outer_request' => isc_prep_requests[13].uuid
          }
        ]
      end

      let!(:transfer_creation_request) do
        stub_api_post(
          'transfer_request_collections',
          payload: {
            transfer_request_collection: {
              user: user_uuid,
              transfer_requests: transfer_requests
            }
          },
          body: '{}'
        )
      end

      it 'makes the expected method calls when creating the child plate' do
        # NB. because we're mocking the API call for the save of the request metadata we cannot
        # check the metadata values on the requests, only that the method was triggered.
        # Our child plate has 14 wells with 14 requests, so we expect the method to create metadata
        # on the requests to be called 14 times.
        expect(subject).to receive(:create_or_update_request_metadata).exactly(14).times
        expect(subject.save!).to eq true
        expect(plate_creation_request).to have_been_made
        expect(transfer_creation_request).to have_been_made
      end
    end

<<<<<<< HEAD
    context 'when looping back to the AL Lib plate for an additional round of ISC Prep' do
      let(:loop_1_request) { create :isc_prep_request, state: 'passed', uuid: 'request-1' }

      let(:loop_2_request) { create :isc_prep_request, state: 'pending', uuid: 'request-2' }
=======
    # This context will use a file where parent wells not included in the submission are not present in the file.
    # Parent plate has 14 wells, 10 are submitted and 10 in the file. (E1, A2, C2, and G2 are omitted))
    # This should be allowed, and the child plate should be correctly created.
    context 'when the users only included submitted wells in the file' do
      let(:file) do
        fixture_file_upload(
          'spec/fixtures/files/targeted_nano_seq/targeted_nano_seq_dil_file_with_only_submitted_rows.csv',
          'sequencescape/qc_file'
        )
      end
>>>>>>> 497aa501

      # 10 sample wells in the submission, 4 sample wells to be omitted (E1, A2, C2, G2).
      let(:isc_prep_requests) { Array.new(10) { |i| create :isc_prep_request, state: 'pending', uuid: "request-#{i}" } }

      # NB. Not setting a value for requests_as_source for wells not going forward (these wells do not have
      # rows in the file)
      let(:parent_well_a1) do
        create(
          :v2_well,
          location: 'A1',
          position: {
            'name' => 'A1'
          },
          qc_results: create_list(:qc_result_concentration, 1, value: 1.0),
<<<<<<< HEAD
          requests_as_source: [loop_1_request, loop_2_request],
          outer_request: nil
        )
      end

      let(:parent_plate) do
        create :v2_plate,
               uuid: parent_uuid,
               barcode_number: '2',
               size: plate_size,
               wells: [parent_well_a1],
               outer_requests: [loop_1_request, loop_2_request]
      end

      # metadata for 2nd loop request
      let!(:pm_original_plate_barcode) do
        build :poly_metadatum, metadatable: loop_2_request, key: 'original_plate_barcode', value: 'DN2T'
      end
      let!(:pm_original_well_id) do
        build :poly_metadatum, metadatable: loop_2_request, key: 'original_well_id', value: 'A1'
      end
      let!(:pm_concentration_nm) do
        build :poly_metadatum, metadatable: loop_2_request, key: 'concentration_nm', value: '0.686'
      end
      let!(:pm_input_amount_available) do
        build :poly_metadatum, metadatable: loop_2_request, key: 'input_amount_available', value: '17.15'
      end
      let!(:pm_input_amount_desired) do
        build :poly_metadatum, metadatable: loop_2_request, key: 'input_amount_desired', value: '34.8'
      end
      let!(:pm_sample_volume) { build :poly_metadatum, metadatable: loop_2_request, key: 'sample_volume', value: '5.0' }
      let!(:pm_diluent_volume) do
        build :poly_metadatum, metadatable: loop_2_request, key: 'diluent_volume', value: '25.0'
      end
      let!(:pm_pcr_cycles) { build :poly_metadatum, metadatable: loop_2_request, key: 'pcr_cycles', value: '10' }
      let!(:pm_hyb_panel) { build :poly_metadatum, metadatable: loop_2_request, key: 'hyb_panel', value: 'My Panel' }

      # child
      let(:child_well_a1) do
        create(:v2_well, location: 'A1', position: { 'name' => 'A1' }, outer_request: loop_2_request)
      end

      let(:child_plate) do
        create :v2_plate, uuid: 'child-uuid', barcode_number: '3', size: plate_size, wells: [child_well_a1]
      end

      let(:transfer_requests) do
        [
          {
            'volume' => '5.0',
            'source_asset' => parent_well_a1.uuid,
            'target_asset' => child_well_a1.uuid,
            'outer_request' => loop_2_request.uuid
          }
        ]
=======
          requests_as_source: [isc_prep_requests[0]],
          outer_request: nil
        )
      end
      let(:parent_well_b1) do
        create(
          :v2_well,
          location: 'B1',
          position: {
            'name' => 'B1'
          },
          qc_results: create_list(:qc_result_concentration, 1, value: 1.0),
          requests_as_source: [isc_prep_requests[1]],
          outer_request: nil
        )
      end
      let(:parent_well_d1) do
        create(
          :v2_well,
          location: 'D1',
          position: {
            'name' => 'D1'
          },
          qc_results: create_list(:qc_result_concentration, 1, value: 1.0),
          requests_as_source: [isc_prep_requests[2]],
          outer_request: nil
        )
      end

      # E1 not included in Submission
      let(:parent_well_e1) do
        create(
          :v2_well,
          location: 'E1',
          position: {
            'name' => 'E1'
          },
          qc_results: create_list(:qc_result_concentration, 1, value: 1.0),
          requests_as_source: [],
          outer_request: nil
        )
      end
      let(:parent_well_f1) do
        create(
          :v2_well,
          location: 'F1',
          position: {
            'name' => 'F1'
          },
          qc_results: create_list(:qc_result_concentration, 1, value: 1.0),
          requests_as_source: [isc_prep_requests[3]],
          outer_request: nil
        )
      end
      let(:parent_well_h1) do
        create(
          :v2_well,
          location: 'H1',
          position: {
            'name' => 'H1'
          },
          qc_results: create_list(:qc_result_concentration, 1, value: 1.0),
          requests_as_source: [isc_prep_requests[4]],
          outer_request: nil
        )
      end

      # A2 not included in Submission
      let(:parent_well_a2) do
        create(
          :v2_well,
          location: 'A2',
          position: {
            'name' => 'A2'
          },
          qc_results: create_list(:qc_result_concentration, 1, value: 1.0),
          requests_as_source: [],
          outer_request: nil
        )
      end
      let(:parent_well_b2) do
        create(
          :v2_well,
          location: 'B2',
          position: {
            'name' => 'B2'
          },
          qc_results: create_list(:qc_result_concentration, 1, value: 1.0),
          requests_as_source: [isc_prep_requests[5]],
          outer_request: nil
        )
      end

      # C2 not included in Submission
      let(:parent_well_c2) do
        create(
          :v2_well,
          location: 'C2',
          position: {
            'name' => 'C2'
          },
          qc_results: create_list(:qc_result_concentration, 1, value: 1.0),
          requests_as_source: [],
          outer_request: nil
        )
      end
      let(:parent_well_d2) do
        create(
          :v2_well,
          location: 'D2',
          position: {
            'name' => 'D2'
          },
          qc_results: create_list(:qc_result_concentration, 1, value: 1.0),
          requests_as_source: [isc_prep_requests[6]],
          outer_request: nil
        )
      end
      let(:parent_well_e2) do
        create(
          :v2_well,
          location: 'E2',
          position: {
            'name' => 'E2'
          },
          qc_results: create_list(:qc_result_concentration, 1, value: 1.0),
          requests_as_source: [isc_prep_requests[7]],
          outer_request: nil
        )
      end
      let(:parent_well_f2) do
        create(
          :v2_well,
          location: 'F2',
          position: {
            'name' => 'F2'
          },
          qc_results: create_list(:qc_result_concentration, 1, value: 1.0),
          requests_as_source: [isc_prep_requests[8]],
          outer_request: nil
        )
>>>>>>> 497aa501
      end

      # G2 not included in Submission
      let(:parent_well_g2) do
        create(
          :v2_well,
          location: 'G2',
          position: {
            'name' => 'G2'
          },
          qc_results: create_list(:qc_result_concentration, 1, value: 1.0),
          requests_as_source: [],
          outer_request: nil
        )
      end
      let(:parent_well_h2) do
        create(
          :v2_well,
          location: 'H2',
          position: {
            'name' => 'H2'
          },
          qc_results: create_list(:qc_result_concentration, 1, value: 1.0),
          requests_as_source: [isc_prep_requests[9]],
          outer_request: nil
        )
      end

      let!(:plate_creation_request) do
        stub_api_post(
          'plate_creations',
          payload: {
            plate_creation: {
              parent: parent_uuid,
              child_purpose: child_purpose_uuid,
              user: user_uuid
            }
          },
          body: json(:plate_creation)
        )
      end

      # Create child wells in order of the requests they originated from.
      # Which is to do with how the binning algorithm lays them out, based on the value of PCR cycles.
      # Just done like this to make it easier to match up the requests to the wells.
      let(:child_well_a2) do
        create(:v2_well, location: 'A2', position: { 'name' => 'A2' }, outer_request: isc_prep_requests[0])
      end
      let(:child_well_b2) do
        create(:v2_well, location: 'B2', position: { 'name' => 'B2' }, outer_request: isc_prep_requests[1])
      end
      let(:child_well_a1) do
        create(:v2_well, location: 'A1', position: { 'name' => 'A1' }, outer_request: isc_prep_requests[2])
      end
      let(:child_well_a3) do
        create(:v2_well, location: 'A3', position: { 'name' => 'A3' }, outer_request: isc_prep_requests[3])
      end
      let(:child_well_b3) do
        create(:v2_well, location: 'B3', position: { 'name' => 'B3' }, outer_request: isc_prep_requests[4])
      end
      let(:child_well_c3) do
        create(:v2_well, location: 'C3', position: { 'name' => 'C3' }, outer_request: isc_prep_requests[5])
      end
      let(:child_well_d3) do
        create(:v2_well, location: 'D3', position: { 'name' => 'D3' }, outer_request: isc_prep_requests[6])
      end
      let(:child_well_c2) do
        create(:v2_well, location: 'C2', position: { 'name' => 'C2' }, outer_request: isc_prep_requests[7])
      end
      let(:child_well_b1) do
        create(:v2_well, location: 'B1', position: { 'name' => 'B1' }, outer_request: isc_prep_requests[8])
      end
      let(:child_well_c1) do
        create(:v2_well, location: 'C1', position: { 'name' => 'C1' }, outer_request: isc_prep_requests[9])
      end

      let(:child_plate) do
        # Wells have been listed in the order here to match the order of the list of original requests.
        # Wells will be laid out by well location so this has no effect on the actual layout of the wells in the plate.
        create :v2_plate,
               uuid: 'child-uuid',
               barcode_number: '3',
               size: plate_size,
               wells: [
                 child_well_a2,
                 child_well_b2,
                 child_well_a1,
                 child_well_a3,
                 child_well_b3,
                 child_well_c3,
                 child_well_d3,
                 child_well_c2,
                 child_well_b1,
                 child_well_c1
               ]
      end

      let!(:api_v2_post) { stub_api_v2_post('Well') }

      let!(:api_v2_post) { stub_api_v2_save('PolyMetadatum') }

      # Not expecting transfer requests for ignored wells E1, A2, C2, G2
      let(:transfer_requests) do
        [
          {
            'volume' => '5.0',
            'source_asset' => parent_well_a1.uuid,
            'target_asset' => child_well_a2.uuid,
            'outer_request' => isc_prep_requests[0].uuid
          },
          {
            'volume' => '5.0',
            'source_asset' => parent_well_b1.uuid,
            'target_asset' => child_well_b2.uuid,
            'outer_request' => isc_prep_requests[1].uuid
          },
          {
            'volume' => '5.0',
            'source_asset' => parent_well_d1.uuid,
            'target_asset' => child_well_a1.uuid,
            'outer_request' => isc_prep_requests[2].uuid
          },
          {
            'volume' => '4.0',
            'source_asset' => parent_well_f1.uuid,
            'target_asset' => child_well_a3.uuid,
            'outer_request' => isc_prep_requests[3].uuid
          },
          {
            'volume' => '5.0',
            'source_asset' => parent_well_h1.uuid,
            'target_asset' => child_well_b3.uuid,
            'outer_request' => isc_prep_requests[4].uuid
          },
          {
            'volume' => '5.0',
            'source_asset' => parent_well_b2.uuid,
            'target_asset' => child_well_c3.uuid,
            'outer_request' => isc_prep_requests[5].uuid
          },
          {
            'volume' => '5.0',
            'source_asset' => parent_well_d2.uuid,
            'target_asset' => child_well_d3.uuid,
            'outer_request' => isc_prep_requests[6].uuid
          },
          {
            'volume' => '5.0',
            'source_asset' => parent_well_e2.uuid,
            'target_asset' => child_well_c2.uuid,
            'outer_request' => isc_prep_requests[7].uuid
          },
          {
            'volume' => '30.0',
            'source_asset' => parent_well_f2.uuid,
            'target_asset' => child_well_b1.uuid,
            'outer_request' => isc_prep_requests[8].uuid
          },
          {
            'volume' => '3.621',
            'source_asset' => parent_well_h2.uuid,
            'target_asset' => child_well_c1.uuid,
            'outer_request' => isc_prep_requests[9].uuid
          }
        ]
      end

      let!(:transfer_creation_request) do
        stub_api_post(
          'transfer_request_collections',
          payload: {
            transfer_request_collection: {
              user: user_uuid,
              transfer_requests: transfer_requests
            }
          },
          body: '{}'
        )
      end

<<<<<<< HEAD
      let!(:api_v2_post) { allow(pm_pcr_cycles).to receive(:update).and_return(true) }

      before do
        stub_v2_polymetadata(pm_original_plate_barcode, loop_2_request.id)
        stub_v2_polymetadata(pm_original_well_id, loop_2_request.id)
        stub_v2_polymetadata(pm_concentration_nm, loop_2_request.id)
        stub_v2_polymetadata(pm_input_amount_available, loop_2_request.id)
        stub_v2_polymetadata(pm_input_amount_desired, loop_2_request.id)
        stub_v2_polymetadata(pm_sample_volume, loop_2_request.id)
        stub_v2_polymetadata(pm_diluent_volume, loop_2_request.id)
        stub_v2_polymetadata(pm_pcr_cycles, loop_2_request.id)
        stub_v2_polymetadata(pm_hyb_panel, loop_2_request.id)
      end

=======
>>>>>>> 497aa501
      it 'makes the expected method calls when creating the child plate' do
        # NB. because we're mocking the API call for the save of the request metadata we cannot
        # check the metadata values on the requests, only that the method was triggered.
        # Our child plate has 10 wells with 10 requests, so we expect the method to create metadata
        # on the requests to be called 10 times.
        expect(subject).to receive(:create_or_update_request_metadata).exactly(10).times
        expect(subject.save!).to eq true
        expect(plate_creation_request).to have_been_made
        expect(transfer_creation_request).to have_been_made
      end

      # Check that we cannot create the child plate whilst there are active requests on the parent plate
      # from previous loops
      context 'when the request from the previous run is still active' do
        let(:loop_1_request) { create :isc_prep_request, state: 'pending', uuid: 'request-1' }

        it 'does not create the child plate' do
          # WellFilter catches that there are 2 active submissions on the well and throws an exception
          expect { subject.save! }.to raise_error(LabwareCreators::ResourceInvalid)
          expect(subject.errors.messages[:well_filter].count).to eq(1)
          expect(subject.errors.messages[:well_filter][0]).to eq(
            'found 2 eligible requests for A1, possible overlapping submissions'
          )

          expect(plate_creation_request).to_not have_been_made
          expect(transfer_creation_request).to_not have_been_made
        end
      end

      context 'when the request is not the expected type' do
        let(:loop_2_request) { create :library_request, state: 'pending', uuid: 'request-2' }

        it 'does not create the child plate' do
          expect { subject.save! }.to raise_error(LabwareCreators::ResourceInvalid)
          expect(subject.errors.messages[:base].count).to eq(1)
          expect(subject.errors.messages[:base][0]).to eq(
            'Parent plate should only contain active requests of type (limber_targeted_nanoseq_isc_prep), ' \
              'found unexpected types (limber_wgs)'
          )

          expect(plate_creation_request).to_not have_been_made
          expect(transfer_creation_request).to_not have_been_made
        end
      end
    end

    # This context will use a file where some rows are set with pcr_cycles = 1.
    # These wells are not to be transferred to the child plate and should be filtered out.
    context 'when the users want to ignore a subset of the wells by setting pcr_cycles to 1' do
      let(:file) do
        fixture_file_upload(
          'spec/fixtures/files/targeted_nano_seq/targeted_nano_seq_dil_file_with_rows_to_ignore.csv',
          'sequencescape/qc_file'
        )
      end
<<<<<<< HEAD
=======

      # 10 sample wells in the submission, 4 sample wells to be ignored (E1, A2, C2, G2).
      let(:isc_prep_requests) { Array.new(10) { |i| create :isc_prep_request, state: 'pending', uuid: "request-#{i}" } }

      # NB. Not setting a value for requests_as_source for wells not going forward (these have pcr_cycles set to 1
      # in the customer file)
      let(:parent_well_a1) do
        create(
          :v2_well,
          location: 'A1',
          position: {
            'name' => 'A1'
          },
          qc_results: create_list(:qc_result_concentration, 1, value: 1.0),
          requests_as_source: [isc_prep_requests[0]],
          outer_request: nil
        )
      end
      let(:parent_well_b1) do
        create(
          :v2_well,
          location: 'B1',
          position: {
            'name' => 'B1'
          },
          qc_results: create_list(:qc_result_concentration, 1, value: 1.0),
          requests_as_source: [isc_prep_requests[1]],
          outer_request: nil
        )
      end
      let(:parent_well_d1) do
        create(
          :v2_well,
          location: 'D1',
          position: {
            'name' => 'D1'
          },
          qc_results: create_list(:qc_result_concentration, 1, value: 1.0),
          requests_as_source: [isc_prep_requests[2]],
          outer_request: nil
        )
      end

      # E1 not included in Submission
      let(:parent_well_e1) do
        create(
          :v2_well,
          location: 'E1',
          position: {
            'name' => 'E1'
          },
          qc_results: create_list(:qc_result_concentration, 1, value: 1.0),
          requests_as_source: [],
          outer_request: nil
        )
      end
      let(:parent_well_f1) do
        create(
          :v2_well,
          location: 'F1',
          position: {
            'name' => 'F1'
          },
          qc_results: create_list(:qc_result_concentration, 1, value: 1.0),
          requests_as_source: [isc_prep_requests[3]],
          outer_request: nil
        )
      end
      let(:parent_well_h1) do
        create(
          :v2_well,
          location: 'H1',
          position: {
            'name' => 'H1'
          },
          qc_results: create_list(:qc_result_concentration, 1, value: 1.0),
          requests_as_source: [isc_prep_requests[4]],
          outer_request: nil
        )
      end

      # A2 not included in Submission
      let(:parent_well_a2) do
        create(
          :v2_well,
          location: 'A2',
          position: {
            'name' => 'A2'
          },
          qc_results: create_list(:qc_result_concentration, 1, value: 1.0),
          requests_as_source: [],
          outer_request: nil
        )
      end
      let(:parent_well_b2) do
        create(
          :v2_well,
          location: 'B2',
          position: {
            'name' => 'B2'
          },
          qc_results: create_list(:qc_result_concentration, 1, value: 1.0),
          requests_as_source: [isc_prep_requests[5]],
          outer_request: nil
        )
      end

      # C2 not included in Submission
      let(:parent_well_c2) do
        create(
          :v2_well,
          location: 'C2',
          position: {
            'name' => 'C2'
          },
          qc_results: create_list(:qc_result_concentration, 1, value: 1.0),
          requests_as_source: [],
          outer_request: nil
        )
      end
      let(:parent_well_d2) do
        create(
          :v2_well,
          location: 'D2',
          position: {
            'name' => 'D2'
          },
          qc_results: create_list(:qc_result_concentration, 1, value: 1.0),
          requests_as_source: [isc_prep_requests[6]],
          outer_request: nil
        )
      end
      let(:parent_well_e2) do
        create(
          :v2_well,
          location: 'E2',
          position: {
            'name' => 'E2'
          },
          qc_results: create_list(:qc_result_concentration, 1, value: 1.0),
          requests_as_source: [isc_prep_requests[7]],
          outer_request: nil
        )
      end
      let(:parent_well_f2) do
        create(
          :v2_well,
          location: 'F2',
          position: {
            'name' => 'F2'
          },
          qc_results: create_list(:qc_result_concentration, 1, value: 1.0),
          requests_as_source: [isc_prep_requests[8]],
          outer_request: nil
        )
      end

      # G2 not included in Submission
      let(:parent_well_g2) do
        create(
          :v2_well,
          location: 'G2',
          position: {
            'name' => 'G2'
          },
          qc_results: create_list(:qc_result_concentration, 1, value: 1.0),
          requests_as_source: [],
          outer_request: nil
        )
      end
      let(:parent_well_h2) do
        create(
          :v2_well,
          location: 'H2',
          position: {
            'name' => 'H2'
          },
          qc_results: create_list(:qc_result_concentration, 1, value: 1.0),
          requests_as_source: [isc_prep_requests[9]],
          outer_request: nil
        )
      end

      let!(:plate_creation_request) do
        stub_api_post(
          'plate_creations',
          payload: {
            plate_creation: {
              parent: parent_uuid,
              child_purpose: child_purpose_uuid,
              user: user_uuid
            }
          },
          body: json(:plate_creation)
        )
      end

      # Create child wells in order of the requests they originated from.
      # Which is to do with how the binning algorithm lays them out, based on the value of PCR cycles.
      # Just done like this to make it easier to match up the requests to the wells.
      let(:child_well_a2) do
        create(:v2_well, location: 'A2', position: { 'name' => 'A2' }, outer_request: isc_prep_requests[0])
      end
      let(:child_well_b2) do
        create(:v2_well, location: 'B2', position: { 'name' => 'B2' }, outer_request: isc_prep_requests[1])
      end
      let(:child_well_a1) do
        create(:v2_well, location: 'A1', position: { 'name' => 'A1' }, outer_request: isc_prep_requests[2])
      end
      let(:child_well_a3) do
        create(:v2_well, location: 'A3', position: { 'name' => 'A3' }, outer_request: isc_prep_requests[3])
      end
      let(:child_well_b3) do
        create(:v2_well, location: 'B3', position: { 'name' => 'B3' }, outer_request: isc_prep_requests[4])
      end
      let(:child_well_c3) do
        create(:v2_well, location: 'C3', position: { 'name' => 'C3' }, outer_request: isc_prep_requests[5])
      end
      let(:child_well_d3) do
        create(:v2_well, location: 'D3', position: { 'name' => 'D3' }, outer_request: isc_prep_requests[6])
      end
      let(:child_well_c2) do
        create(:v2_well, location: 'C2', position: { 'name' => 'C2' }, outer_request: isc_prep_requests[7])
      end
      let(:child_well_b1) do
        create(:v2_well, location: 'B1', position: { 'name' => 'B1' }, outer_request: isc_prep_requests[8])
      end
      let(:child_well_c1) do
        create(:v2_well, location: 'C1', position: { 'name' => 'C1' }, outer_request: isc_prep_requests[9])
      end

      let(:child_plate) do
        # Wells have been listed in the order here to match the order of the list of original requests.
        # Wells will be laid out by well location so this has no effect on the actual layout of the wells in the plate.
        create :v2_plate,
               uuid: 'child-uuid',
               barcode_number: '3',
               size: plate_size,
               wells: [
                 child_well_a2,
                 child_well_b2,
                 child_well_a1,
                 child_well_a3,
                 child_well_b3,
                 child_well_c3,
                 child_well_d3,
                 child_well_c2,
                 child_well_b1,
                 child_well_c1
               ]
      end

      let!(:api_v2_post) { stub_api_v2_post('Well') }

      let!(:api_v2_post) { stub_api_v2_save('PolyMetadatum') }

      # Not expecting transfer requests for ignored wells E1, A2, C2, G2
      let(:transfer_requests) do
        [
          {
            'volume' => '5.0',
            'source_asset' => parent_well_a1.uuid,
            'target_asset' => child_well_a2.uuid,
            'outer_request' => isc_prep_requests[0].uuid
          },
          {
            'volume' => '5.0',
            'source_asset' => parent_well_b1.uuid,
            'target_asset' => child_well_b2.uuid,
            'outer_request' => isc_prep_requests[1].uuid
          },
          {
            'volume' => '5.0',
            'source_asset' => parent_well_d1.uuid,
            'target_asset' => child_well_a1.uuid,
            'outer_request' => isc_prep_requests[2].uuid
          },
          {
            'volume' => '4.0',
            'source_asset' => parent_well_f1.uuid,
            'target_asset' => child_well_a3.uuid,
            'outer_request' => isc_prep_requests[3].uuid
          },
          {
            'volume' => '5.0',
            'source_asset' => parent_well_h1.uuid,
            'target_asset' => child_well_b3.uuid,
            'outer_request' => isc_prep_requests[4].uuid
          },
          {
            'volume' => '5.0',
            'source_asset' => parent_well_b2.uuid,
            'target_asset' => child_well_c3.uuid,
            'outer_request' => isc_prep_requests[5].uuid
          },
          {
            'volume' => '5.0',
            'source_asset' => parent_well_d2.uuid,
            'target_asset' => child_well_d3.uuid,
            'outer_request' => isc_prep_requests[6].uuid
          },
          {
            'volume' => '5.0',
            'source_asset' => parent_well_e2.uuid,
            'target_asset' => child_well_c2.uuid,
            'outer_request' => isc_prep_requests[7].uuid
          },
          {
            'volume' => '30.0',
            'source_asset' => parent_well_f2.uuid,
            'target_asset' => child_well_b1.uuid,
            'outer_request' => isc_prep_requests[8].uuid
          },
          {
            'volume' => '3.621',
            'source_asset' => parent_well_h2.uuid,
            'target_asset' => child_well_c1.uuid,
            'outer_request' => isc_prep_requests[9].uuid
          }
        ]
      end

      let!(:transfer_creation_request) do
        stub_api_post(
          'transfer_request_collections',
          payload: {
            transfer_request_collection: {
              user: user_uuid,
              transfer_requests: transfer_requests
            }
          },
          body: '{}'
        )
      end

      it 'makes the expected method calls when creating the child plate' do
        # NB. because we're mocking the API call for the save of the request metadata we cannot
        # check the metadata values on the requests, only that the method was triggered.
        # Our child plate has 14 wells with 14 requests, so we expect the method to create metadata
        # on the requests to be called 14 times.
        expect(subject).to receive(:create_or_update_request_metadata).exactly(10).times
        expect(subject.save!).to eq true
        expect(plate_creation_request).to have_been_made
        expect(transfer_creation_request).to have_been_made
      end
    end

    # This context will check the situation where the submission is missing one or more sample wells
    # that are present in the file and intended to go forward (with valid values and pcr_cycles > 1).
    # An error should be reported to the user.
    context 'when sample wells were intended to go forward in the file but missed from the submission' do
      # File contains rows for 14 wells, 4 of which are not in the submission.
      # File contains valid values for 12 rows (pcr_cycles > 1), 2 of which are missing from the submission
      # (E1 and C2), and the other 2 rows are to be ignored (have pcr_cycles = 1, A2 and G2)
      let(:file) do
        fixture_file_upload(
          'spec/fixtures/files/targeted_nano_seq/targeted_nano_seq_dil_file_with_rows_missed_from_submission.csv',
          'sequencescape/qc_file'
        )
      end

      # 10 sample wells in the submission, 4 sample wells not included (E1, A2, C2, G2).
      let(:isc_prep_requests) { Array.new(10) { |i| create :isc_prep_request, state: 'pending', uuid: "request-#{i}" } }

      # 14 parent wells of which 10 are linked to requests_as_source (4 rows in file are missing requests: E1, A2, C2,
      # and G2)
      # i.e We are not setting a value for requests_as_source for wells not going forward (A2 and G2 have pcr_cycles
      # set to 1 in file).
      # And we are not setting a value for requests_as_source for wells E1 and C2, to simulate they have been missed
      # from the submission.
      let(:parent_well_a1) do
        create(
          :v2_well,
          location: 'A1',
          position: {
            'name' => 'A1'
          },
          qc_results: create_list(:qc_result_concentration, 1, value: 1.0),
          requests_as_source: [isc_prep_requests[0]],
          outer_request: nil
        )
      end
      let(:parent_well_b1) do
        create(
          :v2_well,
          location: 'B1',
          position: {
            'name' => 'B1'
          },
          qc_results: create_list(:qc_result_concentration, 1, value: 1.0),
          requests_as_source: [isc_prep_requests[1]],
          outer_request: nil
        )
      end
      let(:parent_well_d1) do
        create(
          :v2_well,
          location: 'D1',
          position: {
            'name' => 'D1'
          },
          qc_results: create_list(:qc_result_concentration, 1, value: 1.0),
          requests_as_source: [isc_prep_requests[2]],
          outer_request: nil
        )
      end

      # E1 not included in Submission
      let(:parent_well_e1) do
        create(
          :v2_well,
          location: 'E1',
          position: {
            'name' => 'E1'
          },
          qc_results: create_list(:qc_result_concentration, 1, value: 1.0),
          requests_as_source: [],
          outer_request: nil
        )
      end
      let(:parent_well_f1) do
        create(
          :v2_well,
          location: 'F1',
          position: {
            'name' => 'F1'
          },
          qc_results: create_list(:qc_result_concentration, 1, value: 1.0),
          requests_as_source: [isc_prep_requests[3]],
          outer_request: nil
        )
      end
      let(:parent_well_h1) do
        create(
          :v2_well,
          location: 'H1',
          position: {
            'name' => 'H1'
          },
          qc_results: create_list(:qc_result_concentration, 1, value: 1.0),
          requests_as_source: [isc_prep_requests[4]],
          outer_request: nil
        )
      end

      # A2 not included in Submission
      let(:parent_well_a2) do
        create(
          :v2_well,
          location: 'A2',
          position: {
            'name' => 'A2'
          },
          qc_results: create_list(:qc_result_concentration, 1, value: 1.0),
          requests_as_source: [],
          outer_request: nil
        )
      end
      let(:parent_well_b2) do
        create(
          :v2_well,
          location: 'B2',
          position: {
            'name' => 'B2'
          },
          qc_results: create_list(:qc_result_concentration, 1, value: 1.0),
          requests_as_source: [isc_prep_requests[5]],
          outer_request: nil
        )
      end

      # C2 not included in Submission
      let(:parent_well_c2) do
        create(
          :v2_well,
          location: 'C2',
          position: {
            'name' => 'C2'
          },
          qc_results: create_list(:qc_result_concentration, 1, value: 1.0),
          requests_as_source: [],
          outer_request: nil
        )
      end
      let(:parent_well_d2) do
        create(
          :v2_well,
          location: 'D2',
          position: {
            'name' => 'D2'
          },
          qc_results: create_list(:qc_result_concentration, 1, value: 1.0),
          requests_as_source: [isc_prep_requests[6]],
          outer_request: nil
        )
      end
      let(:parent_well_e2) do
        create(
          :v2_well,
          location: 'E2',
          position: {
            'name' => 'E2'
          },
          qc_results: create_list(:qc_result_concentration, 1, value: 1.0),
          requests_as_source: [isc_prep_requests[7]],
          outer_request: nil
        )
      end
      let(:parent_well_f2) do
        create(
          :v2_well,
          location: 'F2',
          position: {
            'name' => 'F2'
          },
          qc_results: create_list(:qc_result_concentration, 1, value: 1.0),
          requests_as_source: [isc_prep_requests[8]],
          outer_request: nil
        )
      end

      # G2 not included in Submission
      let(:parent_well_g2) do
        create(
          :v2_well,
          location: 'G2',
          position: {
            'name' => 'G2'
          },
          qc_results: create_list(:qc_result_concentration, 1, value: 1.0),
          requests_as_source: [],
          outer_request: nil
        )
      end
      let(:parent_well_h2) do
        create(
          :v2_well,
          location: 'H2',
          position: {
            'name' => 'H2'
          },
          qc_results: create_list(:qc_result_concentration, 1, value: 1.0),
          requests_as_source: [isc_prep_requests[9]],
          outer_request: nil
        )
      end

      let(:expected_error_message) do
        'The uploaded Customer file does not contain the same number of valid rows (12) as there are wells ' \
          'submitted for work on the parent plate (10). ' \
          'Please check the Customer file vs the Submission for missing or extra rows. ' \
          'Well E1 - File: present, Submission: missing, Well C2 - File: present, Submission: missing'
      end

      it 'reports an error' do
        expect(subject.save).to be false

        # list of missing wells should be included in the error message (E1 and C2)
        expect(subject.errors.full_messages).to include(expected_error_message)
      end
    end

    # This context will check the situation where the submission contains a sample well that is not in the file.
    # i.e. a parent well that was not intended to go forward is left out of the file on purpose but is accidently
    # included in the submission.
    context 'when a sample well appears in the submission but not in the file' do
      # File contains rows for 13 wells, but 14 are in the submission (missing row for A2)
      let(:file) do
        fixture_file_upload(
          'spec/fixtures/files/targeted_nano_seq/targeted_nano_seq_dil_file_missing_submitted_well.csv',
          'sequencescape/qc_file'
        )
      end

      # this message is generated by the validation that checks for filtered wells in the file
      let(:expected_error_message_missing_row) do
        'Csv file is missing a row for well A2, all wells with content must have a row in the uploaded file.'
      end

      # this message is generated by the validation that checks the file matches the submission
      let(:expected_error_message_customer_file) do
        'The uploaded Customer file does not contain the same number of valid rows (13) as there are wells ' \
          'submitted for work on the parent plate (14). ' \
          'Please check the Customer file vs the Submission for missing or extra rows. ' \
          'Well A2 - File: missing, Submission: present'
      end

      it 'reports an error' do
        expect(subject.save).to be false
        expect(subject.errors.full_messages).to include(expected_error_message_missing_row)
        expect(subject.errors.full_messages).to include(expected_error_message_customer_file)
      end
    end

    context 'when looping back to the AL Lib plate for an additional round of ISC Prep' do
      let(:loop_1_request) { create :isc_prep_request, state: 'passed', uuid: 'request-1' }

      let(:loop_2_request) { create :isc_prep_request, state: 'pending', uuid: 'request-2' }

      let(:parent_well_a1) do
        create(
          :v2_well,
          location: 'A1',
          position: {
            'name' => 'A1'
          },
          qc_results: create_list(:qc_result_concentration, 1, value: 1.0),
          requests_as_source: [loop_1_request, loop_2_request],
          outer_request: nil
        )
      end

      let(:parent_plate) do
        create :v2_plate,
               uuid: parent_uuid,
               barcode_number: '2',
               size: plate_size,
               wells: [parent_well_a1],
               outer_requests: [loop_1_request, loop_2_request]
      end

      # metadata for 2nd loop request
      let!(:pm_original_plate_barcode) do
        build :poly_metadatum, metadatable: loop_2_request, key: 'original_plate_barcode', value: 'DN2T'
      end
      let!(:pm_original_well_id) do
        build :poly_metadatum, metadatable: loop_2_request, key: 'original_well_id', value: 'A1'
      end
      let!(:pm_concentration_nm) do
        build :poly_metadatum, metadatable: loop_2_request, key: 'concentration_nm', value: '0.686'
      end
      let!(:pm_input_amount_available) do
        build :poly_metadatum, metadatable: loop_2_request, key: 'input_amount_available', value: '17.15'
      end
      let!(:pm_input_amount_desired) do
        build :poly_metadatum, metadatable: loop_2_request, key: 'input_amount_desired', value: '34.8'
      end
      let!(:pm_sample_volume) { build :poly_metadatum, metadatable: loop_2_request, key: 'sample_volume', value: '5.0' }
      let!(:pm_diluent_volume) do
        build :poly_metadatum, metadatable: loop_2_request, key: 'diluent_volume', value: '25.0'
      end
      let!(:pm_pcr_cycles) { build :poly_metadatum, metadatable: loop_2_request, key: 'pcr_cycles', value: '10' }
      let!(:pm_hyb_panel) { build :poly_metadatum, metadatable: loop_2_request, key: 'hyb_panel', value: 'My Panel' }

      # child
      let(:child_well_a1) do
        create(:v2_well, location: 'A1', position: { 'name' => 'A1' }, outer_request: loop_2_request)
      end

      let(:child_plate) do
        create :v2_plate, uuid: 'child-uuid', barcode_number: '3', size: plate_size, wells: [child_well_a1]
      end

      let(:transfer_requests) do
        [
          {
            'volume' => '5.0',
            'source_asset' => parent_well_a1.uuid,
            'target_asset' => child_well_a1.uuid,
            'outer_request' => loop_2_request.uuid
          }
        ]
      end

      let(:file) do
        fixture_file_upload(
          'spec/fixtures/files/targeted_nano_seq/targeted_nano_seq_dil_file_loop.csv',
          'sequencescape/qc_file'
        )
      end

      let!(:plate_creation_request) do
        stub_api_post(
          'plate_creations',
          payload: {
            plate_creation: {
              parent: parent_uuid,
              child_purpose: child_purpose_uuid,
              user: user_uuid
            }
          },
          body: json(:plate_creation)
        )
      end

      let!(:transfer_creation_request) do
        stub_api_post(
          'transfer_request_collections',
          payload: {
            transfer_request_collection: {
              user: user_uuid,
              transfer_requests: transfer_requests
            }
          },
          body: '{}'
        )
      end

      let!(:api_v2_post) { allow(pm_pcr_cycles).to receive(:update).and_return(true) }

      before do
        stub_v2_polymetadata(pm_original_plate_barcode, loop_2_request.id)
        stub_v2_polymetadata(pm_original_well_id, loop_2_request.id)
        stub_v2_polymetadata(pm_concentration_nm, loop_2_request.id)
        stub_v2_polymetadata(pm_input_amount_available, loop_2_request.id)
        stub_v2_polymetadata(pm_input_amount_desired, loop_2_request.id)
        stub_v2_polymetadata(pm_sample_volume, loop_2_request.id)
        stub_v2_polymetadata(pm_diluent_volume, loop_2_request.id)
        stub_v2_polymetadata(pm_pcr_cycles, loop_2_request.id)
        stub_v2_polymetadata(pm_hyb_panel, loop_2_request.id)
      end

      it 'makes the expected method calls when creating the child plate' do
        # NB. because we're mocking the API call for the save of the request metadata we cannot
        # check the metadata values on the requests, only that the correct method was triggered.
        expect(subject.save!).to eq true
        expect(plate_creation_request).to have_been_made
        expect(transfer_creation_request).to have_been_made
      end

      # Check that we cannot create the child plate whilst there are active requests on the parent plate
      # from previous loops
      context 'when the request from the previous run is still active' do
        let(:loop_1_request) { create :isc_prep_request, state: 'pending', uuid: 'request-1' }

        it 'does not create the child plate' do
          # WellFilter catches that there are 2 active submissions on the well and throws an exception
          expect { subject.save! }.to raise_error(LabwareCreators::ResourceInvalid)
          expect(subject.errors.messages[:well_filter].count).to eq(1)
          expect(subject.errors.messages[:well_filter][0]).to eq(
            'found 2 eligible requests for A1, possible overlapping submissions'
          )

          expect(plate_creation_request).to_not have_been_made
          expect(transfer_creation_request).to_not have_been_made
        end
      end

      context 'when the request is not the expected type' do
        let(:loop_2_request) { create :library_request, state: 'pending', uuid: 'request-2' }

        it 'does not create the child plate' do
          expect { subject.save! }.to raise_error(LabwareCreators::ResourceInvalid)
          expect(subject.errors.messages[:base].count).to eq(1)
          expect(subject.errors.messages[:base][0]).to eq(
            'Parent plate should only contain active requests of type (limber_targeted_nanoseq_isc_prep), ' \
              'found unexpected types (limber_wgs)'
          )

          expect(plate_creation_request).to_not have_been_made
          expect(transfer_creation_request).to_not have_been_made
        end
      end
    end

    # tests for create_or_update_request_metadata method
    describe '#create_or_update_request_metadata' do
      let(:file) do
        fixture_file_upload(
          'spec/fixtures/files/targeted_nano_seq/targeted_nano_seq_dil_file.csv',
          'sequencescape/qc_file'
        )
      end
>>>>>>> 497aa501
      let(:request) { create :isc_prep_request, state: 'pending', uuid: 'request-1', id: 1 }
      let(:request_metadata) { { 'key1' => 'value1', 'key2' => 'value2' } }
      let(:child_well_location) { 'A1' }
      let!(:existing_metadata_1) { build :poly_metadatum, metadatable: request, key: 'key1', value: 'value1' }
      let!(:existing_metadata_2) { build :poly_metadatum, metadatable: request, key: 'key2', value: 'value2' }
      let(:new_metadata_1) { build :poly_metadatum, metadatable: request, key: 'key1', value: 'value1' }
      let(:new_metadata_2) { build :poly_metadatum, metadatable: request, key: 'key2', value: 'value2' }

      before do
        allow(Sequencescape::Api::V2::PolyMetadatum).to receive(:find).and_return([])
        allow(Sequencescape::Api::V2::PolyMetadatum).to receive(:new).and_return(new_metadata_1)
        allow(Sequencescape::Api::V2::PolyMetadatum).to receive(:new).and_return(new_metadata_2)
        allow(new_metadata_1).to receive(:save).and_return(true)
        allow(new_metadata_2).to receive(:save).and_return(true)
      end

      it 'creates new metadata when none exists' do
        expect(Sequencescape::Api::V2::PolyMetadatum).to receive(:new).and_return(new_metadata_1)
        expect(Sequencescape::Api::V2::PolyMetadatum).to receive(:new).and_return(new_metadata_2)
        expect(new_metadata_1).to receive(:save).once.and_return(true)
        expect(new_metadata_2).to receive(:save).once.and_return(true)
        subject.create_or_update_request_metadata(request, request_metadata, child_well_location)
      end

      it 'updates existing metadata when it exists' do
        allow(Sequencescape::Api::V2::PolyMetadatum).to receive(:find).and_return([existing_metadata_1])
        expect(existing_metadata_1).to receive(:update).once.and_return(true)
        subject.create_or_update_request_metadata(request, request_metadata, child_well_location)
      end

      it 'raises an error when new metadata fails to save' do
        allow(new_metadata_1).to receive(:save).and_return(false)
        expect do
          subject.create_or_update_request_metadata(request, request_metadata, child_well_location)
        end.to raise_error(StandardError, /did not save for request/)
      end

      it 'raises an error when existing metadata fails to update' do
        allow(Sequencescape::Api::V2::PolyMetadatum).to receive(:find).and_return([existing_metadata_1])
        allow(existing_metadata_1).to receive(:update).and_return(false)
        expect do
          subject.create_or_update_request_metadata(request, request_metadata, child_well_location)
        end.to raise_error(StandardError, /could not be updated for request/)
      end
    end
  end
end<|MERGE_RESOLUTION|>--- conflicted
+++ resolved
@@ -501,12 +501,6 @@
       end
     end
 
-<<<<<<< HEAD
-    context 'when looping back to the AL Lib plate for an additional round of ISC Prep' do
-      let(:loop_1_request) { create :isc_prep_request, state: 'passed', uuid: 'request-1' }
-
-      let(:loop_2_request) { create :isc_prep_request, state: 'pending', uuid: 'request-2' }
-=======
     # This context will use a file where parent wells not included in the submission are not present in the file.
     # Parent plate has 14 wells, 10 are submitted and 10 in the file. (E1, A2, C2, and G2 are omitted))
     # This should be allowed, and the child plate should be correctly created.
@@ -517,7 +511,6 @@
           'sequencescape/qc_file'
         )
       end
->>>>>>> 497aa501
 
       # 10 sample wells in the submission, 4 sample wells to be omitted (E1, A2, C2, G2).
       let(:isc_prep_requests) { Array.new(10) { |i| create :isc_prep_request, state: 'pending', uuid: "request-#{i}" } }
@@ -532,63 +525,6 @@
             'name' => 'A1'
           },
           qc_results: create_list(:qc_result_concentration, 1, value: 1.0),
-<<<<<<< HEAD
-          requests_as_source: [loop_1_request, loop_2_request],
-          outer_request: nil
-        )
-      end
-
-      let(:parent_plate) do
-        create :v2_plate,
-               uuid: parent_uuid,
-               barcode_number: '2',
-               size: plate_size,
-               wells: [parent_well_a1],
-               outer_requests: [loop_1_request, loop_2_request]
-      end
-
-      # metadata for 2nd loop request
-      let!(:pm_original_plate_barcode) do
-        build :poly_metadatum, metadatable: loop_2_request, key: 'original_plate_barcode', value: 'DN2T'
-      end
-      let!(:pm_original_well_id) do
-        build :poly_metadatum, metadatable: loop_2_request, key: 'original_well_id', value: 'A1'
-      end
-      let!(:pm_concentration_nm) do
-        build :poly_metadatum, metadatable: loop_2_request, key: 'concentration_nm', value: '0.686'
-      end
-      let!(:pm_input_amount_available) do
-        build :poly_metadatum, metadatable: loop_2_request, key: 'input_amount_available', value: '17.15'
-      end
-      let!(:pm_input_amount_desired) do
-        build :poly_metadatum, metadatable: loop_2_request, key: 'input_amount_desired', value: '34.8'
-      end
-      let!(:pm_sample_volume) { build :poly_metadatum, metadatable: loop_2_request, key: 'sample_volume', value: '5.0' }
-      let!(:pm_diluent_volume) do
-        build :poly_metadatum, metadatable: loop_2_request, key: 'diluent_volume', value: '25.0'
-      end
-      let!(:pm_pcr_cycles) { build :poly_metadatum, metadatable: loop_2_request, key: 'pcr_cycles', value: '10' }
-      let!(:pm_hyb_panel) { build :poly_metadatum, metadatable: loop_2_request, key: 'hyb_panel', value: 'My Panel' }
-
-      # child
-      let(:child_well_a1) do
-        create(:v2_well, location: 'A1', position: { 'name' => 'A1' }, outer_request: loop_2_request)
-      end
-
-      let(:child_plate) do
-        create :v2_plate, uuid: 'child-uuid', barcode_number: '3', size: plate_size, wells: [child_well_a1]
-      end
-
-      let(:transfer_requests) do
-        [
-          {
-            'volume' => '5.0',
-            'source_asset' => parent_well_a1.uuid,
-            'target_asset' => child_well_a1.uuid,
-            'outer_request' => loop_2_request.uuid
-          }
-        ]
-=======
           requests_as_source: [isc_prep_requests[0]],
           outer_request: nil
         )
@@ -730,7 +666,6 @@
           requests_as_source: [isc_prep_requests[8]],
           outer_request: nil
         )
->>>>>>> 497aa501
       end
 
       # G2 not included in Submission
@@ -911,23 +846,6 @@
         )
       end
 
-<<<<<<< HEAD
-      let!(:api_v2_post) { allow(pm_pcr_cycles).to receive(:update).and_return(true) }
-
-      before do
-        stub_v2_polymetadata(pm_original_plate_barcode, loop_2_request.id)
-        stub_v2_polymetadata(pm_original_well_id, loop_2_request.id)
-        stub_v2_polymetadata(pm_concentration_nm, loop_2_request.id)
-        stub_v2_polymetadata(pm_input_amount_available, loop_2_request.id)
-        stub_v2_polymetadata(pm_input_amount_desired, loop_2_request.id)
-        stub_v2_polymetadata(pm_sample_volume, loop_2_request.id)
-        stub_v2_polymetadata(pm_diluent_volume, loop_2_request.id)
-        stub_v2_polymetadata(pm_pcr_cycles, loop_2_request.id)
-        stub_v2_polymetadata(pm_hyb_panel, loop_2_request.id)
-      end
-
-=======
->>>>>>> 497aa501
       it 'makes the expected method calls when creating the child plate' do
         # NB. because we're mocking the API call for the save of the request metadata we cannot
         # check the metadata values on the requests, only that the method was triggered.
@@ -938,40 +856,6 @@
         expect(plate_creation_request).to have_been_made
         expect(transfer_creation_request).to have_been_made
       end
-
-      # Check that we cannot create the child plate whilst there are active requests on the parent plate
-      # from previous loops
-      context 'when the request from the previous run is still active' do
-        let(:loop_1_request) { create :isc_prep_request, state: 'pending', uuid: 'request-1' }
-
-        it 'does not create the child plate' do
-          # WellFilter catches that there are 2 active submissions on the well and throws an exception
-          expect { subject.save! }.to raise_error(LabwareCreators::ResourceInvalid)
-          expect(subject.errors.messages[:well_filter].count).to eq(1)
-          expect(subject.errors.messages[:well_filter][0]).to eq(
-            'found 2 eligible requests for A1, possible overlapping submissions'
-          )
-
-          expect(plate_creation_request).to_not have_been_made
-          expect(transfer_creation_request).to_not have_been_made
-        end
-      end
-
-      context 'when the request is not the expected type' do
-        let(:loop_2_request) { create :library_request, state: 'pending', uuid: 'request-2' }
-
-        it 'does not create the child plate' do
-          expect { subject.save! }.to raise_error(LabwareCreators::ResourceInvalid)
-          expect(subject.errors.messages[:base].count).to eq(1)
-          expect(subject.errors.messages[:base][0]).to eq(
-            'Parent plate should only contain active requests of type (limber_targeted_nanoseq_isc_prep), ' \
-              'found unexpected types (limber_wgs)'
-          )
-
-          expect(plate_creation_request).to_not have_been_made
-          expect(transfer_creation_request).to_not have_been_made
-        end
-      end
     end
 
     # This context will use a file where some rows are set with pcr_cycles = 1.
@@ -983,8 +867,6 @@
           'sequencescape/qc_file'
         )
       end
-<<<<<<< HEAD
-=======
 
       # 10 sample wells in the submission, 4 sample wells to be ignored (E1, A2, C2, G2).
       let(:isc_prep_requests) { Array.new(10) { |i| create :isc_prep_request, state: 'pending', uuid: "request-#{i}" } }
@@ -1748,7 +1630,6 @@
           'sequencescape/qc_file'
         )
       end
->>>>>>> 497aa501
       let(:request) { create :isc_prep_request, state: 'pending', uuid: 'request-1', id: 1 }
       let(:request_metadata) { { 'key1' => 'value1', 'key2' => 'value2' } }
       let(:child_well_location) { 'A1' }
