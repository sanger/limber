# frozen_string_literal: true

require 'spec_helper'
require 'labware_creators/base'
require_relative 'shared_examples'

RSpec.describe LabwareCreators::PcrCyclesBinnedPlateForTNanoSeq, with: :uploader do
  it_behaves_like 'it only allows creation from plates'

  subject { LabwareCreators::PcrCyclesBinnedPlateForTNanoSeq.new(api, form_attributes) }

  it 'should have a custom page' do
    expect(described_class.page).to eq 'pcr_cycles_binned_plate_for_t_nano_seq'
  end

  let(:parent_uuid) { 'parent-plate-uuid' }
  let(:plate_size) { 96 }

  let(:parent_well_a1) do
    create(
      :v2_well,
      location: 'A1',
      position: {
        'name' => 'A1'
      },
      qc_results: create_list(:qc_result_concentration, 1, value: 1.0),
      requests_as_source: [isc_prep_requests[0]],
      outer_request: nil
    )
  end
  let(:parent_well_b1) do
    create(
      :v2_well,
      location: 'B1',
      position: {
        'name' => 'B1'
      },
      qc_results: create_list(:qc_result_concentration, 1, value: 1.0),
      requests_as_source: [isc_prep_requests[1]],
      outer_request: nil
    )
  end
  let(:parent_well_d1) do
    create(
      :v2_well,
      location: 'D1',
      position: {
        'name' => 'D1'
      },
      qc_results: create_list(:qc_result_concentration, 1, value: 1.0),
      requests_as_source: [isc_prep_requests[2]],
      outer_request: nil
    )
  end
  let(:parent_well_e1) do
    create(
      :v2_well,
      location: 'E1',
      position: {
        'name' => 'E1'
      },
      qc_results: create_list(:qc_result_concentration, 1, value: 1.0),
      requests_as_source: [isc_prep_requests[3]],
      outer_request: nil
    )
  end
  let(:parent_well_f1) do
    create(
      :v2_well,
      location: 'F1',
      position: {
        'name' => 'F1'
      },
      qc_results: create_list(:qc_result_concentration, 1, value: 1.0),
      requests_as_source: [isc_prep_requests[4]],
      outer_request: nil
    )
  end
  let(:parent_well_h1) do
    create(
      :v2_well,
      location: 'H1',
      position: {
        'name' => 'H1'
      },
      qc_results: create_list(:qc_result_concentration, 1, value: 1.0),
      requests_as_source: [isc_prep_requests[5]],
      outer_request: nil
    )
  end
  let(:parent_well_a2) do
    create(
      :v2_well,
      location: 'A2',
      position: {
        'name' => 'A2'
      },
      qc_results: create_list(:qc_result_concentration, 1, value: 1.0),
      requests_as_source: [isc_prep_requests[6]],
      outer_request: nil
    )
  end
  let(:parent_well_b2) do
    create(
      :v2_well,
      location: 'B2',
      position: {
        'name' => 'B2'
      },
      qc_results: create_list(:qc_result_concentration, 1, value: 1.0),
      requests_as_source: [isc_prep_requests[7]],
      outer_request: nil
    )
  end
  let(:parent_well_c2) do
    create(
      :v2_well,
      location: 'C2',
      position: {
        'name' => 'C2'
      },
      qc_results: create_list(:qc_result_concentration, 1, value: 1.0),
      requests_as_source: [isc_prep_requests[8]],
      outer_request: nil
    )
  end
  let(:parent_well_d2) do
    create(
      :v2_well,
      location: 'D2',
      position: {
        'name' => 'D2'
      },
      qc_results: create_list(:qc_result_concentration, 1, value: 1.0),
      requests_as_source: [isc_prep_requests[9]],
      outer_request: nil
    )
  end
  let(:parent_well_e2) do
    create(
      :v2_well,
      location: 'E2',
      position: {
        'name' => 'E2'
      },
      qc_results: create_list(:qc_result_concentration, 1, value: 1.0),
      requests_as_source: [isc_prep_requests[10]],
      outer_request: nil
    )
  end
  let(:parent_well_f2) do
    create(
      :v2_well,
      location: 'F2',
      position: {
        'name' => 'F2'
      },
      qc_results: create_list(:qc_result_concentration, 1, value: 1.0),
      requests_as_source: [isc_prep_requests[11]],
      outer_request: nil
    )
  end
  let(:parent_well_g2) do
    create(
      :v2_well,
      location: 'G2',
      position: {
        'name' => 'G2'
      },
      qc_results: create_list(:qc_result_concentration, 1, value: 1.0),
      requests_as_source: [isc_prep_requests[12]],
      outer_request: nil
    )
  end
  let(:parent_well_h2) do
    create(
      :v2_well,
      location: 'H2',
      position: {
        'name' => 'H2'
      },
      qc_results: create_list(:qc_result_concentration, 1, value: 1.0),
      requests_as_source: [isc_prep_requests[13]],
      outer_request: nil
    )
  end

  let(:parent_plate) do
    create :v2_plate,
           uuid: parent_uuid,
           barcode_number: '2',
           size: plate_size,
           wells: [
             parent_well_a1,
             parent_well_b1,
             parent_well_d1,
             parent_well_e1,
             parent_well_f1,
             parent_well_h1,
             parent_well_a2,
             parent_well_b2,
             parent_well_c2,
             parent_well_d2,
             parent_well_e2,
             parent_well_f2,
             parent_well_g2,
             parent_well_h2
           ],
           outer_requests: isc_prep_requests
  end

  let(:parent_plate_v1) { json :plate, uuid: parent_uuid, stock_plate_barcode: 2, qc_files_actions: %w[read create] }

  # Create child wells in order of the requests they originated from.
  # Which is to do with how the binning algorithm lays them out, based on the value of PCR cycles.
  # Just done like this to make it easier to match up the requests to the wells.
  let(:child_well_a2) do
    create(:v2_well, location: 'A2', position: { 'name' => 'A2' }, outer_request: isc_prep_requests[0])
  end
  let(:child_well_b2) do
    create(:v2_well, location: 'B2', position: { 'name' => 'B2' }, outer_request: isc_prep_requests[1])
  end
  let(:child_well_a1) do
    create(:v2_well, location: 'A1', position: { 'name' => 'A1' }, outer_request: isc_prep_requests[2])
  end
  let(:child_well_a3) do
    create(:v2_well, location: 'A3', position: { 'name' => 'A3' }, outer_request: isc_prep_requests[3])
  end
  let(:child_well_b3) do
    create(:v2_well, location: 'B3', position: { 'name' => 'B3' }, outer_request: isc_prep_requests[4])
  end
  let(:child_well_c3) do
    create(:v2_well, location: 'C3', position: { 'name' => 'C3' }, outer_request: isc_prep_requests[5])
  end
  let(:child_well_d3) do
    create(:v2_well, location: 'D3', position: { 'name' => 'D3' }, outer_request: isc_prep_requests[6])
  end
  let(:child_well_e3) do
    create(:v2_well, location: 'E3', position: { 'name' => 'E3' }, outer_request: isc_prep_requests[7])
  end
  let(:child_well_f3) do
    create(:v2_well, location: 'F3', position: { 'name' => 'F3' }, outer_request: isc_prep_requests[8])
  end
  let(:child_well_g3) do
    create(:v2_well, location: 'G3', position: { 'name' => 'G3' }, outer_request: isc_prep_requests[9])
  end
  let(:child_well_c2) do
    create(:v2_well, location: 'C2', position: { 'name' => 'C2' }, outer_request: isc_prep_requests[10])
  end
  let(:child_well_b1) do
    create(:v2_well, location: 'B1', position: { 'name' => 'B1' }, outer_request: isc_prep_requests[11])
  end
  let(:child_well_d2) do
    create(:v2_well, location: 'D2', position: { 'name' => 'D2' }, outer_request: isc_prep_requests[12])
  end
  let(:child_well_c1) do
    create(:v2_well, location: 'C1', position: { 'name' => 'C1' }, outer_request: isc_prep_requests[13])
  end

  let(:child_plate) do
    # Wells have been listed in the order here to match the order of the list of original requests.
    # Wells will be laid out by well location so this has no effect on the actual layout of the wells in the plate.
    create :v2_plate,
           uuid: 'child-uuid',
           barcode_number: '3',
           size: plate_size,
           wells: [
             child_well_a2,
             child_well_b2,
             child_well_a1,
             child_well_a3,
             child_well_b3,
             child_well_c3,
             child_well_d3,
             child_well_e3,
             child_well_f3,
             child_well_g3,
             child_well_c2,
             child_well_b1,
             child_well_d2,
             child_well_c1
           ]
  end

  let(:isc_prep_requests) { Array.new(14) { |i| create :isc_prep_request, state: 'pending', uuid: "request-#{i}" } }

  let(:child_purpose_uuid) { 'child-purpose' }
  let(:child_purpose_name) { 'Child Purpose' }

  let(:user_uuid) { 'user-uuid' }

  context 'on new' do
    has_a_working_api

    let(:form_attributes) { { purpose_uuid: child_purpose_uuid, parent_uuid: parent_uuid } }

    it 'can be created' do
      expect(subject).to be_a LabwareCreators::PcrCyclesBinnedPlateForTNanoSeq
    end
  end

  context '#save' do
    has_a_working_api

    let(:file_content) do
      content = file.read
      file.rewind
      content
    end

    let(:form_attributes) do
      { purpose_uuid: child_purpose_uuid, parent_uuid: parent_uuid, user_uuid: user_uuid, file: file }
    end

    let(:stub_upload_file_creation) do
      stub_request(:post, api_url_for(parent_uuid, 'qc_files'))
        .with(
          body: file_content,
          headers: {
            'Content-Type' => 'sequencescape/qc_file',
            'Content-Disposition' => 'form-data; filename="targeted_nano_seq_customer_file.csv"'
          }
        )
        .to_return(
          status: 201,
          body: json(:qc_file, filename: 'targeted_nano_seq_dil_file.csv'),
          headers: {
            'content-type' => 'application/json'
          }
        )
    end

    let(:stub_parent_request) { stub_api_get(parent_uuid, body: parent_plate_v1) }

    before do
      stub_parent_request

      create :targeted_nano_seq_customer_csv_file_upload_purpose_config,
             uuid: child_purpose_uuid,
             name: child_purpose_name

      stub_v2_plate(
        parent_plate,
        stub_search: false,
        custom_includes:
          'wells.aliquots,wells.qc_results,wells.requests_as_source.request_type,wells.aliquots.request.request_type'
      )

      stub_v2_plate(child_plate, stub_search: false)
      stub_v2_plate(child_plate, stub_search: false, custom_includes: 'wells.aliquots')

      stub_upload_file_creation
    end

    context 'with an invalid file' do
      let(:file) { fixture_file_upload('spec/fixtures/files/test_file.txt', 'sequencescape/qc_file') }

      it 'is false' do
        expect(subject.save).to be false
      end
    end

    # Standard expected path
    context 'when performing standard first time binning' do
      let(:file) do
        fixture_file_upload(
          'spec/fixtures/files/targeted_nano_seq/targeted_nano_seq_dil_file.csv',
          'sequencescape/qc_file'
        )
      end

      let!(:plate_creation_request) do
        stub_api_post(
          'plate_creations',
          payload: {
            plate_creation: {
              parent: parent_uuid,
              child_purpose: child_purpose_uuid,
              user: user_uuid
            }
          },
          body: json(:plate_creation)
        )
      end

      let(:transfer_requests) do
        [
          {
            'volume' => '5.0',
            'source_asset' => parent_well_a1.uuid,
            'target_asset' => child_well_a2.uuid,
            'outer_request' => isc_prep_requests[0].uuid
          },
          {
            'volume' => '5.0',
            'source_asset' => parent_well_b1.uuid,
            'target_asset' => child_well_b2.uuid,
            'outer_request' => isc_prep_requests[1].uuid
          },
          {
            'volume' => '5.0',
            'source_asset' => parent_well_d1.uuid,
            'target_asset' => child_well_a1.uuid,
            'outer_request' => isc_prep_requests[2].uuid
          },
          {
            'volume' => '5.0',
            'source_asset' => parent_well_e1.uuid,
            'target_asset' => child_well_a3.uuid,
            'outer_request' => isc_prep_requests[3].uuid
          },
          {
            'volume' => '4.0',
            'source_asset' => parent_well_f1.uuid,
            'target_asset' => child_well_b3.uuid,
            'outer_request' => isc_prep_requests[4].uuid
          },
          {
            'volume' => '5.0',
            'source_asset' => parent_well_h1.uuid,
            'target_asset' => child_well_c3.uuid,
            'outer_request' => isc_prep_requests[5].uuid
          },
          {
            'volume' => '3.2',
            'source_asset' => parent_well_a2.uuid,
            'target_asset' => child_well_d3.uuid,
            'outer_request' => isc_prep_requests[6].uuid
          },
          {
            'volume' => '5.0',
            'source_asset' => parent_well_b2.uuid,
            'target_asset' => child_well_e3.uuid,
            'outer_request' => isc_prep_requests[7].uuid
          },
          {
            'volume' => '5.0',
            'source_asset' => parent_well_c2.uuid,
            'target_asset' => child_well_f3.uuid,
            'outer_request' => isc_prep_requests[8].uuid
          },
          {
            'volume' => '5.0',
            'source_asset' => parent_well_d2.uuid,
            'target_asset' => child_well_g3.uuid,
            'outer_request' => isc_prep_requests[9].uuid
          },
          {
            'volume' => '5.0',
            'source_asset' => parent_well_e2.uuid,
            'target_asset' => child_well_c2.uuid,
            'outer_request' => isc_prep_requests[10].uuid
          },
          {
            'volume' => '30.0',
            'source_asset' => parent_well_f2.uuid,
            'target_asset' => child_well_b1.uuid,
            'outer_request' => isc_prep_requests[11].uuid
          },
          {
            'volume' => '5.0',
            'source_asset' => parent_well_g2.uuid,
            'target_asset' => child_well_d2.uuid,
            'outer_request' => isc_prep_requests[12].uuid
          },
          {
            'volume' => '3.621',
            'source_asset' => parent_well_h2.uuid,
            'target_asset' => child_well_c1.uuid,
            'outer_request' => isc_prep_requests[13].uuid
          }
        ]
      end

      let!(:transfer_creation_request) do
        stub_api_post(
          'transfer_request_collections',
          payload: {
            transfer_request_collection: {
              user: user_uuid,
              transfer_requests: transfer_requests
            }
          },
          body: '{}'
        )
      end

      before do
        stub_api_v2_patch('Well')
        stub_api_v2_save('PolyMetadatum')
      end

      it 'makes the expected method calls when creating the child plate' do
        # NB. because we're mocking the API call for the save of the request metadata we cannot
        # check the metadata values on the requests, only that the method was triggered.
        # Our child plate has 14 wells with 14 requests, so we expect the method to create metadata
        # on the requests to be called 14 times.
        expect(subject).to receive(:create_or_update_request_metadata).exactly(14).times
        expect(subject.save!).to eq true
        expect(plate_creation_request).to have_been_made
        expect(transfer_creation_request).to have_been_made
      end
    end

    # This context will use a file where parent wells not included in the submission are not present in the file.
    # Parent plate has 14 wells, 10 are submitted and 10 in the file. (E1, A2, C2, and G2 are omitted))
    # This should be allowed, and the child plate should be correctly created.
    context 'when the users only included submitted wells in the file' do
      let(:file) do
        fixture_file_upload(
          'spec/fixtures/files/targeted_nano_seq/targeted_nano_seq_dil_file_with_only_submitted_rows.csv',
          'sequencescape/qc_file'
        )
      end

      # 10 sample wells in the submission, 4 sample wells to be omitted (E1, A2, C2, G2).
      let(:isc_prep_requests) { Array.new(10) { |i| create :isc_prep_request, state: 'pending', uuid: "request-#{i}" } }

      # NB. Not setting a value for requests_as_source for wells not going forward (these wells do not have
      # rows in the file)
      let(:parent_well_a1) do
        create(
          :v2_well,
          location: 'A1',
          position: {
            'name' => 'A1'
          },
          qc_results: create_list(:qc_result_concentration, 1, value: 1.0),
          requests_as_source: [isc_prep_requests[0]],
          outer_request: nil
        )
      end
      let(:parent_well_b1) do
        create(
          :v2_well,
          location: 'B1',
          position: {
            'name' => 'B1'
          },
          qc_results: create_list(:qc_result_concentration, 1, value: 1.0),
          requests_as_source: [isc_prep_requests[1]],
          outer_request: nil
        )
      end
      let(:parent_well_d1) do
        create(
          :v2_well,
          location: 'D1',
          position: {
            'name' => 'D1'
          },
          qc_results: create_list(:qc_result_concentration, 1, value: 1.0),
          requests_as_source: [isc_prep_requests[2]],
          outer_request: nil
        )
      end

      # E1 not included in Submission
      let(:parent_well_e1) do
        create(
          :v2_well,
          location: 'E1',
          position: {
            'name' => 'E1'
          },
          qc_results: create_list(:qc_result_concentration, 1, value: 1.0),
          requests_as_source: [],
          outer_request: nil
        )
      end
      let(:parent_well_f1) do
        create(
          :v2_well,
          location: 'F1',
          position: {
            'name' => 'F1'
          },
          qc_results: create_list(:qc_result_concentration, 1, value: 1.0),
          requests_as_source: [isc_prep_requests[3]],
          outer_request: nil
        )
      end
      let(:parent_well_h1) do
        create(
          :v2_well,
          location: 'H1',
          position: {
            'name' => 'H1'
          },
          qc_results: create_list(:qc_result_concentration, 1, value: 1.0),
          requests_as_source: [isc_prep_requests[4]],
          outer_request: nil
        )
      end

      # A2 not included in Submission
      let(:parent_well_a2) do
        create(
          :v2_well,
          location: 'A2',
          position: {
            'name' => 'A2'
          },
          qc_results: create_list(:qc_result_concentration, 1, value: 1.0),
          requests_as_source: [],
          outer_request: nil
        )
      end
      let(:parent_well_b2) do
        create(
          :v2_well,
          location: 'B2',
          position: {
            'name' => 'B2'
          },
          qc_results: create_list(:qc_result_concentration, 1, value: 1.0),
          requests_as_source: [isc_prep_requests[5]],
          outer_request: nil
        )
      end

      # C2 not included in Submission
      let(:parent_well_c2) do
        create(
          :v2_well,
          location: 'C2',
          position: {
            'name' => 'C2'
          },
          qc_results: create_list(:qc_result_concentration, 1, value: 1.0),
          requests_as_source: [],
          outer_request: nil
        )
      end
      let(:parent_well_d2) do
        create(
          :v2_well,
          location: 'D2',
          position: {
            'name' => 'D2'
          },
          qc_results: create_list(:qc_result_concentration, 1, value: 1.0),
          requests_as_source: [isc_prep_requests[6]],
          outer_request: nil
        )
      end
      let(:parent_well_e2) do
        create(
          :v2_well,
          location: 'E2',
          position: {
            'name' => 'E2'
          },
          qc_results: create_list(:qc_result_concentration, 1, value: 1.0),
          requests_as_source: [isc_prep_requests[7]],
          outer_request: nil
        )
      end
      let(:parent_well_f2) do
        create(
          :v2_well,
          location: 'F2',
          position: {
            'name' => 'F2'
          },
          qc_results: create_list(:qc_result_concentration, 1, value: 1.0),
          requests_as_source: [isc_prep_requests[8]],
          outer_request: nil
        )
      end

      # G2 not included in Submission
      let(:parent_well_g2) do
        create(
          :v2_well,
          location: 'G2',
          position: {
            'name' => 'G2'
          },
          qc_results: create_list(:qc_result_concentration, 1, value: 1.0),
          requests_as_source: [],
          outer_request: nil
        )
      end
      let(:parent_well_h2) do
        create(
          :v2_well,
          location: 'H2',
          position: {
            'name' => 'H2'
          },
          qc_results: create_list(:qc_result_concentration, 1, value: 1.0),
          requests_as_source: [isc_prep_requests[9]],
          outer_request: nil
        )
      end

      let!(:plate_creation_request) do
        stub_api_post(
          'plate_creations',
          payload: {
            plate_creation: {
              parent: parent_uuid,
              child_purpose: child_purpose_uuid,
              user: user_uuid
            }
          },
          body: json(:plate_creation)
        )
      end

      # Create child wells in order of the requests they originated from.
      # Which is to do with how the binning algorithm lays them out, based on the value of PCR cycles.
      # Just done like this to make it easier to match up the requests to the wells.
      let(:child_well_a2) do
        create(:v2_well, location: 'A2', position: { 'name' => 'A2' }, outer_request: isc_prep_requests[0])
      end
      let(:child_well_b2) do
        create(:v2_well, location: 'B2', position: { 'name' => 'B2' }, outer_request: isc_prep_requests[1])
      end
      let(:child_well_a1) do
        create(:v2_well, location: 'A1', position: { 'name' => 'A1' }, outer_request: isc_prep_requests[2])
      end
      let(:child_well_a3) do
        create(:v2_well, location: 'A3', position: { 'name' => 'A3' }, outer_request: isc_prep_requests[3])
      end
      let(:child_well_b3) do
        create(:v2_well, location: 'B3', position: { 'name' => 'B3' }, outer_request: isc_prep_requests[4])
      end
      let(:child_well_c3) do
        create(:v2_well, location: 'C3', position: { 'name' => 'C3' }, outer_request: isc_prep_requests[5])
      end
      let(:child_well_d3) do
        create(:v2_well, location: 'D3', position: { 'name' => 'D3' }, outer_request: isc_prep_requests[6])
      end
      let(:child_well_c2) do
        create(:v2_well, location: 'C2', position: { 'name' => 'C2' }, outer_request: isc_prep_requests[7])
      end
      let(:child_well_b1) do
        create(:v2_well, location: 'B1', position: { 'name' => 'B1' }, outer_request: isc_prep_requests[8])
      end
      let(:child_well_c1) do
        create(:v2_well, location: 'C1', position: { 'name' => 'C1' }, outer_request: isc_prep_requests[9])
      end

      let(:child_plate) do
        # Wells have been listed in the order here to match the order of the list of original requests.
        # Wells will be laid out by well location so this has no effect on the actual layout of the wells in the plate.
        create :v2_plate,
               uuid: 'child-uuid',
               barcode_number: '3',
               size: plate_size,
               wells: [
                 child_well_a2,
                 child_well_b2,
                 child_well_a1,
                 child_well_a3,
                 child_well_b3,
                 child_well_c3,
                 child_well_d3,
                 child_well_c2,
                 child_well_b1,
                 child_well_c1
               ]
      end

      let!(:api_v2_post) { stub_api_v2_post('Well') }

      let!(:api_v2_post) { stub_api_v2_save('PolyMetadatum') }

      # Not expecting transfer requests for ignored wells E1, A2, C2, G2
      let(:transfer_requests) do
        [
          {
            'volume' => '5.0',
            'source_asset' => parent_well_a1.uuid,
            'target_asset' => child_well_a2.uuid,
            'outer_request' => isc_prep_requests[0].uuid
          },
          {
            'volume' => '5.0',
            'source_asset' => parent_well_b1.uuid,
            'target_asset' => child_well_b2.uuid,
            'outer_request' => isc_prep_requests[1].uuid
          },
          {
            'volume' => '5.0',
            'source_asset' => parent_well_d1.uuid,
            'target_asset' => child_well_a1.uuid,
            'outer_request' => isc_prep_requests[2].uuid
          },
          {
            'volume' => '4.0',
            'source_asset' => parent_well_f1.uuid,
            'target_asset' => child_well_a3.uuid,
            'outer_request' => isc_prep_requests[3].uuid
          },
          {
            'volume' => '5.0',
            'source_asset' => parent_well_h1.uuid,
            'target_asset' => child_well_b3.uuid,
            'outer_request' => isc_prep_requests[4].uuid
          },
          {
            'volume' => '5.0',
            'source_asset' => parent_well_b2.uuid,
            'target_asset' => child_well_c3.uuid,
            'outer_request' => isc_prep_requests[5].uuid
          },
          {
            'volume' => '5.0',
            'source_asset' => parent_well_d2.uuid,
            'target_asset' => child_well_d3.uuid,
            'outer_request' => isc_prep_requests[6].uuid
          },
          {
            'volume' => '5.0',
            'source_asset' => parent_well_e2.uuid,
            'target_asset' => child_well_c2.uuid,
            'outer_request' => isc_prep_requests[7].uuid
          },
          {
            'volume' => '30.0',
            'source_asset' => parent_well_f2.uuid,
            'target_asset' => child_well_b1.uuid,
            'outer_request' => isc_prep_requests[8].uuid
          },
          {
            'volume' => '3.621',
            'source_asset' => parent_well_h2.uuid,
            'target_asset' => child_well_c1.uuid,
            'outer_request' => isc_prep_requests[9].uuid
          }
        ]
      end

      let!(:transfer_creation_request) do
        stub_api_post(
          'transfer_request_collections',
          payload: {
            transfer_request_collection: {
              user: user_uuid,
              transfer_requests: transfer_requests
            }
          },
          body: '{}'
        )
      end

<<<<<<< HEAD
      before do
        allow(pm_pcr_cycles).to receive(:update).and_return(true)

        stub_v2_polymetadata(pm_original_plate_barcode, loop_request.id)
        stub_v2_polymetadata(pm_original_well_id, loop_request.id)
        stub_v2_polymetadata(pm_concentration_nm, loop_request.id)
        stub_v2_polymetadata(pm_input_amount_available, loop_request.id)
        stub_v2_polymetadata(pm_input_amount_desired, loop_request.id)
        stub_v2_polymetadata(pm_sample_volume, loop_request.id)
        stub_v2_polymetadata(pm_diluent_volume, loop_request.id)
        stub_v2_polymetadata(pm_pcr_cycles, loop_request.id)
        stub_v2_polymetadata(pm_hyb_panel, loop_request.id)
      end

=======
>>>>>>> 4fc7eebf
      it 'makes the expected method calls when creating the child plate' do
        # NB. because we're mocking the API call for the save of the request metadata we cannot
        # check the metadata values on the requests, only that the method was triggered.
        # Our child plate has 10 wells with 10 requests, so we expect the method to create metadata
        # on the requests to be called 10 times.
        expect(subject).to receive(:create_or_update_request_metadata).exactly(10).times
        expect(subject.save!).to eq true
        expect(plate_creation_request).to have_been_made
        expect(transfer_creation_request).to have_been_made
      end
    end

    # This context will use a file where some rows are set with pcr_cycles = 1.
    # These wells are not to be transferred to the child plate and should be filtered out.
    context 'when the users want to ignore a subset of the wells by setting pcr_cycles to 1' do
      let(:file) do
        fixture_file_upload(
          'spec/fixtures/files/targeted_nano_seq/targeted_nano_seq_dil_file_with_rows_to_ignore.csv',
          'sequencescape/qc_file'
        )
      end

      # 10 sample wells in the submission, 4 sample wells to be ignored (E1, A2, C2, G2).
      let(:isc_prep_requests) { Array.new(10) { |i| create :isc_prep_request, state: 'pending', uuid: "request-#{i}" } }

      # NB. Not setting a value for requests_as_source for wells not going forward (these have pcr_cycles set to 1
      # in the customer file)
      let(:parent_well_a1) do
        create(
          :v2_well,
          location: 'A1',
          position: {
            'name' => 'A1'
          },
          qc_results: create_list(:qc_result_concentration, 1, value: 1.0),
          requests_as_source: [isc_prep_requests[0]],
          outer_request: nil
        )
      end
      let(:parent_well_b1) do
        create(
          :v2_well,
          location: 'B1',
          position: {
            'name' => 'B1'
          },
          qc_results: create_list(:qc_result_concentration, 1, value: 1.0),
          requests_as_source: [isc_prep_requests[1]],
          outer_request: nil
        )
      end
      let(:parent_well_d1) do
        create(
          :v2_well,
          location: 'D1',
          position: {
            'name' => 'D1'
          },
          qc_results: create_list(:qc_result_concentration, 1, value: 1.0),
          requests_as_source: [isc_prep_requests[2]],
          outer_request: nil
        )
      end

      # E1 not included in Submission
      let(:parent_well_e1) do
        create(
          :v2_well,
          location: 'E1',
          position: {
            'name' => 'E1'
          },
          qc_results: create_list(:qc_result_concentration, 1, value: 1.0),
          requests_as_source: [],
          outer_request: nil
        )
      end
      let(:parent_well_f1) do
        create(
          :v2_well,
          location: 'F1',
          position: {
            'name' => 'F1'
          },
          qc_results: create_list(:qc_result_concentration, 1, value: 1.0),
          requests_as_source: [isc_prep_requests[3]],
          outer_request: nil
        )
      end
      let(:parent_well_h1) do
        create(
          :v2_well,
          location: 'H1',
          position: {
            'name' => 'H1'
          },
          qc_results: create_list(:qc_result_concentration, 1, value: 1.0),
          requests_as_source: [isc_prep_requests[4]],
          outer_request: nil
        )
      end

      # A2 not included in Submission
      let(:parent_well_a2) do
        create(
          :v2_well,
          location: 'A2',
          position: {
            'name' => 'A2'
          },
          qc_results: create_list(:qc_result_concentration, 1, value: 1.0),
          requests_as_source: [],
          outer_request: nil
        )
      end
      let(:parent_well_b2) do
        create(
          :v2_well,
          location: 'B2',
          position: {
            'name' => 'B2'
          },
          qc_results: create_list(:qc_result_concentration, 1, value: 1.0),
          requests_as_source: [isc_prep_requests[5]],
          outer_request: nil
        )
      end

      # C2 not included in Submission
      let(:parent_well_c2) do
        create(
          :v2_well,
          location: 'C2',
          position: {
            'name' => 'C2'
          },
          qc_results: create_list(:qc_result_concentration, 1, value: 1.0),
          requests_as_source: [],
          outer_request: nil
        )
      end
      let(:parent_well_d2) do
        create(
          :v2_well,
          location: 'D2',
          position: {
            'name' => 'D2'
          },
          qc_results: create_list(:qc_result_concentration, 1, value: 1.0),
          requests_as_source: [isc_prep_requests[6]],
          outer_request: nil
        )
      end
      let(:parent_well_e2) do
        create(
          :v2_well,
          location: 'E2',
          position: {
            'name' => 'E2'
          },
          qc_results: create_list(:qc_result_concentration, 1, value: 1.0),
          requests_as_source: [isc_prep_requests[7]],
          outer_request: nil
        )
      end
      let(:parent_well_f2) do
        create(
          :v2_well,
          location: 'F2',
          position: {
            'name' => 'F2'
          },
          qc_results: create_list(:qc_result_concentration, 1, value: 1.0),
          requests_as_source: [isc_prep_requests[8]],
          outer_request: nil
        )
      end

      # G2 not included in Submission
      let(:parent_well_g2) do
        create(
          :v2_well,
          location: 'G2',
          position: {
            'name' => 'G2'
          },
          qc_results: create_list(:qc_result_concentration, 1, value: 1.0),
          requests_as_source: [],
          outer_request: nil
        )
      end
      let(:parent_well_h2) do
        create(
          :v2_well,
          location: 'H2',
          position: {
            'name' => 'H2'
          },
          qc_results: create_list(:qc_result_concentration, 1, value: 1.0),
          requests_as_source: [isc_prep_requests[9]],
          outer_request: nil
        )
      end

      let!(:plate_creation_request) do
        stub_api_post(
          'plate_creations',
          payload: {
            plate_creation: {
              parent: parent_uuid,
              child_purpose: child_purpose_uuid,
              user: user_uuid
            }
          },
          body: json(:plate_creation)
        )
      end

      # Create child wells in order of the requests they originated from.
      # Which is to do with how the binning algorithm lays them out, based on the value of PCR cycles.
      # Just done like this to make it easier to match up the requests to the wells.
      let(:child_well_a2) do
        create(:v2_well, location: 'A2', position: { 'name' => 'A2' }, outer_request: isc_prep_requests[0])
      end
      let(:child_well_b2) do
        create(:v2_well, location: 'B2', position: { 'name' => 'B2' }, outer_request: isc_prep_requests[1])
      end
      let(:child_well_a1) do
        create(:v2_well, location: 'A1', position: { 'name' => 'A1' }, outer_request: isc_prep_requests[2])
      end
      let(:child_well_a3) do
        create(:v2_well, location: 'A3', position: { 'name' => 'A3' }, outer_request: isc_prep_requests[3])
      end
      let(:child_well_b3) do
        create(:v2_well, location: 'B3', position: { 'name' => 'B3' }, outer_request: isc_prep_requests[4])
      end
      let(:child_well_c3) do
        create(:v2_well, location: 'C3', position: { 'name' => 'C3' }, outer_request: isc_prep_requests[5])
      end
      let(:child_well_d3) do
        create(:v2_well, location: 'D3', position: { 'name' => 'D3' }, outer_request: isc_prep_requests[6])
      end
      let(:child_well_c2) do
        create(:v2_well, location: 'C2', position: { 'name' => 'C2' }, outer_request: isc_prep_requests[7])
      end
      let(:child_well_b1) do
        create(:v2_well, location: 'B1', position: { 'name' => 'B1' }, outer_request: isc_prep_requests[8])
      end
      let(:child_well_c1) do
        create(:v2_well, location: 'C1', position: { 'name' => 'C1' }, outer_request: isc_prep_requests[9])
      end

      let(:child_plate) do
        # Wells have been listed in the order here to match the order of the list of original requests.
        # Wells will be laid out by well location so this has no effect on the actual layout of the wells in the plate.
        create :v2_plate,
               uuid: 'child-uuid',
               barcode_number: '3',
               size: plate_size,
               wells: [
                 child_well_a2,
                 child_well_b2,
                 child_well_a1,
                 child_well_a3,
                 child_well_b3,
                 child_well_c3,
                 child_well_d3,
                 child_well_c2,
                 child_well_b1,
                 child_well_c1
               ]
      end

      let!(:api_v2_post) { stub_api_v2_post('Well') }

      let!(:api_v2_post) { stub_api_v2_save('PolyMetadatum') }

      # Not expecting transfer requests for ignored wells E1, A2, C2, G2
      let(:transfer_requests) do
        [
          {
            'volume' => '5.0',
            'source_asset' => parent_well_a1.uuid,
            'target_asset' => child_well_a2.uuid,
            'outer_request' => isc_prep_requests[0].uuid
          },
          {
            'volume' => '5.0',
            'source_asset' => parent_well_b1.uuid,
            'target_asset' => child_well_b2.uuid,
            'outer_request' => isc_prep_requests[1].uuid
          },
          {
            'volume' => '5.0',
            'source_asset' => parent_well_d1.uuid,
            'target_asset' => child_well_a1.uuid,
            'outer_request' => isc_prep_requests[2].uuid
          },
          {
            'volume' => '4.0',
            'source_asset' => parent_well_f1.uuid,
            'target_asset' => child_well_a3.uuid,
            'outer_request' => isc_prep_requests[3].uuid
          },
          {
            'volume' => '5.0',
            'source_asset' => parent_well_h1.uuid,
            'target_asset' => child_well_b3.uuid,
            'outer_request' => isc_prep_requests[4].uuid
          },
          {
            'volume' => '5.0',
            'source_asset' => parent_well_b2.uuid,
            'target_asset' => child_well_c3.uuid,
            'outer_request' => isc_prep_requests[5].uuid
          },
          {
            'volume' => '5.0',
            'source_asset' => parent_well_d2.uuid,
            'target_asset' => child_well_d3.uuid,
            'outer_request' => isc_prep_requests[6].uuid
          },
          {
            'volume' => '5.0',
            'source_asset' => parent_well_e2.uuid,
            'target_asset' => child_well_c2.uuid,
            'outer_request' => isc_prep_requests[7].uuid
          },
          {
            'volume' => '30.0',
            'source_asset' => parent_well_f2.uuid,
            'target_asset' => child_well_b1.uuid,
            'outer_request' => isc_prep_requests[8].uuid
          },
          {
            'volume' => '3.621',
            'source_asset' => parent_well_h2.uuid,
            'target_asset' => child_well_c1.uuid,
            'outer_request' => isc_prep_requests[9].uuid
          }
        ]
      end

      let!(:transfer_creation_request) do
        stub_api_post(
          'transfer_request_collections',
          payload: {
            transfer_request_collection: {
              user: user_uuid,
              transfer_requests: transfer_requests
            }
          },
          body: '{}'
        )
      end

      it 'makes the expected method calls when creating the child plate' do
        # NB. because we're mocking the API call for the save of the request metadata we cannot
        # check the metadata values on the requests, only that the method was triggered.
        # Our child plate has 14 wells with 14 requests, so we expect the method to create metadata
        # on the requests to be called 14 times.
        expect(subject).to receive(:create_or_update_request_metadata).exactly(10).times
        expect(subject.save!).to eq true
        expect(plate_creation_request).to have_been_made
        expect(transfer_creation_request).to have_been_made
      end
    end

    # This context will check the situation where the submission is missing one or more sample wells
    # that are present in the file and intended to go forward (with valid values and pcr_cycles > 1).
    # An error should be reported to the user.
    context 'when sample wells were intended to go forward in the file but missed from the submission' do
      # File contains rows for 14 wells, 4 of which are not in the submission.
      # File contains valid values for 12 rows (pcr_cycles > 1), 2 of which are missing from the submission
      # (E1 and C2), and the other 2 rows are to be ignored (have pcr_cycles = 1, A2 and G2)
      let(:file) do
        fixture_file_upload(
          'spec/fixtures/files/targeted_nano_seq/targeted_nano_seq_dil_file_with_rows_missed_from_submission.csv',
          'sequencescape/qc_file'
        )
      end

      # 10 sample wells in the submission, 4 sample wells not included (E1, A2, C2, G2).
      let(:isc_prep_requests) { Array.new(10) { |i| create :isc_prep_request, state: 'pending', uuid: "request-#{i}" } }

      # 14 parent wells of which 10 are linked to requests_as_source (4 rows in file are missing requests: E1, A2, C2,
      # and G2)
      # i.e We are not setting a value for requests_as_source for wells not going forward (A2 and G2 have pcr_cycles
      # set to 1 in file).
      # And we are not setting a value for requests_as_source for wells E1 and C2, to simulate they have been missed
      # from the submission.
      let(:parent_well_a1) do
        create(
          :v2_well,
          location: 'A1',
          position: {
            'name' => 'A1'
          },
          qc_results: create_list(:qc_result_concentration, 1, value: 1.0),
          requests_as_source: [isc_prep_requests[0]],
          outer_request: nil
        )
      end
      let(:parent_well_b1) do
        create(
          :v2_well,
          location: 'B1',
          position: {
            'name' => 'B1'
          },
          qc_results: create_list(:qc_result_concentration, 1, value: 1.0),
          requests_as_source: [isc_prep_requests[1]],
          outer_request: nil
        )
      end
      let(:parent_well_d1) do
        create(
          :v2_well,
          location: 'D1',
          position: {
            'name' => 'D1'
          },
          qc_results: create_list(:qc_result_concentration, 1, value: 1.0),
          requests_as_source: [isc_prep_requests[2]],
          outer_request: nil
        )
      end

      # E1 not included in Submission
      let(:parent_well_e1) do
        create(
          :v2_well,
          location: 'E1',
          position: {
            'name' => 'E1'
          },
          qc_results: create_list(:qc_result_concentration, 1, value: 1.0),
          requests_as_source: [],
          outer_request: nil
        )
      end
      let(:parent_well_f1) do
        create(
          :v2_well,
          location: 'F1',
          position: {
            'name' => 'F1'
          },
          qc_results: create_list(:qc_result_concentration, 1, value: 1.0),
          requests_as_source: [isc_prep_requests[3]],
          outer_request: nil
        )
      end
      let(:parent_well_h1) do
        create(
          :v2_well,
          location: 'H1',
          position: {
            'name' => 'H1'
          },
          qc_results: create_list(:qc_result_concentration, 1, value: 1.0),
          requests_as_source: [isc_prep_requests[4]],
          outer_request: nil
        )
      end

      # A2 not included in Submission
      let(:parent_well_a2) do
        create(
          :v2_well,
          location: 'A2',
          position: {
            'name' => 'A2'
          },
          qc_results: create_list(:qc_result_concentration, 1, value: 1.0),
          requests_as_source: [],
          outer_request: nil
        )
      end
      let(:parent_well_b2) do
        create(
          :v2_well,
          location: 'B2',
          position: {
            'name' => 'B2'
          },
          qc_results: create_list(:qc_result_concentration, 1, value: 1.0),
          requests_as_source: [isc_prep_requests[5]],
          outer_request: nil
        )
      end

      # C2 not included in Submission
      let(:parent_well_c2) do
        create(
          :v2_well,
          location: 'C2',
          position: {
            'name' => 'C2'
          },
          qc_results: create_list(:qc_result_concentration, 1, value: 1.0),
          requests_as_source: [],
          outer_request: nil
        )
      end
      let(:parent_well_d2) do
        create(
          :v2_well,
          location: 'D2',
          position: {
            'name' => 'D2'
          },
          qc_results: create_list(:qc_result_concentration, 1, value: 1.0),
          requests_as_source: [isc_prep_requests[6]],
          outer_request: nil
        )
      end
      let(:parent_well_e2) do
        create(
          :v2_well,
          location: 'E2',
          position: {
            'name' => 'E2'
          },
          qc_results: create_list(:qc_result_concentration, 1, value: 1.0),
          requests_as_source: [isc_prep_requests[7]],
          outer_request: nil
        )
      end
      let(:parent_well_f2) do
        create(
          :v2_well,
          location: 'F2',
          position: {
            'name' => 'F2'
          },
          qc_results: create_list(:qc_result_concentration, 1, value: 1.0),
          requests_as_source: [isc_prep_requests[8]],
          outer_request: nil
        )
      end

      # G2 not included in Submission
      let(:parent_well_g2) do
        create(
          :v2_well,
          location: 'G2',
          position: {
            'name' => 'G2'
          },
          qc_results: create_list(:qc_result_concentration, 1, value: 1.0),
          requests_as_source: [],
          outer_request: nil
        )
      end
      let(:parent_well_h2) do
        create(
          :v2_well,
          location: 'H2',
          position: {
            'name' => 'H2'
          },
          qc_results: create_list(:qc_result_concentration, 1, value: 1.0),
          requests_as_source: [isc_prep_requests[9]],
          outer_request: nil
        )
      end

      let(:expected_error_message) do
        'The uploaded Customer file does not contain the same number of valid rows (12) as there are wells ' \
          'submitted for work on the parent plate (10). ' \
          'Please check the Customer file vs the Submission for missing or extra rows. ' \
          'Well E1 - File: present, Submission: missing, Well C2 - File: present, Submission: missing'
      end

      it 'reports an error' do
        expect(subject.save).to be false

        # list of missing wells should be included in the error message (E1 and C2)
        expect(subject.errors.full_messages).to include(expected_error_message)
      end
    end

    # This context will check the situation where the submission contains a sample well that is not in the file.
    # i.e. a parent well that was not intended to go forward is left out of the file on purpose but is accidently
    # included in the submission.
    context 'when a sample well appears in the submission but not in the file' do
      # File contains rows for 13 wells, but 14 are in the submission (missing row for A2)
      let(:file) do
        fixture_file_upload(
          'spec/fixtures/files/targeted_nano_seq/targeted_nano_seq_dil_file_missing_submitted_well.csv',
          'sequencescape/qc_file'
        )
      end

      # this message is generated by the validation that checks for filtered wells in the file
      let(:expected_error_message_missing_row) do
        'Csv file is missing a row for well A2, all wells with content must have a row in the uploaded file.'
      end

      # this message is generated by the validation that checks the file matches the submission
      let(:expected_error_message_customer_file) do
        'The uploaded Customer file does not contain the same number of valid rows (13) as there are wells ' \
          'submitted for work on the parent plate (14). ' \
          'Please check the Customer file vs the Submission for missing or extra rows. ' \
          'Well A2 - File: missing, Submission: present'
      end

      it 'reports an error' do
        expect(subject.save).to be false
        expect(subject.errors.full_messages).to include(expected_error_message_missing_row)
        expect(subject.errors.full_messages).to include(expected_error_message_customer_file)
      end
    end

    context 'when looping back to the AL Lib plate for an additional round of ISC Prep' do
      let(:loop_1_request) { create :isc_prep_request, state: 'passed', uuid: 'request-1' }

      let(:loop_2_request) { create :isc_prep_request, state: 'pending', uuid: 'request-2' }

      let(:parent_well_a1) do
        create(
          :v2_well,
          location: 'A1',
          position: {
            'name' => 'A1'
          },
          qc_results: create_list(:qc_result_concentration, 1, value: 1.0),
          requests_as_source: [loop_1_request, loop_2_request],
          outer_request: nil
        )
      end

      let(:parent_plate) do
        create :v2_plate,
               uuid: parent_uuid,
               barcode_number: '2',
               size: plate_size,
               wells: [parent_well_a1],
               outer_requests: [loop_1_request, loop_2_request]
      end

      # metadata for 2nd loop request
      let!(:pm_original_plate_barcode) do
        build :poly_metadatum, metadatable: loop_2_request, key: 'original_plate_barcode', value: 'DN2T'
      end
      let!(:pm_original_well_id) do
        build :poly_metadatum, metadatable: loop_2_request, key: 'original_well_id', value: 'A1'
      end
      let!(:pm_concentration_nm) do
        build :poly_metadatum, metadatable: loop_2_request, key: 'concentration_nm', value: '0.686'
      end
      let!(:pm_input_amount_available) do
        build :poly_metadatum, metadatable: loop_2_request, key: 'input_amount_available', value: '17.15'
      end
      let!(:pm_input_amount_desired) do
        build :poly_metadatum, metadatable: loop_2_request, key: 'input_amount_desired', value: '34.8'
      end
      let!(:pm_sample_volume) { build :poly_metadatum, metadatable: loop_2_request, key: 'sample_volume', value: '5.0' }
      let!(:pm_diluent_volume) do
        build :poly_metadatum, metadatable: loop_2_request, key: 'diluent_volume', value: '25.0'
      end
      let!(:pm_pcr_cycles) { build :poly_metadatum, metadatable: loop_2_request, key: 'pcr_cycles', value: '10' }
      let!(:pm_hyb_panel) { build :poly_metadatum, metadatable: loop_2_request, key: 'hyb_panel', value: 'My Panel' }

      # child
      let(:child_well_a1) do
        create(:v2_well, location: 'A1', position: { 'name' => 'A1' }, outer_request: loop_2_request)
      end

      let(:child_plate) do
        create :v2_plate, uuid: 'child-uuid', barcode_number: '3', size: plate_size, wells: [child_well_a1]
      end

      let(:transfer_requests) do
        [
          {
            'volume' => '5.0',
            'source_asset' => parent_well_a1.uuid,
            'target_asset' => child_well_a1.uuid,
            'outer_request' => loop_2_request.uuid
          }
        ]
      end

      let(:file) do
        fixture_file_upload(
          'spec/fixtures/files/targeted_nano_seq/targeted_nano_seq_dil_file_loop.csv',
          'sequencescape/qc_file'
        )
      end

      let!(:plate_creation_request) do
        stub_api_post(
          'plate_creations',
          payload: {
            plate_creation: {
              parent: parent_uuid,
              child_purpose: child_purpose_uuid,
              user: user_uuid
            }
          },
          body: json(:plate_creation)
        )
      end

      let!(:transfer_creation_request) do
        stub_api_post(
          'transfer_request_collections',
          payload: {
            transfer_request_collection: {
              user: user_uuid,
              transfer_requests: transfer_requests
            }
          },
          body: '{}'
        )
      end

      let!(:api_v2_post) { allow(pm_pcr_cycles).to receive(:update).and_return(true) }

      before do
        stub_v2_polymetadata(pm_original_plate_barcode, loop_2_request.id)
        stub_v2_polymetadata(pm_original_well_id, loop_2_request.id)
        stub_v2_polymetadata(pm_concentration_nm, loop_2_request.id)
        stub_v2_polymetadata(pm_input_amount_available, loop_2_request.id)
        stub_v2_polymetadata(pm_input_amount_desired, loop_2_request.id)
        stub_v2_polymetadata(pm_sample_volume, loop_2_request.id)
        stub_v2_polymetadata(pm_diluent_volume, loop_2_request.id)
        stub_v2_polymetadata(pm_pcr_cycles, loop_2_request.id)
        stub_v2_polymetadata(pm_hyb_panel, loop_2_request.id)
      end

      it 'makes the expected method calls when creating the child plate' do
        # NB. because we're mocking the API call for the save of the request metadata we cannot
        # check the metadata values on the requests, only that the correct method was triggered.
        expect(subject.save!).to eq true
        expect(plate_creation_request).to have_been_made
        expect(transfer_creation_request).to have_been_made
      end

      # Check that we cannot create the child plate whilst there are active requests on the parent plate
      # from previous loops
      context 'when the request from the previous run is still active' do
        let(:loop_1_request) { create :isc_prep_request, state: 'pending', uuid: 'request-1' }

        it 'does not create the child plate' do
          # WellFilter catches that there are 2 active submissions on the well and throws an exception
          expect { subject.save! }.to raise_error(LabwareCreators::ResourceInvalid)
          expect(subject.errors.messages[:well_filter].count).to eq(1)
          expect(subject.errors.messages[:well_filter][0]).to eq(
            'found 2 eligible requests for A1, possible overlapping submissions'
          )

          expect(plate_creation_request).to_not have_been_made
          expect(transfer_creation_request).to_not have_been_made
        end
      end

      context 'when the request is not the expected type' do
        let(:loop_2_request) { create :library_request, state: 'pending', uuid: 'request-2' }

        it 'does not create the child plate' do
          expect { subject.save! }.to raise_error(LabwareCreators::ResourceInvalid)
          expect(subject.errors.messages[:base].count).to eq(1)
          expect(subject.errors.messages[:base][0]).to eq(
            'Parent plate should only contain active requests of type (limber_targeted_nanoseq_isc_prep), ' \
              'found unexpected types (limber_wgs)'
          )

          expect(plate_creation_request).to_not have_been_made
          expect(transfer_creation_request).to_not have_been_made
        end
      end
    end

    # tests for create_or_update_request_metadata method
    describe '#create_or_update_request_metadata' do
      let(:file) do
        fixture_file_upload(
          'spec/fixtures/files/targeted_nano_seq/targeted_nano_seq_dil_file.csv',
          'sequencescape/qc_file'
        )
      end
      let(:request) { create :isc_prep_request, state: 'pending', uuid: 'request-1', id: 1 }
      let(:request_metadata) { { 'key1' => 'value1', 'key2' => 'value2' } }
      let(:child_well_location) { 'A1' }
      let!(:existing_metadata_1) { build :poly_metadatum, metadatable: request, key: 'key1', value: 'value1' }
      let!(:existing_metadata_2) { build :poly_metadatum, metadatable: request, key: 'key2', value: 'value2' }
      let(:new_metadata_1) { build :poly_metadatum, metadatable: request, key: 'key1', value: 'value1' }
      let(:new_metadata_2) { build :poly_metadatum, metadatable: request, key: 'key2', value: 'value2' }

      before do
        allow(Sequencescape::Api::V2::PolyMetadatum).to receive(:find).and_return([])
        allow(Sequencescape::Api::V2::PolyMetadatum).to receive(:new).and_return(new_metadata_1)
        allow(Sequencescape::Api::V2::PolyMetadatum).to receive(:new).and_return(new_metadata_2)
        allow(new_metadata_1).to receive(:save).and_return(true)
        allow(new_metadata_2).to receive(:save).and_return(true)
      end

      it 'creates new metadata when none exists' do
        expect(Sequencescape::Api::V2::PolyMetadatum).to receive(:new).and_return(new_metadata_1)
        expect(Sequencescape::Api::V2::PolyMetadatum).to receive(:new).and_return(new_metadata_2)
        expect(new_metadata_1).to receive(:save).once.and_return(true)
        expect(new_metadata_2).to receive(:save).once.and_return(true)
        subject.create_or_update_request_metadata(request, request_metadata, child_well_location)
      end

      it 'updates existing metadata when it exists' do
        allow(Sequencescape::Api::V2::PolyMetadatum).to receive(:find).and_return([existing_metadata_1])
        expect(existing_metadata_1).to receive(:update).once.and_return(true)
        subject.create_or_update_request_metadata(request, request_metadata, child_well_location)
      end

      it 'raises an error when new metadata fails to save' do
        allow(new_metadata_1).to receive(:save).and_return(false)
        expect do
          subject.create_or_update_request_metadata(request, request_metadata, child_well_location)
        end.to raise_error(StandardError, /did not save for request/)
      end

      it 'raises an error when existing metadata fails to update' do
        allow(Sequencescape::Api::V2::PolyMetadatum).to receive(:find).and_return([existing_metadata_1])
        allow(existing_metadata_1).to receive(:update).and_return(false)
        expect do
          subject.create_or_update_request_metadata(request, request_metadata, child_well_location)
        end.to raise_error(StandardError, /could not be updated for request/)
      end
    end
  end
end<|MERGE_RESOLUTION|>--- conflicted
+++ resolved
@@ -847,23 +847,6 @@
         )
       end
 
-<<<<<<< HEAD
-      before do
-        allow(pm_pcr_cycles).to receive(:update).and_return(true)
-
-        stub_v2_polymetadata(pm_original_plate_barcode, loop_request.id)
-        stub_v2_polymetadata(pm_original_well_id, loop_request.id)
-        stub_v2_polymetadata(pm_concentration_nm, loop_request.id)
-        stub_v2_polymetadata(pm_input_amount_available, loop_request.id)
-        stub_v2_polymetadata(pm_input_amount_desired, loop_request.id)
-        stub_v2_polymetadata(pm_sample_volume, loop_request.id)
-        stub_v2_polymetadata(pm_diluent_volume, loop_request.id)
-        stub_v2_polymetadata(pm_pcr_cycles, loop_request.id)
-        stub_v2_polymetadata(pm_hyb_panel, loop_request.id)
-      end
-
-=======
->>>>>>> 4fc7eebf
       it 'makes the expected method calls when creating the child plate' do
         # NB. because we're mocking the API call for the save of the request metadata we cannot
         # check the metadata values on the requests, only that the method was triggered.
@@ -1583,9 +1566,9 @@
         )
       end
 
-      let!(:api_v2_post) { allow(pm_pcr_cycles).to receive(:update).and_return(true) }
-
       before do
+        allow(pm_pcr_cycles).to receive(:update).and_return(true)
+
         stub_v2_polymetadata(pm_original_plate_barcode, loop_2_request.id)
         stub_v2_polymetadata(pm_original_well_id, loop_2_request.id)
         stub_v2_polymetadata(pm_concentration_nm, loop_2_request.id)
