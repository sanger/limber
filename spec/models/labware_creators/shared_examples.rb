--- conflicted
+++ resolved
@@ -191,10 +191,6 @@
         end
       end
 
-<<<<<<< HEAD
-      context 'from a previously passed library and a new repool' do
-        let(:parent) { build :plate, pools: }
-=======
       context 'from a previously passed library and a new re-pool' do
         # Checks that at least one request (versus all requests)
         # is a multiplexing request (including no requests in the all case).
@@ -205,7 +201,7 @@
         # Minor modifications for avoiding uuids, and removing bait libraries because they are irrelevant
         # Additional modifications made to convert to API v2
 
-        let(:aliquot_type) { :v2_aliquot }
+        let(:aliquot_type) { :aliquot }
         let(:labware_state) { 'pending' }
         let(:request_completed) { 'passed' }
         let(:request_active) { 'pending' }
@@ -227,50 +223,49 @@
           [
             # Previously pooled wells
             create(
-              :v2_well,
+              :well,
               requests_as_source: [completed_multiplexing_request(3)],
               aliquots: create_list(aliquot_type, 1, request: completed_library_request(1))
             ),
             create(
-              :v2_well,
+              :well,
               requests_as_source: [completed_multiplexing_request(3)],
               aliquots: create_list(aliquot_type, 1, request: completed_library_request(2))
             ),
             create(
-              :v2_well,
+              :well,
               requests_as_source: [completed_multiplexing_request(4)],
               aliquots: create_list(aliquot_type, 1, request: completed_library_request(1))
             ),
             create(
-              :v2_well,
+              :well,
               requests_as_source: [completed_multiplexing_request(4)],
               aliquots: create_list(aliquot_type, 1, request: completed_library_request(2))
             ),
             # Wells with active pooling (multiplexing) requests
             create(
-              :v2_well,
+              :well,
               requests_as_source: [completed_multiplexing_request(3), active_multiplexing_request(5)],
               aliquots: create_list(aliquot_type, 1, request: completed_library_request(1))
             ),
             create(
-              :v2_well,
+              :well,
               requests_as_source: [completed_multiplexing_request(3), active_multiplexing_request(6)],
               aliquots: create_list(aliquot_type, 1, request: completed_library_request(2))
             ),
             create(
-              :v2_well,
+              :well,
               requests_as_source: [completed_multiplexing_request(4), active_multiplexing_request(5)],
               aliquots: create_list(aliquot_type, 1, request: completed_library_request(1))
             ),
             create(
-              :v2_well,
+              :well,
               requests_as_source: [completed_multiplexing_request(4), active_multiplexing_request(6)],
               aliquots: create_list(aliquot_type, 1, request: completed_library_request(2))
             )
           ]
         end
-        let(:parent) { build :v2_plate, state: labware_state, wells: wells }
->>>>>>> 1680c56e
+        let(:parent) { build :plate, state: labware_state, wells: wells }
         let(:tagged) { true }
 
         before { allow(parent).to receive(:tagged?).and_return(tagged) }
