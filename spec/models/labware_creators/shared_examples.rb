--- conflicted
+++ resolved
@@ -252,18 +252,11 @@
     end
 
     it 'makes the expected requests' do
-<<<<<<< HEAD
       # NB. QcAssay and TransferRequestCollection creations are using API v2;
       #     PlateCreation post is using API v1
       expect_api_v2_posts('QcAssay', [{ qc_results: dest_well_qc_attributes }])
       expect_transfer_request_collection_creation
 
-=======
-      # NB. qc assay post is done using v2 Api, whereas plate creation and transfers posts are using v1 Api
-      expect(Sequencescape::Api::V2::QcAssay).to receive(:create).with(qc_results: dest_well_qc_attributes).and_return(
-        true
-      )
->>>>>>> 81b25efe
       expect(subject.save!).to eq true
 
       expect(plate_creation_request).to have_been_made
