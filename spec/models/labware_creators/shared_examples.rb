# frozen_string_literal: true

shared_examples 'it only allows creation from tubes' do
  context 'pre creation' do
    has_a_working_api

    describe '#support_parent?' do
      subject { described_class.support_parent?(parent) }

      context 'with a tube' do
        let(:parent) { build :tube }
        it { is_expected.to be true }
      end

      context 'with a plate' do
        let(:parent) { build :plate }
        it { is_expected.to be false }
      end
    end
  end
end

shared_examples 'it has a custom page' do |custom_page|
  it 'has a page' do
    expect(described_class.page).to eq custom_page
  end
  it 'renders the page' do
    controller = CreationController.new
    expect(controller).to receive(:render).with(custom_page)
    subject.render(controller)
  end
  it 'can be created' do
    expect(subject).to be_a described_class
  end
end

shared_examples 'it has no custom page' do |_custom_page|
  it 'saves and redirects' do
    controller = CreationController.new
    expect(controller).to receive(:redirect_to_creator_child).with(subject)
    # We have LOTS of different behaviour on save, which we'll test separately.
    expect(subject).to receive(:save!).and_return(true)
    subject.render(controller)
  end
  it 'can be created' do
    expect(subject).to be_a described_class
  end
end

shared_examples 'it only allows creation from plates' do
  context 'pre creation' do
    has_a_working_api

    describe '#support_parent?' do
      subject { described_class.support_parent?(parent) }

      context 'with a tube' do
        let(:parent) { build :tube }
        it { is_expected.to be false }
      end

      context 'with a plate' do
        let(:parent) { build :plate }
        it { is_expected.to be true }
      end
    end
  end
end

shared_examples 'it only allows creation from tagged plates' do
  context 'pre creation' do
    has_a_working_api

    describe '#support_parent?' do
      subject { described_class.support_parent?(parent) }

      context 'with a tube' do
        let(:parent) { build :tube }
        it { is_expected.to be false }
      end

      context 'with a plate' do
        let(:parent) { build :plate }
        before { expect(parent).to receive(:tagged?).and_return(tagged) }

        context 'which is untagged' do
          let(:tagged) { false }
          it { is_expected.to be false }
        end

        context 'which is tagged' do
          let(:tagged) { true }
          it { is_expected.to be true }
        end
      end
    end
  end
end

shared_examples 'it only allows creation from charged and passed plates with defined downstream pools' do
  context 'pre creation' do
    has_a_working_api

    describe '#support_parent?' do
      subject { described_class.support_parent?(parent) }

      context 'with a tube' do
        let(:parent) { build :tube }
        it { is_expected.to be false }
      end

      context 'with an unpassed plate' do
        let(:parent) { build :unpassed_plate }
        let(:tagged) { true }
        before { expect(parent).to receive(:tagged?).and_return(tagged) }
        it { is_expected.to be false }
      end

      context 'with a passed plate' do
        let(:parent) { build :passed_plate }
        let(:tagged) { true }
        before { expect(parent).to receive(:tagged?).and_return(tagged) }
        it { is_expected.to be true }
      end

      context 'with a previously passed library and a new repool' do
        let(:parent) do
          build :plate,
                pools: pools
        end
        let(:tagged) { true }
        before { expect(parent).to receive(:tagged?).and_return(tagged) }
        let(:pools) do
          # Taken from actual problem plate. Minor modifications for avoiding uuids, and removing bait libraries because they are irrelevant
          {
<<<<<<< HEAD
            'pool-we-want-to-use-1' => {
              'wells' => %w[B3 C9 H10],
              'pool_complete' => false,
              'request_type' => 'limber_multiplexing',
              'for_multiplexing' => true
            },
            'pool-we-want-to-use-2' => {
              'wells' => %w[C3 H5],
              'pool_complete' => false,
              'request_type' => 'limber_multiplexing',
              'for_multiplexing' => true
            },
            'older-complete-pool-1' => {
              'wells' => %w[A5 A7 A10 B5 C9 E6 E11 F5 G5 G8 G10 H3 H10 H11],
              'pool_complete' => true,
              'insert_size' => { 'from' => 100,
                                 'to' => 400 },
              'library_type' => { 'name' => 'Agilent Pulldown' },
              'request_type' => 'limber_reisc'
            },
            'older-complete-pool-2' => {
              'wells' => %w[A3 A6 B3 B7 C5 C12 D6 F6 F8 G2 G6 G7 G9 H5],
              'pool_complete' => true,
              'insert_size' => { 'from' => 100,
                                 'to' => 400 },
              'library_type' => { 'name' => 'Agilent Pulldown' },
              'request_type' => 'limber_reisc'
            }
=======
            'pool-we-want-to-use-1' => { 'wells' => %w[B3 C9 H10],
                                         'pool_complete' => false,
                                         'request_type' => 'limber_multiplexing',
                                         'for_multiplexing' => true },
            'pool-we-want-to-use-2' => { 'wells' => %w[C3 H5],
                                         'pool_complete' => false,
                                         'request_type' => 'limber_multiplexing',
                                         'for_multiplexing' => true },
            'older-complete-pool-1' => { 'wells' => %w[A5 A7 A10 B5 C9 E6 E11 F5 G5 G8 G10 H3 H10 H11],
                                         'pool_complete' => true,
                                         'insert_size' => { 'from' => 100, 'to' => 400 },
                                         'library_type' => { 'name' => 'Agilent Pulldown' },
                                         'request_type' => 'limber_reisc' },
            'older-complete-pool-2' => { 'wells' => %w[A3 A6 B3 B7 C5 C12 D6 F6 F8 G2 G6 G7 G9 H5],
                                         'pool_complete' => true,
                                         'insert_size' => { 'from' => 100, 'to' => 400 },
                                         'library_type' => { 'name' => 'Agilent Pulldown' },
                                         'request_type' => 'limber_reisc' }
>>>>>>> ee96db17
          }
        end
        it { is_expected.to be true }
      end
    end
  end
end

shared_examples 'it only allows creation from charged and passed plates' do
  context 'pre creation' do
    has_a_working_api

    describe '#support_parent?' do
      subject { described_class.support_parent?(parent) }

      context 'with a tube' do
        let(:parent) { build :tube }
        it { is_expected.to be false }
      end

      context 'with an unpassed plate' do
        let(:parent) { build :unpassed_plate }
        let(:tagged) { true }
        before { expect(parent).to receive(:tagged?).and_return(tagged) }
        it { is_expected.to be false }
      end

      context 'with a passed plate' do
        let(:parent) { build :passed_plate }
        let(:tagged) { true }
        before { expect(parent).to receive(:tagged?).and_return(tagged) }
        it { is_expected.to be true }
      end
    end
  end
end<|MERGE_RESOLUTION|>--- conflicted
+++ resolved
@@ -133,36 +133,6 @@
         let(:pools) do
           # Taken from actual problem plate. Minor modifications for avoiding uuids, and removing bait libraries because they are irrelevant
           {
-<<<<<<< HEAD
-            'pool-we-want-to-use-1' => {
-              'wells' => %w[B3 C9 H10],
-              'pool_complete' => false,
-              'request_type' => 'limber_multiplexing',
-              'for_multiplexing' => true
-            },
-            'pool-we-want-to-use-2' => {
-              'wells' => %w[C3 H5],
-              'pool_complete' => false,
-              'request_type' => 'limber_multiplexing',
-              'for_multiplexing' => true
-            },
-            'older-complete-pool-1' => {
-              'wells' => %w[A5 A7 A10 B5 C9 E6 E11 F5 G5 G8 G10 H3 H10 H11],
-              'pool_complete' => true,
-              'insert_size' => { 'from' => 100,
-                                 'to' => 400 },
-              'library_type' => { 'name' => 'Agilent Pulldown' },
-              'request_type' => 'limber_reisc'
-            },
-            'older-complete-pool-2' => {
-              'wells' => %w[A3 A6 B3 B7 C5 C12 D6 F6 F8 G2 G6 G7 G9 H5],
-              'pool_complete' => true,
-              'insert_size' => { 'from' => 100,
-                                 'to' => 400 },
-              'library_type' => { 'name' => 'Agilent Pulldown' },
-              'request_type' => 'limber_reisc'
-            }
-=======
             'pool-we-want-to-use-1' => { 'wells' => %w[B3 C9 H10],
                                          'pool_complete' => false,
                                          'request_type' => 'limber_multiplexing',
@@ -181,7 +151,6 @@
                                          'insert_size' => { 'from' => 100, 'to' => 400 },
                                          'library_type' => { 'name' => 'Agilent Pulldown' },
                                          'request_type' => 'limber_reisc' }
->>>>>>> ee96db17
           }
         end
         it { is_expected.to be true }
