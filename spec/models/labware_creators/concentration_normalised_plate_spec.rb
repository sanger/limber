# frozen_string_literal: true

require 'spec_helper'
require 'labware_creators/base'
require_relative 'shared_examples'

RSpec.describe LabwareCreators::ConcentrationNormalisedPlate do
  it_behaves_like 'it only allows creation from plates'
  it_behaves_like 'it has no custom page'

  has_a_working_api

  let(:parent_uuid) { 'example-plate-uuid' }
  let(:plate_size) { 96 }

  let(:well_a1) do
    create(:v2_well, position: { 'name' => 'A1' }, qc_results: create_list(:qc_result_concentration, 1, value: 1.0))
  end
  let(:well_b1) do
    create(:v2_well, position: { 'name' => 'B1' }, qc_results: create_list(:qc_result_concentration, 1, value: 56.0))
  end
  let(:well_c1) do
    create(:v2_well, position: { 'name' => 'C1' }, qc_results: create_list(:qc_result_concentration, 1, value: 3.5))
  end
  let(:well_d1) do
    create(:v2_well, position: { 'name' => 'D1' }, qc_results: create_list(:qc_result_concentration, 1, value: 1.8))
  end

  let(:parent_plate) do
    create :v2_plate,
           uuid: parent_uuid,
           barcode_number: '2',
           size: plate_size,
           wells: [well_a1, well_b1, well_c1, well_d1],
           outer_requests: requests
  end

  let(:child_plate) do
    create :v2_plate, uuid: 'child-uuid', barcode_number: '3', size: plate_size, outer_requests: requests
  end

  let(:requests) { Array.new(4) { |i| create :library_request, state: 'started', uuid: "request-#{i}" } }

  let(:child_purpose_uuid) { 'child-purpose' }
  let(:child_purpose_name) { 'Child Purpose' }

  let(:user_uuid) { 'user-uuid' }

  before do
    create :concentration_normalisation_purpose_config, uuid: child_purpose_uuid, name: child_purpose_name
    stub_v2_plate(child_plate, stub_search: false)
    stub_v2_plate(
      parent_plate,
      stub_search: false,
      custom_includes:
        'wells.aliquots,wells.qc_results,wells.requests_as_source.request_type,wells.aliquots.request.request_type'
    )
  end

  let(:form_attributes) { { purpose_uuid: child_purpose_uuid, parent_uuid: parent_uuid, user_uuid: user_uuid } }

  subject { LabwareCreators::ConcentrationNormalisedPlate.new(api, form_attributes) }

  context 'on new' do
    it 'can be created' do
      expect(subject).to be_a LabwareCreators::ConcentrationNormalisedPlate
    end

    context 'when wells are missing a concentration value' do
      let(:well_e1) { create(:v2_well, position: { 'name' => 'E1' }, qc_results: []) }

      let(:parent_plate) do
        create :v2_plate,
               uuid: parent_uuid,
               barcode_number: '2',
               size: plate_size,
               wells: [well_a1, well_b1, well_c1, well_d1, well_e1],
               outer_requests: requests
      end

      it 'fails validation' do
        expect(subject).to_not be_valid
      end
    end
  end

<<<<<<< HEAD
=======
  shared_examples 'a concentration normalised plate creator' do
    describe '#save!' do
      let!(:plate_creation_request) do
        stub_api_post(
          'plate_creations',
          payload: {
            plate_creation: {
              parent: parent_uuid,
              child_purpose: child_purpose_uuid,
              user: user_uuid
            }
          },
          body: json(:plate_creation)
        )
      end

      let!(:transfer_creation_request) do
        stub_api_post(
          'transfer_request_collections',
          payload: {
            transfer_request_collection: {
              user: user_uuid,
              transfer_requests: transfer_requests
            }
          },
          body: '{}'
        )
      end

      it 'makes the expected requests' do
        # NB. qc assay post is done using v2 Api, whereas plate creation and transfers posts are using v1 Api
        expect(Sequencescape::Api::V2::QcAssay).to receive(:create).with(
          qc_results: dest_well_qc_attributes
        ).and_return(true)
        expect(subject.save!).to eq true
        expect(plate_creation_request).to have_been_made
        expect(transfer_creation_request).to have_been_made
      end
    end
  end

>>>>>>> 81b25efe
  context '96 well plate' do
    let(:transfer_requests_attributes) do
      [
        {
          source_asset: well_a1.uuid,
          target_asset: '3-well-A1',
          submission_id: well_a1.submission_ids.first,
          volume: '20.0'
        },
        {
          source_asset: well_b1.uuid,
          target_asset: '3-well-B1',
          submission_id: well_b1.submission_ids.first,
          volume: '0.893'
        },
        {
          source_asset: well_c1.uuid,
          target_asset: '3-well-C1',
          submission_id: well_c1.submission_ids.first,
          volume: '14.286'
        },
        {
          source_asset: well_d1.uuid,
          target_asset: '3-well-D1',
          submission_id: well_d1.submission_ids.first,
          volume: '20.0'
        }
      ]
    end
    let(:dest_well_qc_attributes) do
      [
        { 'well_name' => 'A1', 'conc' => '1.0' },
        { 'well_name' => 'B1', 'conc' => '2.5' },
        { 'well_name' => 'C1', 'conc' => '2.5' },
        { 'well_name' => 'D1', 'conc' => '1.8' }
      ].each.map do |attribs|
        {
          'uuid' => 'child-uuid',
          'well_location' => attribs['well_name'],
          'key' => 'concentration',
          'value' => attribs['conc'],
          'units' => 'ng/ul',
          'cv' => 0,
          'assay_type' => 'ConcentrationNormalisationCalculator',
          'assay_version' => 'v1.0'
        }
      end
    end

    it_behaves_like 'a QC assaying plate creator'
  end
end<|MERGE_RESOLUTION|>--- conflicted
+++ resolved
@@ -84,50 +84,6 @@
     end
   end
 
-<<<<<<< HEAD
-=======
-  shared_examples 'a concentration normalised plate creator' do
-    describe '#save!' do
-      let!(:plate_creation_request) do
-        stub_api_post(
-          'plate_creations',
-          payload: {
-            plate_creation: {
-              parent: parent_uuid,
-              child_purpose: child_purpose_uuid,
-              user: user_uuid
-            }
-          },
-          body: json(:plate_creation)
-        )
-      end
-
-      let!(:transfer_creation_request) do
-        stub_api_post(
-          'transfer_request_collections',
-          payload: {
-            transfer_request_collection: {
-              user: user_uuid,
-              transfer_requests: transfer_requests
-            }
-          },
-          body: '{}'
-        )
-      end
-
-      it 'makes the expected requests' do
-        # NB. qc assay post is done using v2 Api, whereas plate creation and transfers posts are using v1 Api
-        expect(Sequencescape::Api::V2::QcAssay).to receive(:create).with(
-          qc_results: dest_well_qc_attributes
-        ).and_return(true)
-        expect(subject.save!).to eq true
-        expect(plate_creation_request).to have_been_made
-        expect(transfer_creation_request).to have_been_made
-      end
-    end
-  end
-
->>>>>>> 81b25efe
   context '96 well plate' do
     let(:transfer_requests_attributes) do
       [
@@ -157,6 +113,7 @@
         }
       ]
     end
+
     let(:dest_well_qc_attributes) do
       [
         { 'well_name' => 'A1', 'conc' => '1.0' },
