--- conflicted
+++ resolved
@@ -52,20 +52,16 @@
     let(:form_attributes) { { user_uuid:, purpose_uuid:, parent_uuid:, barcodes: } }
 
     let(:child_tube) { create :v2_tube }
-<<<<<<< HEAD
     let(:specific_tubes_attributes) do
       [
         {
           uuid: purpose_uuid,
           parent_uuids: [parent_uuid],
           child_tubes: [child_tube],
-          tube_attributes: [{ name: 'DN2+' }]
+          tube_attributes: [{}]
         }
       ]
     end
-=======
-    let(:specific_tubes_attributes) { [{ uuid: purpose_uuid, child_tubes: [child_tube], tube_attributes: [{}] }] }
->>>>>>> c48f471f
 
     let(:transfers_attributes) do
       [parent_uuid, parent2_uuid, parent3_uuid, parent4_uuid].map do |source_uuid|
