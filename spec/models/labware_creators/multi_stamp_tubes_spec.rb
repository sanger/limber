--- conflicted
+++ resolved
@@ -240,13 +240,6 @@
           expect_transfer_request_collection_creation
 
           subject.save!
-
-<<<<<<< HEAD
-          expect(order_request).to have_been_made.once
-=======
-          expect(submission_request).to have_been_made.once
-          expect(submission_submit).to have_been_made.once
->>>>>>> deb260e7
         end
       end
     end
