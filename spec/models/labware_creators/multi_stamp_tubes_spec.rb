--- conflicted
+++ resolved
@@ -80,23 +80,6 @@
       }
     end
 
-<<<<<<< HEAD
-=======
-    let!(:ms_plate_creation_request) do
-      stub_api_post(
-        'pooled_plate_creations',
-        payload: {
-          pooled_plate_creation: {
-            user: user_uuid,
-            child_purpose: child_purpose_uuid,
-            parents: [parent1_tube_uuid, parent2_tube_uuid]
-          }
-        },
-        body: json(:plate_creation, child_uuid:)
-      )
-    end
-
->>>>>>> 0c7e26e8
     let(:transfer_requests) do
       [
         { source_asset: 'tube1', target_asset: '5-well-A1', outer_request: 'outer-request-1' },
@@ -209,25 +192,6 @@
     context '#save!' do
       setup do
         expect(subject).to receive(:parent_tubes).and_return([parent1, parent2])
-
-<<<<<<< HEAD
-=======
-        metadata = attributes_for(:v1_custom_metadatum_collection).fetch(:metadata, {})
-
-        stub_api_put(
-          'custom_metadatum_collection-uuid',
-          payload: {
-            custom_metadatum_collection: {
-              metadata:
-            }
-          },
-          body: json(:v1_custom_metadatum_collection)
-        )
-
-        expect('Sequencescape::Api::V2'.constantize).to receive(:plate_with_wells).with(child_uuid).and_return(
-          child_plate_v2
-        )
->>>>>>> 0c7e26e8
         expect(subject).to receive(:source_tube_outer_request_uuid).with(parent1).and_return('outer-request-1')
         expect(subject).to receive(:source_tube_outer_request_uuid).with(parent2).and_return('outer-request-2')
       end
