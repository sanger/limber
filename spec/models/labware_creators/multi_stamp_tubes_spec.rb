--- conflicted
+++ resolved
@@ -238,7 +238,6 @@
           create(:v2_submission, uuid: 'sub-uuid', orders: [{ uuid: 'order-uuid' }, { uuid: 'order-2-uuid' }])
         end
 
-<<<<<<< HEAD
         context 'creates a plate!' do
           before do
             expect_pooled_plate_creation
@@ -258,15 +257,6 @@
           it 'submits the submission' do
             expect(submission_submit).to have_been_made.once
           end
-=======
-        it 'creates a plate!' do
-          expect_order_creation
-          expect_pooled_plate_creation
-          expect_submission_creation
-          expect_transfer_request_collection_creation
-
-          subject.save!
->>>>>>> 53f39134
         end
       end
     end
