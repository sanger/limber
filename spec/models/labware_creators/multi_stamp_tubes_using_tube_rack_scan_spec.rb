# frozen_string_literal: true

require 'spec_helper'
require 'labware_creators/base'
require_relative 'shared_examples'

# # Up to 96 tubes are transferred onto a single 96-well plate.
RSpec.describe LabwareCreators::MultiStampTubesUsingTubeRackScan, with: :uploader do
  it_behaves_like 'it only allows creation from tubes'

  has_a_working_api

  # samples
  let(:sample1_uuid) { SecureRandom.uuid }
  let(:sample2_uuid) { SecureRandom.uuid }

  let(:sample1) { create(:v2_sample, name: 'Sample1', uuid: sample1_uuid) }
  let(:sample2) { create(:v2_sample, name: 'Sample2', uuid: sample2_uuid) }

  # requests
  let(:request_type_key) { 'parent_tube_library_request_type' }

  let(:request_type_1) { create :request_type, key: request_type_key }
  let(:request_type_2) { create :request_type, key: request_type_key }

  let(:request_1) { create :library_request, request_type: request_type_1, uuid: 'request-1', submission_id: '1' }
  let(:request_2) { create :library_request, request_type: request_type_2, uuid: 'request-2', submission_id: '1' }

  let(:ancestor_request_1) { create :request, uuid: 'ancestor-request-uuid' }
  let(:ancestor_request_2) { create :request, uuid: 'ancestor-request-uuid' }

  # parent aliquots
  # NB. in scRNA the outer request is an already passed request ie. from the earlier submission
  let(:parent_tube_1_aliquot) { create(:v2_aliquot, sample: sample1, outer_request: ancestor_request_1) }
  let(:parent_tube_2_aliquot) { create(:v2_aliquot, sample: sample2, outer_request: ancestor_request_2) }

  # receptacles
  let(:receptacle_1) { create(:v2_receptacle, qc_results: [], requests_as_source: [request_1]) }
  let(:receptacle_2) { create(:v2_receptacle, qc_results: [], requests_as_source: [request_2]) }

  # parent tube foreign barcodes (need to match values of foreign barcodes in csv file)
  let(:parent_tube_1_foreign_barcode) { 'AB10000001' }
  let(:parent_tube_2_foreign_barcode) { 'AB10000002' }

  # purpose uuids
  let(:parent_tube_1_purpose_uuid) { 'parent-tube-purpose-type-1-uuid' }
  let(:parent_tube_2_purpose_uuid) { 'parent-tube-purpose-type-2-uuid' }

  # purpose names
  let(:parent_tube_1_purpose_name) { 'Parent Tube Purpose Type 1' }
  let(:parent_tube_2_purpose_name) { 'Parent Tube Purpose Type 2' }

  # parent tubes
  let(:parent_tube_1_uuid) { 'tube-1-uuid' }

  let(:parent_tube_1) do
    create(
      :v2_tube,
      uuid: parent_tube_1_uuid,
      purpose_uuid: parent_tube_1_purpose_uuid,
      purpose_name: parent_tube_1_purpose_name,
      aliquots: [parent_tube_1_aliquot],
      receptacle: receptacle_1,
      barcode_number: 1,
      foreign_barcode: parent_tube_1_foreign_barcode
    )
  end

  let(:parent_tube_2_uuid) { 'tube-2-uuid' }
  let(:parent_tube_2) do
    create(
      :v2_tube,
      uuid: parent_tube_2_uuid,
      purpose_uuid: parent_tube_2_purpose_name,
      purpose_name: parent_tube_2_purpose_name,
      aliquots: [parent_tube_2_aliquot],
      receptacle: receptacle_2,
      barcode_number: 2,
      foreign_barcode: parent_tube_2_foreign_barcode
    )
  end

  let(:tube_includes) do
    [:purpose, 'receptacle.aliquots.request.request_type', 'receptacle.requests_as_source.request_type']
  end

  # child plate
  let(:child_plate_purpose_uuid) { 'child-purpose' }
  let(:child_plate_purpose_name) { 'Child Purpose' }
  let(:child_plate) { create :v2_plate, purpose_name: child_plate_purpose_name, barcode_number: '5', size: 96 }

  let(:user_uuid) { 'user-uuid' }
  let(:user) { json :v1_user, uuid: user_uuid }

  let!(:purpose_config) do
    create :multi_stamp_tubes_using_tube_rack_scan_purpose_config,
           name: child_plate_purpose_name,
           uuid: child_plate_purpose_uuid
  end

  let(:file) do
    fixture_file_upload(
      'spec/fixtures/files/multi_stamp_tubes_using_tube_rack_scan/tube_rack_scan_valid.csv',
      'sequencescape/qc_file'
    )
  end

  let(:file_content) do
    content = file.read
    file.rewind
    content
  end

  let(:stub_upload_file_creation) do
<<<<<<< HEAD
    stub_request(:post, api_url_for(child_plate.uuid, 'qc_files'))
      .with(
        body: file_content,
        headers: {
          'Content-Type' => 'sequencescape/qc_file',
          'Content-Disposition' => 'form-data; filename="tube_rack_scan.csv"'
        }
      )
      .to_return(
        status: 201,
        body: json(:qc_file, filename: 'tube_rack_scan.csv'),
        headers: {
          'content-type' => 'application/json'
        }
      )
=======
    stub_request(:post, api_url_for(child_plate.uuid, 'qc_files')).with(
      body: file_content,
      headers: {
        'Content-Type' => 'sequencescape/qc_file',
        'Content-Disposition' => 'form-data; filename="tube_rack_scan.csv"'
      }
    ).to_return(
      status: 201,
      body: json(:qc_file, filename: 'tube_rack_scan.csv'),
      headers: {
        'content-type' => 'application/json'
      }
    )
>>>>>>> 81b25efe
  end

  let(:child_plate_v1) do
    # qc_files are created through the API V1. The actions attribute for qcfiles is required by the API V1.
    json :plate, uuid: child_plate.uuid, purpose_uuid: child_plate_purpose_uuid, qc_files_actions: %w[read create]
  end

  before do
<<<<<<< HEAD
    allow(Sequencescape::Api::V2::Tube).to receive(:find_by)
      .with(barcode: 'AB10000001', includes: tube_includes)
      .and_return(parent_tube_1)
    allow(Sequencescape::Api::V2::Tube).to receive(:find_by)
      .with(barcode: 'AB10000002', includes: tube_includes)
      .and_return(parent_tube_2)
=======
    allow(Sequencescape::Api::V2::Tube).to receive(:find_by).with(
      barcode: 'AB10000001',
      includes: tube_includes
    ).and_return(parent_tube_1)
    allow(Sequencescape::Api::V2::Tube).to receive(:find_by).with(
      barcode: 'AB10000002',
      includes: tube_includes
    ).and_return(parent_tube_2)
>>>>>>> 81b25efe

    stub_api_get(child_plate.uuid, body: child_plate_v1)

    stub_upload_file_creation

    stub_api_get(parent_tube_1_uuid, body: json(:tube))
  end

  context '#new' do
    let(:form_attributes) { { purpose_uuid: child_plate_purpose_uuid, parent_uuid: parent_tube_1_uuid } }

    subject { LabwareCreators::MultiStampTubesUsingTubeRackScan.new(api, form_attributes) }

    it 'can be created' do
      expect(subject).to be_a LabwareCreators::MultiStampTubesUsingTubeRackScan
    end

    it 'renders the "multi_stamp_tubes_using_tube_rack_scan" page' do
      expect(subject.page).to eq('multi_stamp_tubes_using_tube_rack_scan')
    end

    it 'describes the purpose uuid' do
      expect(subject.purpose_uuid).to eq(child_plate_purpose_uuid)
    end
  end

  context '#save when everything is valid' do
    let(:form_attributes) do
      { user_uuid: user_uuid, purpose_uuid: child_plate_purpose_uuid, parent_uuid: parent_tube_1_uuid, file: file }
    end

<<<<<<< HEAD
    let(:transfer_requests_attributes) do
=======
    let(:transfer_requests) do
>>>>>>> 81b25efe
      [
        { source_asset: 'tube-1-uuid', target_asset: '5-well-A1', outer_request: 'request-1' },
        { source_asset: 'tube-2-uuid', target_asset: '5-well-B1', outer_request: 'request-2' }
      ]
    end

    let(:pooled_plates_attributes) do
      [
        {
          child_purpose_uuid: child_plate_purpose_uuid,
          parent_uuids: [parent_tube_1_uuid, parent_tube_2_uuid],
          user_uuid: user_uuid
        }
      ]
    end

    let(:pooled_plate_creation) do
      response = double
      allow(response).to receive(:child).and_return(child_plate)

      response
    end

    def expect_pooled_plate_creation
      expect_api_v2_posts(
        'PooledPlateCreation',
        [
          {
            child_purpose_uuid: child_plate_purpose_uuid,
            parent_uuids: [parent_tube_1_uuid, parent_tube_2_uuid],
            user_uuid: user_uuid
          }
        ],
        [pooled_plate_creation]
      )
    end

    subject { LabwareCreators::MultiStampTubesUsingTubeRackScan.new(api, form_attributes) }

    it 'creates a plate!' do
      # barcode from multi_stamp_tubes_using_tube_rack_scan/tube_rack_scan_valid.csv
      subject.labware.barcode.machine = 'AB10000001'
      subject.labware.barcode.ean13 = nil

      expect_pooled_plate_creation
<<<<<<< HEAD
      expect_transfer_request_collection_creation
=======
>>>>>>> 81b25efe

      subject.save

      expect(subject.errors.full_messages).to be_empty
<<<<<<< HEAD
=======
      expect(transfer_creation_request).to have_been_made.once
>>>>>>> 81b25efe
    end
  end

  context 'when a file is not correctly parsed' do
    let(:file) do
      fixture_file_upload(
        'spec/fixtures/files/common_file_handling/tube_rack_with_rack_barcode/' \
          'tube_rack_scan_with_invalid_positions.csv',
        'sequencescape/qc_file'
      )
    end

    let(:form_attributes) do
      { user_uuid: user_uuid, purpose_uuid: child_plate_purpose_uuid, parent_uuid: parent_tube_1_uuid, file: file }
    end

    subject { LabwareCreators::MultiStampTubesUsingTubeRackScan.new(api, form_attributes) }

    before { subject.validate }

    it 'does not call the validations' do
      expect(subject).not_to be_valid
      expect(subject).not_to receive(:tubes_must_exist_in_lims)
      expect(subject.errors.full_messages).to include(
        'Csv file tube rack scan tube position contains an invalid coordinate, in row 9 [I1]'
      )
    end
  end

  context 'when a tube is not in LIMS' do
    let(:file) do
      fixture_file_upload(
        'spec/fixtures/files/multi_stamp_tubes_using_tube_rack_scan/tube_rack_scan_with_unknown_barcode.csv',
        'sequencescape/qc_file'
      )
    end

    let(:form_attributes) do
      { user_uuid: user_uuid, purpose_uuid: child_plate_purpose_uuid, parent_uuid: parent_tube_1_uuid, file: file }
    end

    subject { LabwareCreators::MultiStampTubesUsingTubeRackScan.new(api, form_attributes) }

    before do
      allow(Sequencescape::Api::V2::Tube).to receive(:find_by).with(
        barcode: 'AB10000003',
        includes: tube_includes
      ).and_return(nil)

      subject.validate
    end

    it 'is not valid' do
      expect(subject).not_to be_valid
      expect(subject.errors.full_messages).to include(
        'Tube barcode AB10000003 not found in the LIMS. ' \
          'Please check the tube barcodes in the scan file are valid tubes.'
      )
    end
  end

  context 'when a tube is not of expected purpose type' do
    let(:form_attributes) do
      { user_uuid: user_uuid, purpose_uuid: child_plate_purpose_uuid, parent_uuid: parent_tube_1_uuid, file: file }
    end

    let(:parent_tube_2_purpose_uuid) { 'parent-tube-purpose-type-unknown-uuid' }
    let(:parent_tube_2_purpose_name) { 'Parent Tube Purpose Type Unknown' }

    subject { LabwareCreators::MultiStampTubesUsingTubeRackScan.new(api, form_attributes) }

    before { subject.validate }

    it 'is not valid' do
      expect(subject).not_to be_valid
      expect(subject.errors.full_messages).to include(
        'Tube barcode AB10000002 does not match to one of the expected tube purposes ' \
          '(one of type(s): Parent Tube Purpose Type 1, Parent Tube Purpose Type 2)'
      )
    end
  end

  context 'when a tube does not have an active request of the expected type' do
    let(:form_attributes) do
      { user_uuid: user_uuid, purpose_uuid: child_plate_purpose_uuid, parent_uuid: parent_tube_1_uuid, file: file }
    end

    let(:request_type_2) { create :request_type, key: 'unrelated_request_type_key' }

    subject { LabwareCreators::MultiStampTubesUsingTubeRackScan.new(api, form_attributes) }

    before { subject.validate }

    it 'is not valid' do
      expect(subject).not_to be_valid
      expect(subject.errors.full_messages).to include(
        'Tube barcode AB10000002 does not have an expected active request ' \
          '(one of type(s): parent_tube_library_request_type)'
      )
    end

    it 'raises an error if it reaches the code to fetch outer request' do
      expect { subject.send(:source_tube_outer_request_uuid, parent_tube_2) }.to raise_error(
        RuntimeError,
        "No active request of expected type found for tube #{parent_tube_2.human_barcode}"
      )
    end
  end

  context 'when a tube rack has a source tube with a ean13 barcode' do
    # source tube
    let(:source_tube) { subject.labware }
    let(:source_tube_barcode) { source_tube.barcode.machine }

    let(:file) do
      fixture_file_upload(
        'spec/fixtures/files/multi_stamp_tubes_using_tube_rack_scan/tube_rack_scan_valid.csv',
        'sequencescape/qc_file'
      )
    end

    let(:form_attributes) do
      { user_uuid: user_uuid, purpose_uuid: child_plate_purpose_uuid, parent_uuid: parent_tube_1_uuid, file: file }
    end

    subject { LabwareCreators::MultiStampTubesUsingTubeRackScan.new(api, form_attributes) }

    before { subject.validate }

    it 'is not valid' do
      expect(subject).not_to be_valid
      expect(subject.errors.full_messages).to include(
        'Uploaded tube rack scan file does not work with ean13-barcoded tube ' \
          "scanned on the previous page (#{source_tube_barcode})"
      )
    end
  end

  context 'when a tube rack does not contain the source tube' do
    # source tube
    let(:source_tube) { subject.labware }
    let(:source_tube_barcode) { source_tube.barcode.machine }

    let(:file) do
      fixture_file_upload(
        'spec/fixtures/files/multi_stamp_tubes_using_tube_rack_scan/tube_rack_scan_valid.csv',
        'sequencescape/qc_file'
      )
    end

    let(:form_attributes) do
      { user_uuid: user_uuid, purpose_uuid: child_plate_purpose_uuid, parent_uuid: parent_tube_1_uuid, file: file }
    end

    subject { LabwareCreators::MultiStampTubesUsingTubeRackScan.new(api, form_attributes) }

    before { subject.validate }

    it 'is not valid' do
      expect(subject).not_to be_valid
      expect(subject.errors.full_messages).to include(
        'Uploaded tube rack scan file does not contain the tube scanned ' \
          "on the previous page (#{source_tube_barcode})"
      )
    end
  end
end<|MERGE_RESOLUTION|>--- conflicted
+++ resolved
@@ -112,23 +112,6 @@
   end
 
   let(:stub_upload_file_creation) do
-<<<<<<< HEAD
-    stub_request(:post, api_url_for(child_plate.uuid, 'qc_files'))
-      .with(
-        body: file_content,
-        headers: {
-          'Content-Type' => 'sequencescape/qc_file',
-          'Content-Disposition' => 'form-data; filename="tube_rack_scan.csv"'
-        }
-      )
-      .to_return(
-        status: 201,
-        body: json(:qc_file, filename: 'tube_rack_scan.csv'),
-        headers: {
-          'content-type' => 'application/json'
-        }
-      )
-=======
     stub_request(:post, api_url_for(child_plate.uuid, 'qc_files')).with(
       body: file_content,
       headers: {
@@ -142,7 +125,6 @@
         'content-type' => 'application/json'
       }
     )
->>>>>>> 81b25efe
   end
 
   let(:child_plate_v1) do
@@ -151,14 +133,6 @@
   end
 
   before do
-<<<<<<< HEAD
-    allow(Sequencescape::Api::V2::Tube).to receive(:find_by)
-      .with(barcode: 'AB10000001', includes: tube_includes)
-      .and_return(parent_tube_1)
-    allow(Sequencescape::Api::V2::Tube).to receive(:find_by)
-      .with(barcode: 'AB10000002', includes: tube_includes)
-      .and_return(parent_tube_2)
-=======
     allow(Sequencescape::Api::V2::Tube).to receive(:find_by).with(
       barcode: 'AB10000001',
       includes: tube_includes
@@ -167,7 +141,6 @@
       barcode: 'AB10000002',
       includes: tube_includes
     ).and_return(parent_tube_2)
->>>>>>> 81b25efe
 
     stub_api_get(child_plate.uuid, body: child_plate_v1)
 
@@ -199,11 +172,7 @@
       { user_uuid: user_uuid, purpose_uuid: child_plate_purpose_uuid, parent_uuid: parent_tube_1_uuid, file: file }
     end
 
-<<<<<<< HEAD
     let(:transfer_requests_attributes) do
-=======
-    let(:transfer_requests) do
->>>>>>> 81b25efe
       [
         { source_asset: 'tube-1-uuid', target_asset: '5-well-A1', outer_request: 'request-1' },
         { source_asset: 'tube-2-uuid', target_asset: '5-well-B1', outer_request: 'request-2' }
@@ -220,27 +189,6 @@
       ]
     end
 
-    let(:pooled_plate_creation) do
-      response = double
-      allow(response).to receive(:child).and_return(child_plate)
-
-      response
-    end
-
-    def expect_pooled_plate_creation
-      expect_api_v2_posts(
-        'PooledPlateCreation',
-        [
-          {
-            child_purpose_uuid: child_plate_purpose_uuid,
-            parent_uuids: [parent_tube_1_uuid, parent_tube_2_uuid],
-            user_uuid: user_uuid
-          }
-        ],
-        [pooled_plate_creation]
-      )
-    end
-
     subject { LabwareCreators::MultiStampTubesUsingTubeRackScan.new(api, form_attributes) }
 
     it 'creates a plate!' do
@@ -249,18 +197,11 @@
       subject.labware.barcode.ean13 = nil
 
       expect_pooled_plate_creation
-<<<<<<< HEAD
       expect_transfer_request_collection_creation
-=======
->>>>>>> 81b25efe
 
       subject.save
 
       expect(subject.errors.full_messages).to be_empty
-<<<<<<< HEAD
-=======
-      expect(transfer_creation_request).to have_been_made.once
->>>>>>> 81b25efe
     end
   end
 
