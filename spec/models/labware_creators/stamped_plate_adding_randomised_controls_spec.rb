--- conflicted
+++ resolved
@@ -280,13 +280,8 @@
   describe '#register_stock_for_plate' do
     let(:logger) { instance_double(Logger) }
     let(:child_uuid) { 'child-uuid' }
-<<<<<<< HEAD
-    let(:child_plate_with_wells) { create(:v2_plate) }
-    let(:child) { create(:v2_plate, uuid: child_uuid) }
-=======
-    let(:child_plate_v2) { create(:plate) }
+    let(:child_plate_with_wells) { create(:plate) }
     let(:child) { create(:plate, uuid: child_uuid) }
->>>>>>> 438b9a8d
 
     before do
       allow(Rails).to receive(:logger).and_return(logger)
