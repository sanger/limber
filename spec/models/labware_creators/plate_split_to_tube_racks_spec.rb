--- conflicted
+++ resolved
@@ -483,17 +483,7 @@
     let(:num_contingency_tubes) { 48 }
 
     before do
-<<<<<<< HEAD
-      stub_v2_plate(
-        parent_plate,
-        stub_search: false,
-        custom_includes:
-          'wells.aliquots,wells.aliquots.sample,wells.downstream_tubes,' \
-          'wells.downstream_tubes.custom_metadatum_collection'
-      )
-=======
       stub_v2_plate(parent_plate, stub_search: false, custom_includes: plate_includes)
->>>>>>> 358d9177
       allow(subject).to receive(:num_sequencing_tubes).and_return(num_sequencing_tubes)
       allow(subject).to receive(:num_contingency_tubes).and_return(num_contingency_tubes)
       allow(subject).to receive(:num_parent_wells).and_return(num_parent_wells)
@@ -610,19 +600,7 @@
   end
 
   describe '#check_tube_rack_barcodes_differ_between_files' do
-<<<<<<< HEAD
-    before do
-      stub_v2_plate(
-        parent_plate,
-        stub_search: false,
-        custom_includes:
-          'wells.aliquots,wells.aliquots.sample,wells.downstream_tubes,' \
-          'wells.downstream_tubes.custom_metadatum_collection'
-      )
-    end
-=======
     before { stub_v2_plate(parent_plate, stub_search: false, custom_includes: plate_includes) }
->>>>>>> 358d9177
 
     context 'when files are not present' do
       before { subject.validate }
@@ -732,19 +710,7 @@
   end
 
   describe '#check_tube_barcodes_differ_between_files' do
-<<<<<<< HEAD
-    before do
-      stub_v2_plate(
-        parent_plate,
-        stub_search: false,
-        custom_includes:
-          'wells.aliquots,wells.aliquots.sample,wells.downstream_tubes,' \
-          'wells.downstream_tubes.custom_metadatum_collection'
-      )
-    end
-=======
     before { stub_v2_plate(parent_plate, stub_search: false, custom_includes: plate_includes) }
->>>>>>> 358d9177
 
     context 'when files are not present' do
       before { subject.validate }
@@ -950,19 +916,7 @@
       )
     end
 
-<<<<<<< HEAD
-    before do
-      stub_v2_plate(
-        parent_plate,
-        stub_search: false,
-        custom_includes:
-          'wells.aliquots,wells.aliquots.sample,wells.downstream_tubes,' \
-          'wells.downstream_tubes.custom_metadatum_collection'
-      )
-    end
-=======
     before { stub_v2_plate(parent_plate, stub_search: false, custom_includes: plate_includes) }
->>>>>>> 358d9177
 
     context 'with both sequencing and contingency files' do
       let(:form_attributes) do
