--- conflicted
+++ resolved
@@ -1108,78 +1108,27 @@
       let(:child_tube_2_v1) { json :tube, uuid: child_tube_2_uuid, barcode_prefix: 'FX', barcode_number: 2 }
 
       # need to stub the creation of the tube metadata
-<<<<<<< HEAD
-      let!(:metadata_for_tube_1) { { tube_rack_barcode: 'TR00000002', tube_rack_position: 'A1' } }
+      let!(:metadata_for_tube_1) { { tube_rack_barcode: 'TR00000001', tube_rack_position: 'A1' } }
       let(:tube_1_create_args) { { user_id: user.id, asset_id: child_tube_1_v2.id, metadata: metadata_for_tube_1 } }
 
-      let!(:metadata_for_tube_2) { { tube_rack_barcode: 'TR00000002', tube_rack_position: 'B1' } }
+      let!(:metadata_for_tube_2) { { tube_rack_barcode: 'TR00000001', tube_rack_position: 'B1' } }
       let(:tube_2_create_args) { { user_id: user.id, asset_id: child_tube_2_v2.id, metadata: metadata_for_tube_2 } }
-
-      let!(:metadata_for_tube_3) { { tube_rack_barcode: 'TR00000002', tube_rack_position: 'C1' } }
-      let(:tube_3_create_args) { { user_id: user.id, asset_id: child_tube_3_v2.id, metadata: metadata_for_tube_3 } }
-
-      let!(:metadata_for_tube_4) { { tube_rack_barcode: 'TR00000002', tube_rack_position: 'E1' } }
-      let(:tube_4_create_args) { { user_id: user.id, asset_id: child_tube_4_v2.id, metadata: metadata_for_tube_4 } }
-
-      let!(:metadata_for_tube_5) { { tube_rack_barcode: 'TR00000002', tube_rack_position: 'F1' } }
-      let(:tube_5_create_args) { { user_id: user.id, asset_id: child_tube_5_v2.id, metadata: metadata_for_tube_5 } }
 
       before do
         stub_v2_user(user)
 
         stub_v2_labware(child_tube_1_v2)
         stub_v2_labware(child_tube_2_v2)
-        stub_v2_labware(child_tube_3_v2)
-        stub_v2_labware(child_tube_4_v2)
-        stub_v2_labware(child_tube_5_v2)
-=======
-      let!(:metadata_for_tube_1) { { tube_rack_barcode: 'TR00000001', tube_rack_position: 'A1' } }
-      let!(:stub_create_metadata_for_tube_1) do
-        stub_create_labware_metadata(
-          child_tube_1_v2.barcode.machine,
-          child_tube_1_v1,
-          child_tube_1_uuid,
-          user_uuid,
-          metadata_for_tube_1
-        )
-      end
-
-      let!(:metadata_for_tube_2) { { tube_rack_barcode: 'TR00000001', tube_rack_position: 'B1' } }
-      let!(:stub_create_metadata_for_tube_2) do
-        stub_create_labware_metadata(
-          child_tube_2_v2.barcode.machine,
-          child_tube_2_v1,
-          child_tube_2_uuid,
-          user_uuid,
-          metadata_for_tube_2
-        )
-      end
-
-      before do
-        stub_get_labware_metadata(child_tube_1_v2.barcode.machine, child_tube_1_v1)
-        stub_get_labware_metadata(child_tube_2_v2.barcode.machine, child_tube_2_v1)
-
-        stub_asset_search(child_tube_1_v2.barcode.machine, child_tube_1_v1)
-        stub_asset_search(child_tube_2_v2.barcode.machine, child_tube_2_v1)
->>>>>>> 1588ba23
       end
 
       it 'creates the child tubes' do
-        expect_api_v2_posts(
-          'CustomMetadatumCollection',
-          [tube_1_create_args, tube_2_create_args, tube_3_create_args, tube_4_create_args, tube_5_create_args]
-        )
+        expect_api_v2_posts('CustomMetadatumCollection', [tube_1_create_args, tube_2_create_args])
 
         expect(subject.valid?).to be_truthy
         expect(subject.save).to be_truthy
         expect(stub_sequencing_file_upload).to have_been_made.once
         expect(stub_sequencing_tube_creation_request).to have_been_made.once
         expect(stub_transfer_creation_request).to have_been_made.once
-<<<<<<< HEAD
-=======
-        expect(stub_create_metadata_for_tube_1).to have_been_requested
-        expect(stub_create_metadata_for_tube_2).to have_been_requested
->>>>>>> 1588ba23
       end
     end
   end
