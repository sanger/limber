--- conflicted
+++ resolved
@@ -120,8 +120,6 @@
     fixture_file_upload(
       'spec/fixtures/files/scrna_core/scrna_core_sequencing_tube_rack_scan.csv',
       'sequencescape/qc_file'
-<<<<<<< HEAD
-=======
     )
   end
 
@@ -130,57 +128,6 @@
       'spec/fixtures/files/scrna_core/scrna_core_contingency_tube_rack_scan.csv',
       'sequencescape/qc_file'
     )
-  end
-
-  def prepare_created_child_tubes(tube_attributes)
-    # Prepare child tubes and stub their lookups.
-    child_tubes =
-      tube_attributes.map { |attrs| create(:v2_tube, name: attrs[:name], foreign_barcode: attrs[:foreign_barcode]) }
-    child_tubes.each { |child_tube| stub_v2_labware(child_tube) }
-
-    child_tubes
-  end
-
-  def expect_specific_tube_creation(child_purpose_uuid, child_tubes)
-    # Create a mock for the specific tube creation.
-    specific_tube_creation = double
-    allow(specific_tube_creation).to receive(:children).and_return(child_tubes)
-
-    # Expect the post request and return the mock.
-    expect_api_v2_posts(
-      'SpecificTubeCreation',
-      [
-        {
-          child_purpose_uuids: [child_purpose_uuid] * child_tubes.size,
-          parent_uuids: [parent_uuid],
-          tube_attributes: child_tubes.map { |tube| { name: tube.name, foreign_barcode: tube.foreign_barcode } },
-          user_uuid: user_uuid
-        }
-      ],
-      [specific_tube_creation]
->>>>>>> 81b25efe
-    )
-  end
-
-  # tubes_hash should be a hash with tube rack barcodes as keys and arrays of tubes as values.
-  def expect_custom_metadatum_collection_posts(tubes_hash)
-    # Prepare the expected call arguments.
-    expected_call_args =
-      tubes_hash.flat_map do |tube_rack_barcode, tubes|
-        tubes.map do |tube|
-          {
-            user_id: user.id,
-            asset_id: tube.id,
-            metadata: {
-              tube_rack_barcode: tube_rack_barcode,
-              tube_rack_position: tube.name.split(':').last
-            }
-          }
-        end
-      end
-
-    # Expect the post requests.
-    expect_api_v2_posts('CustomMetadatumCollection', expected_call_args)
   end
 
   def prepare_created_child_tubes(tube_attributes)
@@ -652,23 +599,6 @@
 
     # stub the contingency file upload
     let!(:stub_contingency_file_upload) do
-<<<<<<< HEAD
-      stub_request(:post, api_url_for(parent_uuid, 'qc_files'))
-        .with(
-          body: contingency_file_content,
-          headers: {
-            'Content-Type' => 'sequencescape/qc_file',
-            'Content-Disposition' => 'form-data; filename="scrna_core_contingency_tube_rack_scan.csv"'
-          }
-        )
-        .to_return(
-          status: 201,
-          body: json(:qc_file, filename: 'scrna_core_contingency_tube_rack_scan.csv'),
-          headers: {
-            'content-type' => 'application/json'
-          }
-        )
-=======
       stub_request(:post, api_url_for(parent_uuid, 'qc_files')).with(
         body: contingency_file_content,
         headers: {
@@ -682,7 +612,6 @@
           'content-type' => 'application/json'
         }
       )
->>>>>>> 81b25efe
     end
 
     let(:contingency_tubes) do
@@ -761,35 +690,6 @@
           ]
         )
       end
-<<<<<<< HEAD
-
-      # stub the sequencing file upload
-      let!(:stub_sequencing_file_upload) do
-        stub_request(:post, api_url_for(parent_uuid, 'qc_files'))
-          .with(
-            body: sequencing_file_content,
-            headers: {
-              'Content-Type' => 'sequencescape/qc_file',
-              'Content-Disposition' => 'form-data; filename="scrna_core_sequencing_tube_rack_scan.csv"'
-            }
-          )
-          .to_return(
-            status: 201,
-            body: json(:qc_file, filename: 'scrna_core_sequencing_tube_rack_scan.csv'),
-            headers: {
-              'content-type' => 'application/json'
-            }
-          )
-      end
-
-      let(:transfer_requests_attributes) do
-        parent_wells = [parent_well_a1, parent_well_b1, parent_well_a2, parent_well_b2, parent_well_a3]
-        target_tubes = sequencing_tubes + contingency_tubes
-
-        parent_wells.map.with_index do |parent_well, index|
-          { submission_id: '2', source_asset: parent_well.uuid, target_asset: target_tubes[index].uuid }
-        end
-=======
 
       # stub the sequencing file upload
       let!(:stub_sequencing_file_upload) do
@@ -808,25 +708,13 @@
         )
       end
 
-      # stub the transfer creation
-      let!(:stub_transfer_creation_request) do
+      let(:transfer_requests_attributes) do
         parent_wells = [parent_well_a1, parent_well_b1, parent_well_a2, parent_well_b2, parent_well_a3]
         target_tubes = sequencing_tubes + contingency_tubes
-        transfer_requests =
-          parent_wells.map.with_index do |parent_well, index|
-            { 'submission_id' => '2', 'source_asset' => parent_well.uuid, 'target_asset' => target_tubes[index].uuid }
-          end
-        stub_api_post(
-          'transfer_request_collections',
-          payload: {
-            transfer_request_collection: {
-              user: user_uuid,
-              transfer_requests: transfer_requests
-            }
-          },
-          body: '{}'
-        )
->>>>>>> 81b25efe
+
+        parent_wells.map.with_index do |parent_well, index|
+          { submission_id: '2', source_asset: parent_well.uuid, target_asset: target_tubes[index].uuid }
+        end
       end
 
       let(:contingency_file) do
@@ -836,7 +724,6 @@
         )
       end
 
-<<<<<<< HEAD
       let(:custom_metadatum_collections_attributes) do
         create_custom_metadatum_collection_attributes(
           'TR00000001' => sequencing_tubes,
@@ -850,35 +737,19 @@
           child_contingency_tube_purpose_uuid => contingency_tubes
         )
       end
-=======
+
       before { stub_v2_user(user) }
->>>>>>> 81b25efe
-
-      before { stub_v2_user(user) }
 
       it 'creates the child tubes' do
-<<<<<<< HEAD
         expect_custom_metadatum_collection_creation
         expect_specific_tube_creation
         expect_transfer_request_collection_creation
-=======
-        expect_specific_tube_creation(child_sequencing_tube_purpose_uuid, sequencing_tubes)
-        expect_specific_tube_creation(child_contingency_tube_purpose_uuid, contingency_tubes)
-
-        expect_custom_metadatum_collection_posts(
-          { 'TR00000001' => sequencing_tubes, 'TR00000002' => contingency_tubes }
-        )
->>>>>>> 81b25efe
 
         expect(subject.valid?).to be_truthy
         expect(subject.save).to be_truthy
 
         expect(stub_sequencing_file_upload).to have_been_made.once
         expect(stub_contingency_file_upload).to have_been_made.once
-<<<<<<< HEAD
-=======
-        expect(stub_transfer_creation_request).to have_been_made.once
->>>>>>> 81b25efe
       end
 
       context 'when a well has been failed' do
@@ -887,7 +758,6 @@
           create(:v2_well, location: 'A1', aliquots: [parent_aliquot_sample1_aliquot1], state: 'failed')
         end
 
-<<<<<<< HEAD
         let(:transfer_requests_attributes) do
           parent_wells = [parent_well_b1, parent_well_a2, parent_well_b2, parent_well_a3]
           target_tubes = sequencing_tubes + contingency_tubes
@@ -923,25 +793,6 @@
               # sample 1 from well A3 to contingency tube 2 in B1
               { name: 'SPR:NT1O:B1', foreign_barcode: 'FX00000012' }
             ]
-=======
-        # one fewer transfer request
-        let!(:stub_transfer_creation_request) do
-          parent_wells = [parent_well_b1, parent_well_a2, parent_well_b2, parent_well_a3]
-          target_tubes = sequencing_tubes + contingency_tubes
-          transfer_requests =
-            parent_wells.map.with_index do |parent_well, index|
-              { 'submission_id' => '2', 'source_asset' => parent_well.uuid, 'target_asset' => target_tubes[index].uuid }
-            end
-          stub_api_post(
-            'transfer_request_collections',
-            payload: {
-              transfer_request_collection: {
-                user: user_uuid,
-                transfer_requests: transfer_requests
-              }
-            },
-            body: '{}'
->>>>>>> 81b25efe
           )
         end
 
@@ -952,51 +803,15 @@
           )
         end
 
-<<<<<<< HEAD
         it 'does not create a tube for the failed well' do
           expect_custom_metadatum_collection_creation
           expect_specific_tube_creation
           expect_transfer_request_collection_creation
-=======
-        let(:sequencing_tubes) do
-          prepare_created_child_tubes(
-            [
-              # sample 2 in well B1 to seq tube 1 in A1
-              { name: 'SEQ:NT2P:A1', foreign_barcode: 'FX00000001' },
-              # sample 1 in well A2 to seq tube 2 in B1
-              { name: 'SEQ:NT1O:B1', foreign_barcode: 'FX00000002' }
-            ]
-          )
-        end
-
-        let(:contingency_tubes) do
-          prepare_created_child_tubes(
-            [
-              # sample 2 from well B2 to contingency tube 1 in A1
-              { name: 'SPR:NT2P:A1', foreign_barcode: 'FX00000011' },
-              # sample 1 from well A3 to contingency tube 2 in B1
-              { name: 'SPR:NT1O:B1', foreign_barcode: 'FX00000012' }
-            ]
-          )
-        end
-
-        it 'does not create a tube for the failed well' do
-          expect_specific_tube_creation(child_sequencing_tube_purpose_uuid, sequencing_tubes)
-          expect_specific_tube_creation(child_contingency_tube_purpose_uuid, contingency_tubes)
-
-          expect_custom_metadatum_collection_posts(
-            { 'TR00000001' => sequencing_tubes, 'TR00000002' => contingency_tubes }
-          )
->>>>>>> 81b25efe
 
           expect(subject.valid?).to be_truthy
           expect(subject.save).to be_truthy
           expect(stub_sequencing_file_upload).to have_been_made.once
           expect(stub_contingency_file_upload).to have_been_made.once
-<<<<<<< HEAD
-=======
-          expect(stub_transfer_creation_request).to have_been_made.once
->>>>>>> 81b25efe
         end
       end
     end
@@ -1020,27 +835,6 @@
 
       # stub the sequencing file upload
       let!(:stub_sequencing_file_upload) do
-<<<<<<< HEAD
-        stub_request(:post, api_url_for(parent_uuid, 'qc_files'))
-          .with(
-            body: sequencing_file_content,
-            headers: {
-              'Content-Type' => 'sequencescape/qc_file',
-              'Content-Disposition' => 'form-data; filename="scrna_core_sequencing_tube_rack_scan.csv"'
-            }
-          )
-          .to_return(
-            status: 201,
-            body: json(:qc_file, filename: 'scrna_core_sequencing_tube_rack_scan.csv'),
-            headers: {
-              'content-type' => 'application/json'
-            }
-          )
-      end
-
-      let(:custom_metadatum_collections_attributes) do
-        create_custom_metadatum_collection_attributes('TR00000001' => sequencing_tubes)
-=======
         stub_request(:post, api_url_for(parent_uuid, 'qc_files')).with(
           body: sequencing_file_content,
           headers: {
@@ -1054,7 +848,10 @@
             'content-type' => 'application/json'
           }
         )
->>>>>>> 81b25efe
+      end
+
+      let(:custom_metadatum_collections_attributes) do
+        create_custom_metadatum_collection_attributes('TR00000001' => sequencing_tubes)
       end
 
       let(:sequencing_tubes) do
@@ -1068,7 +865,6 @@
         )
       end
 
-<<<<<<< HEAD
       let(:specific_tubes_attributes) do
         create_specific_tube_attributes(child_sequencing_tube_purpose_uuid => sequencing_tubes)
       end
@@ -1078,53 +874,18 @@
           { submission_id: '2', source_asset: parent_well.uuid, target_asset: sequencing_tubes[index].uuid }
         end
       end
-=======
-      # stub the transfer creation
-      let!(:stub_transfer_creation_request) do
-        parent_wells = [parent_well_a1, parent_well_b1]
-        transfer_requests =
-          parent_wells.map.with_index do |parent_well, index|
-            {
-              'submission_id' => '2',
-              'source_asset' => parent_well.uuid,
-              'target_asset' => sequencing_tubes[index].uuid
-            }
-          end
-        stub_api_post(
-          'transfer_request_collections',
-          payload: {
-            transfer_request_collection: {
-              user: user_uuid,
-              transfer_requests: transfer_requests
-            }
-          },
-          body: '{}'
-        )
-      end
-
-      before { stub_v2_user(user) }
->>>>>>> 81b25efe
 
       before { stub_v2_user(user) }
 
       it 'creates the child tubes' do
         # Contingency tubes creation
-<<<<<<< HEAD
         expect_custom_metadatum_collection_creation
         expect_specific_tube_creation
         expect_transfer_request_collection_creation
-=======
-        expect_specific_tube_creation(child_sequencing_tube_purpose_uuid, sequencing_tubes)
-        expect_custom_metadatum_collection_posts({ 'TR00000001' => sequencing_tubes })
->>>>>>> 81b25efe
 
         expect(subject.valid?).to be_truthy
         expect(subject.save).to be_truthy
         expect(stub_sequencing_file_upload).to have_been_made.once
-<<<<<<< HEAD
-=======
-        expect(stub_transfer_creation_request).to have_been_made.once
->>>>>>> 81b25efe
       end
     end
   end
