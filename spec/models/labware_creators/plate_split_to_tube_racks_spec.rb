# frozen_string_literal: true

require 'spec_helper'
require_relative 'shared_examples'

RSpec.describe LabwareCreators::PlateSplitToTubeRacks, with: :uploader do
  include FeatureHelpers

  has_a_working_api

  subject { described_class.new(api, form_attributes) }

  it_behaves_like 'it only allows creation from plates'

  it 'has a custom page' do
    expect(described_class.page).to eq 'tube_rack_creation/plate_split_to_tube_racks'
  end

  let(:user) { create :user }
  let(:user_uuid) { user.uuid }

  # child tube rack and tube details
  let(:child_sequencing_tube_purpose_name) { 'SEQ Tube Purpose' }
  let(:child_sequencing_tube_purpose_uuid) { SecureRandom.uuid }
  let(:child_sequencing_tube_rack_purpose_uuid) { SecureRandom.uuid }
  let(:child_sequencing_tube_rack_purpose_name) { 'SEQ TubeRack Purpose' }
  let(:child_sequencing_tube_rack_name) { 'SEQ Tube Rack' }
  let(:child_sequencing_tube_rack_barcode) { 'TR00000001' }

  let(:child_contingency_tube_purpose_name) { 'SPR Tube Purpose' }
  let(:child_contingency_tube_purpose_uuid) { SecureRandom.uuid }
  let(:child_contingency_tube_rack_purpose_uuid) { SecureRandom.uuid }
  let(:child_contingency_tube_rack_purpose_name) { 'SPR TubeRack Purpose' }
  let(:child_contingency_tube_rack_name) { 'SPR Tube Rack' }
  let(:child_contingency_tube_rack_barcode) { 'TR00000002' }

  # ancestor tube details
  let(:ancestor_tube_purpose_uuid) { SecureRandom.uuid }
  let(:ancestor_tube_purpose_name) { 'Ancestor Tube Purpose' }

  # parent plate details
  let(:parent_uuid) { SecureRandom.uuid }

  # The parent plate needs to have several wells containing the same sample

  # samples
  let(:sample1_uuid) { SecureRandom.uuid }
  let(:sample2_uuid) { SecureRandom.uuid }

  let(:sample1) { create(:v2_sample, name: 'Sample1', uuid: sample1_uuid) }
  let(:sample2) { create(:v2_sample, name: 'Sample2', uuid: sample2_uuid) }

  # submission requests
  let(:request_type) { create :request_type, key: 'rt_1' }
  let(:request_a) { create :library_request, request_type: request_type, uuid: 'request-a1', submission_id: '2' }
  let(:request_b) { create :library_request, request_type: request_type, uuid: 'request-a2', submission_id: '2' }
  let(:request_c) { create :library_request, request_type: request_type, uuid: 'request-a3', submission_id: '2' }
  let(:request_d) { create :library_request, request_type: request_type, uuid: 'request-b1', submission_id: '2' }
  let(:request_e) { create :library_request, request_type: request_type, uuid: 'request-b2', submission_id: '2' }

  # parent aliquots
  let(:parent_aliquot_sample1_aliquot1) { create(:v2_aliquot, sample: sample1, outer_request: request_a) }
  let(:parent_aliquot_sample1_aliquot2) { create(:v2_aliquot, sample: sample1, outer_request: request_b) }
  let(:parent_aliquot_sample1_aliquot3) { create(:v2_aliquot, sample: sample1, outer_request: request_c) }

  let(:parent_aliquot_sample2_aliquot1) { create(:v2_aliquot, sample: sample2, outer_request: request_d) }
  let(:parent_aliquot_sample2_aliquot2) { create(:v2_aliquot, sample: sample2, outer_request: request_e) }

  # parent well ancestor stock tubes
  let(:ancestor_tube_1_aliquot) { create(:v2_aliquot, sample: sample1) }
  let(:ancestor_tube_1_v2) do
    create(
      :v2_stock_tube,
      state: 'passed',
      purpose_name: ancestor_tube_purpose_name,
      aliquots: [ancestor_tube_1_aliquot],
      barcode_number: 1
    )
  end

  let(:ancestor_2_aliquot) { create(:v2_aliquot, sample: sample2) }
  let(:ancestor_tube_2_v2) do
    create(
      :v2_stock_tube,
      state: 'passed',
      purpose_name: ancestor_tube_purpose_name,
      aliquots: [ancestor_2_aliquot],
      barcode_number: 2
    )
  end

  # ancestor tubes list
  let(:ancestor_tubes) { [ancestor_tube_1_v2, ancestor_tube_2_v2] }

  # parent wells
  let(:parent_well_a1) do
    create(:v2_well, location: 'A1', aliquots: [parent_aliquot_sample1_aliquot1], state: 'passed')
  end
  let(:parent_well_a2) do
    create(:v2_well, location: 'A2', aliquots: [parent_aliquot_sample1_aliquot2], state: 'passed')
  end
  let(:parent_well_a3) do
    create(:v2_well, location: 'A3', aliquots: [parent_aliquot_sample1_aliquot3], state: 'passed')
  end

  let(:parent_well_b1) do
    create(:v2_well, location: 'B1', aliquots: [parent_aliquot_sample2_aliquot1], state: 'passed')
  end
  let(:parent_well_b2) do
    create(:v2_well, location: 'B2', aliquots: [parent_aliquot_sample2_aliquot2], state: 'passed')
  end

  # parent plate
  let(:parent_plate) do
    create(
      :v2_plate,
      uuid: parent_uuid,
      wells: [parent_well_a1, parent_well_a2, parent_well_a3, parent_well_b1, parent_well_b2],
      barcode_number: 6,
      ancestors: ancestor_tubes
    )
  end

  let(:plate_includes) do
    'wells.aliquots,wells.aliquots.sample,wells.downstream_tubes,' \
      'wells.downstream_tubes.custom_metadatum_collection'
  end

  # form attributes - required parameters for the labware creator
  let(:form_attributes) do
    { user_uuid: user_uuid, purpose_uuid: child_sequencing_tube_rack_purpose_uuid, parent_uuid: parent_uuid }
  end

  # files
  let(:sequencing_file) do
    fixture_file_upload(
      'spec/fixtures/files/scrna_core/scrna_core_sequencing_tube_rack_scan.csv',
      'sequencescape/qc_file'
    )
  end

  let(:contingency_file) do
    fixture_file_upload(
      'spec/fixtures/files/scrna_core/scrna_core_contingency_tube_rack_scan.csv',
      'sequencescape/qc_file'
    )
  end

  # coordinates of tubes in racks (matches files being uploaded)
  let(:sequencing_file_coords) { %w[A1 B1] }
  let(:contingency_file_coords) { %w[A1 B1 C1 E1 F1] }

  # tube racks
  let(:sequencing_tube_rack) do
    create(
      :tube_rack,
      name: child_sequencing_tube_rack_name,
      labware_barcode: {
        ean13_barcode: child_sequencing_tube_rack_barcode,
        human_barcode: child_sequencing_tube_rack_barcode,
        machine_barcode: child_sequencing_tube_rack_barcode
      },
      purpose_name: child_sequencing_tube_rack_purpose_name,
      purpose_uuid: child_sequencing_tube_rack_purpose_uuid
    )
  end

  let(:contingency_tube_rack) do
    create(
      :tube_rack,
      name: child_contingency_tube_rack_name,
      labware_barcode: {
        ean13_barcode: child_contingency_tube_rack_barcode,
        human_barcode: child_contingency_tube_rack_barcode,
        machine_barcode: child_contingency_tube_rack_barcode
      },
      purpose_name: child_contingency_tube_rack_purpose_name,
      purpose_uuid: child_contingency_tube_rack_purpose_uuid
    )
  end

  # Prepare child tubes and stub their lookups and those of their racked_tubes.
  # tube_attributes should be an array of hashes with the tube name and foreign barcode.
  # [
  #   { name: 'SPR:NT1O:A1', foreign_barcode: 'FX00000011' }
  #   etc...
  # ]
  # rubocop:disable Metrics/MethodLength
  def prepare_created_child_tubes(tube_attributes, tube_rack)
    tube_attributes.map do |tube_attrs|
      tube_coordinate = tube_attrs[:name].split(':').last

      # create the tube
      child_tube =
        create(
          :v2_tube,
          name: tube_attrs[:name],
          purpose_uuid: tube_attrs[:purpose_uuid],
          purpose_name: tube_attrs[:purpose_name],
          barcode_prefix: 'FX',
          barcode_number: tube_attrs[:barcode_number],
          foreign_barcode: tube_attrs[:foreign_barcode]
        )

      # stub the tube
      stub_v2_labware(child_tube)

      # create the racked tube
      racked_tube = create(:racked_tube, tube: child_tube, tube_rack: tube_rack, coordinate: tube_coordinate)

      # stub the racked tube
      stub_v2_racked_tube(racked_tube)

      child_tube
    end
  end

<<<<<<< HEAD
  # rubocop:enable Metrics/MethodLength

  # Generate the attributes for the child tube racks.
  # Example output
  # [
  #   {
  #     :tube_rack_name=>"Seq Tube Rack",
  #     :tube_rack_barcode=>"TR00000001",
  #     :tube_rack_purpose_uuid=>"0ab4c9cc-4dad-11ef-8ca3-82c61098d1a1",
  #     :racked_tubes=>[
  #       {
  #         :tube_barcode=>"SQ45303801",
  #         :tube_name=>"SEQ:NT749R:A1",
  #         :tube_purpose_uuid=>"0ab4c9cc-4dad-11ef-8ca3-82c61098d1a1",
  #         :tube_position=>"A1",
  #         :parent_uuids=>["bd49e7f8-80a1-11ef-bab6-82c61098d1a0"]
  #       },
  #       etc... more tubes
  #     ]
  #   },
  #   etc... second rack for contingency tubes
  # ]
  # Example input
  # params = {
  #  sequencing_tubes: [ array of v2_tube objects ],
  #  sequencing_tube_parent_well_uuids: [array of parent well uuids],
  #  contingency_tubes: [array of v2 tubes],
  #  contingency_tube_parent_well_uuids: [array of parent well uuids],
  # }
  # rubocop:disable Metrics/AbcSize
  def generate_child_tube_rack_attributes(params)
    tr_attributes = []
    if params[:sequencing_tubes].present?
      tr_attributes << {
        tube_rack_name: child_sequencing_tube_rack_name,
        tube_rack_barcode: sequencing_tube_rack.labware_barcode.human,
        tube_rack_purpose_uuid: child_sequencing_tube_rack_purpose_uuid,
        racked_tubes:
          params[:sequencing_tubes].each_with_index.map do |tube, tube_index|
            {
              tube_barcode: tube.foreign_barcode,
              tube_name: tube.name,
              tube_purpose_uuid: tube.purpose.uuid,
              tube_position: tube.name.split(':').last,
              parent_uuids: [params[:sequencing_tube_parent_well_uuids][tube_index]]
            }
          end
      }
    end

    if params[:contingency_tubes].present?
      tr_attributes << {
        tube_rack_name: child_contingency_tube_rack_name,
        tube_rack_barcode: contingency_tube_rack.labware_barcode.human,
        tube_rack_purpose_uuid: child_contingency_tube_rack_purpose_uuid,
        racked_tubes:
          params[:contingency_tubes].each_with_index.map do |tube, tube_index|
            {
              tube_barcode: tube.foreign_barcode,
              tube_name: tube.name,
              tube_purpose_uuid: tube.purpose.uuid,
              tube_position: tube.name.split(':').last,
              parent_uuids: [params[:contingency_tube_parent_well_uuids][tube_index]]
            }
          end
=======
  # Create attributes for the creation of specific tubes.
  # @param tubes_hash [Hash] A hash with child UUIDs as keys and the child tubes as values.
  def create_specific_tube_attributes(tubes_hash)
    tubes_hash.map do |uuid, child_tubes|
      {
        uuid: uuid,
        parent_uuids: [parent_uuid],
        child_tubes: child_tubes,
        tube_attributes: child_tubes.map { |tube| { name: tube.name, foreign_barcode: tube.foreign_barcode } }
>>>>>>> 535c64c5
      }
    end

    tr_attributes
  end

  # rubocop:enable Metrics/AbcSize

  # {
  #   <barcode>: <uuid>,
  #   etc.
  # }
  def generate_tube_uuids_by_barcode
    (sequencing_tubes + contingency_tubes).each_with_object({}) { |tube, hash| hash[tube.foreign_barcode] = tube.uuid }
  end

  # Endpoint returns child tube rack objects
  def expect_specific_tube_rack_creation(child_tube_racks, child_tube_rack_attributes)
    # set up method override to get created child tube uuids by barcode
    allow(subject).to receive(:tube_uuids_by_barcode).and_return(generate_tube_uuids_by_barcode)

    # Create a mock for the specific tube rack creation in Sequencescape.
    specific_tube_rack_creation = double
    allow(specific_tube_rack_creation).to receive(:children).and_return(child_tube_racks)

    # Expect the post request and return the mock.
    expect_api_v2_posts(
      'SpecificTubeRackCreation',
      [{ parent_uuids: [parent_uuid], tube_rack_attributes: child_tube_rack_attributes, user_uuid: user_uuid }],
      [specific_tube_rack_creation]
    )
  end

  before do
    # set up the child tube rack purpose configs in the Settings
    create(
      :plate_split_to_tube_racks_purpose_config,
      name: child_sequencing_tube_rack_purpose_name,
      uuid: child_sequencing_tube_rack_purpose_uuid
    )
    create(
      :plate_split_to_tube_racks_purpose_config,
      name: child_contingency_tube_rack_purpose_name,
      uuid: child_contingency_tube_rack_purpose_uuid
    )

    # stub the tube rack purposes
    stub_v2_tube_rack_purpose(sequencing_tube_rack.purpose)
    stub_v2_tube_rack_purpose(contingency_tube_rack.purpose)

    # stub the child tube racks
    stub_v2_labware(sequencing_tube_rack)
    stub_v2_labware(contingency_tube_rack)

    # set up the child tube purposes
    create(:purpose_config, name: child_sequencing_tube_purpose_name, uuid: child_sequencing_tube_purpose_uuid)
    create(:purpose_config, name: child_contingency_tube_purpose_name, uuid: child_contingency_tube_purpose_uuid)

    # ancestor tube purpose config
    create(:purpose_config, name: ancestor_tube_purpose_name, uuid: ancestor_tube_purpose_uuid)

    # ancestor tube lookups
    stub_v2_tube(ancestor_tube_1_v2, stub_search: false)
    stub_v2_tube(ancestor_tube_2_v2, stub_search: false)

    # Block finding tubes by given barcodes.
    allow(Sequencescape::Api::V2::Tube).to receive(:find_by).with(barcode: 'FX00000001').and_return(nil)
    allow(Sequencescape::Api::V2::Tube).to receive(:find_by).with(barcode: 'FX00000002').and_return(nil)
    allow(Sequencescape::Api::V2::Tube).to receive(:find_by).with(barcode: 'FX00000011').and_return(nil)
    allow(Sequencescape::Api::V2::Tube).to receive(:find_by).with(barcode: 'FX00000012').and_return(nil)
    allow(Sequencescape::Api::V2::Tube).to receive(:find_by).with(barcode: 'FX00000013').and_return(nil)
    allow(Sequencescape::Api::V2::Tube).to receive(:find_by).with(barcode: 'FX00000014').and_return(nil)
    allow(Sequencescape::Api::V2::Tube).to receive(:find_by).with(barcode: 'FX00000015').and_return(nil)
  end

  context 'on new' do
    it 'can be created' do
      expect(subject).to be_a described_class
    end
  end

  describe '#create_labware' do
    context 'when child_tube_racks is blank' do
      before { allow(subject).to receive(:create_child_tubes_and_racks).and_return([]) }

      it 'adds an error and returns false' do
        result = subject.create_labware!

        expect(result).to be_falsey
        expect(subject.errors[:base]).to include(
          'Failed to create child tube racks and tubes, nothing returned from API creation call'
        )
      end
    end
  end

  describe '#redirection_target' do
    let(:child_tube_racks) do
      {
        described_class::SEQ_TUBE_RACK_NAME => sequencing_tube_rack,
        described_class::SPR_TUBE_RACK_NAME => contingency_tube_rack
      }
    end

    before { allow(subject).to receive(:child_tube_racks).and_return(child_tube_racks) }

    it 'redirects to the sequencing tube rack' do
      expect(subject.redirection_target).to eq(sequencing_tube_rack)
    end
  end

  describe '#anchor' do
    it 'returns the string "relatives_tab"' do
      expect(subject.anchor).to eq('relatives_tab')
    end
  end

  describe '#generate_tube_uuids_by_barcode' do
    let(:tube1) { double('Tube', barcode: double('Barcode', human: 'barcode1'), uuid: 'uuid1') }
    let(:tube2) { double('Tube', barcode: double('Barcode', human: 'barcode2'), uuid: 'uuid2') }
    let(:racked_tube1) { double('RackedTube', tube: tube1) }
    let(:racked_tube2) { double('RackedTube', tube: tube2) }
    let(:tube_rack) { double('TubeRack', racked_tubes: [racked_tube1, racked_tube2]) }
    let(:child_tube_racks) { { 'rack1' => tube_rack } }

    before { allow(subject).to receive(:child_tube_racks).and_return(child_tube_racks) }

    it 'generates a hash mapping tube barcodes to their UUIDs' do
      result = subject.send(:generate_tube_uuids_by_barcode)

      expected_result = { 'barcode1' => 'uuid1', 'barcode2' => 'uuid2' }

      expect(result).to eq(expected_result)
    end
  end

  describe '#validate_tube_barcodes_for_well!' do
    let(:well) { double('Well', position: { name: 'A1' }) }

    context 'when tube_barcodes_for_well is present' do
      it 'does not raise an error' do
        tube_barcodes_for_well = %w[barcode1 barcode2]
        expect { subject.send(:validate_tube_barcodes_for_well!, tube_barcodes_for_well, well) }.not_to raise_error
      end
    end

    context 'when tube_barcodes_for_well is not present' do
      it 'raises an error' do
        tube_barcodes_for_well = nil
        expect { subject.send(:validate_tube_barcodes_for_well!, tube_barcodes_for_well, well) }.to raise_error(
          RuntimeError,
          "Unable to identify the child tube barcodes for parent well 'A1'"
        )
      end
    end
  end

  describe '#fetch_tube_uuid_for_barcode' do
    let(:well) { double('Well', position: { name: 'A1' }) }

    before do
      allow(subject).to receive(:tube_uuids_by_barcode).and_return({ 'barcode1' => 'uuid1', 'barcode2' => 'uuid2' })
    end

    context 'when the tube UUID is found' do
      it 'returns the tube UUID' do
        tube_barcode_for_well = 'barcode1'
        result = subject.send(:fetch_tube_uuid_for_barcode, tube_barcode_for_well, well)
        expect(result).to eq('uuid1')
      end
    end

    context 'when the tube UUID is not found' do
      it 'raises an error' do
        tube_barcode_for_well = 'unknown_barcode'
        expect { subject.send(:fetch_tube_uuid_for_barcode, tube_barcode_for_well, well) }.to raise_error(
          RuntimeError,
          "Unable to identify the newly created child tube for parent well 'A1'"
        )
      end
    end
  end

  describe '#must_have_correct_number_of_tubes_in_rack_files' do
    let(:num_parent_wells) { 96 }
    let(:num_parent_unique_samples) { 48 }
    let(:num_sequencing_tubes) { 48 }
    let(:num_contingency_tubes) { 48 }

    before do
      stub_v2_plate(parent_plate, stub_search: false, custom_includes: plate_includes)
      allow(subject).to receive(:num_sequencing_tubes).and_return(num_sequencing_tubes)
      allow(subject).to receive(:num_contingency_tubes).and_return(num_contingency_tubes)
      allow(subject).to receive(:num_parent_wells).and_return(num_parent_wells)
      allow(subject).to receive(:num_parent_unique_samples).and_return(num_parent_unique_samples)
    end

    context 'when a contingency file is not present' do
      before { subject.validate }

      it 'does not call the validation' do
        expect(subject).not_to be_valid
        expect(subject).not_to receive(:must_have_correct_number_of_tubes_in_rack_files)
        expect(subject.errors.full_messages).to include("Sequencing file can't be blank")
      end
    end

    context 'when require_sequencing_tubes_only? is true' do
      let(:form_attributes) do
        {
          user_uuid: user_uuid,
          purpose_uuid: child_contingency_tube_rack_purpose_uuid,
          parent_uuid: parent_uuid,
          sequencing_file: sequencing_file
        }
      end

      before do
        allow(subject).to receive(:require_sequencing_tubes_only?).and_return(true)
        subject.must_have_correct_number_of_tubes_in_rack_files
      end

      context 'when there are enough sequencing tubes' do
        let(:num_sequencing_tubes) { 48 }

        it 'is valid and does not create an error' do
          expect(subject.errors[:sequencing_csv_file]).to be_empty
        end
      end

      context 'when there are not enough contingency tubes' do
        let(:num_sequencing_tubes) { 47 }

        it 'is not valid and does create an error' do
          expect(subject.errors.full_messages).to include('Sequencing csv file contains insufficient tubes')
        end
      end

      context 'when there are too many contingency tubes' do
        let(:num_parent_wells) { 48 }
        let(:num_parent_unique_samples) { 24 }
        let(:num_contingency_tubes) { 0 }
        let(:num_sequencing_tubes) { 49 }

        it 'is not valid and does create an error' do
          expect(subject.errors.full_messages).to include('Sequencing csv file contains more tubes than needed')
        end
      end
    end

    context 'when require_sequencing_tubes_only? is false' do
      let(:form_attributes) do
        {
          user_uuid: user_uuid,
          purpose_uuid: child_contingency_tube_rack_purpose_uuid,
          parent_uuid: parent_uuid,
          sequencing_file: sequencing_file,
          contingency_file: contingency_file
        }
      end

      before do
        allow(subject).to receive(:require_sequencing_tubes_only?).and_return(false)
        subject.must_have_correct_number_of_tubes_in_rack_files
      end

      context 'when there are enough tubes' do
        it 'is valid and does not create an error' do
          expect(subject.errors.full_messages).to be_empty
        end
      end

      context 'when there are not enough sequencing tubes' do
        let(:num_sequencing_tubes) { 47 }

        it 'is not valid and does create an error' do
          expect(subject.errors.full_messages).to include('Sequencing csv file contains insufficient tubes')
        end
      end

      context 'when there are too many sequencing tubes' do
        let(:num_sequencing_tubes) { 49 }

        it 'is not valid and does create an error' do
          expect(subject.errors.full_messages).to include('Sequencing csv file contains more tubes than needed')
        end
      end

      context 'when there are not enough contingency tubes' do
        let(:num_contingency_tubes) { 47 }

        it 'is not valid and does create an error' do
          expect(subject.errors.full_messages).to include('Contingency csv file contains insufficient tubes')
        end
      end

      context 'when there are too many contingency tubes' do
        let(:num_contingency_tubes) { 49 }

        it 'is not valid and does create an error' do
          expect(subject.errors.full_messages).to include('Contingency csv file contains more tubes than needed')
        end
      end
    end
  end

  describe '#check_tube_rack_barcodes_differ_between_files' do
    before { stub_v2_plate(parent_plate, stub_search: false, custom_includes: plate_includes) }

    context 'when files are not present' do
      before { subject.validate }

      it 'does not call the validation' do
        expect(subject).not_to be_valid
        expect(subject).not_to receive(:check_tube_rack_barcodes_differ_between_files)
        expect(subject.errors.full_messages).to include("Sequencing file can't be blank")
      end
    end

    context 'when a file is not correctly parsed' do
      let(:form_attributes) do
        {
          user_uuid: user_uuid,
          purpose_uuid: child_contingency_tube_rack_purpose_uuid,
          parent_uuid: parent_uuid,
          sequencing_file: sequencing_file,
          contingency_file: contingency_file
        }
      end

      let(:sequencing_file) do
        fixture_file_upload(
          'spec/fixtures/files/scrna_core/scrna_core_sequencing_tube_rack_scan_invalid.csv',
          'sequencescape/qc_file'
        )
      end

      before { subject.validate }

      it 'does not call the validation' do
        expect(subject).not_to be_valid
        expect(subject).not_to receive(:check_tube_rack_barcodes_differ_between_files)
        expect(subject.errors.full_messages).to include(
          'Sequencing csv file tube rack scan tube position contains an invalid coordinate, in row 1 [AAAA1]'
        )
      end
    end

    context 'when the files are the same' do
      let(:form_attributes) do
        {
          user_uuid: user_uuid,
          purpose_uuid: child_contingency_tube_rack_purpose_uuid,
          parent_uuid: parent_uuid,
          sequencing_file: contingency_file,
          contingency_file: contingency_file
        }
      end

      let(:contingency_file) do
        fixture_file_upload(
          'spec/fixtures/files/scrna_core/scrna_core_contingency_tube_rack_scan_3_tubes.csv',
          'sequencescape/qc_file'
        )
      end

      before { subject.validate }

      it 'is not valid' do
        expect(subject).not_to be_valid
        expect(subject.errors[:contingency_csv_file]).to include(
          'The tube rack barcodes within the contingency and sequencing files must be different'
        )
        expect(subject.errors[:contingency_csv_file]).to include(
          'Tube barcodes are duplicated across contingency and sequencing files (FX00000011, FX00000012, FX00000013)'
        )
        expect(subject.errors[:sequencing_csv_file]).to include('contains more tubes than needed')
      end
    end

    context 'when the tube rack barcodes are the same' do
      let(:form_attributes) do
        {
          user_uuid: user_uuid,
          purpose_uuid: child_contingency_tube_rack_purpose_uuid,
          parent_uuid: parent_uuid,
          sequencing_file: sequencing_file,
          contingency_file: contingency_file
        }
      end

      let(:sequencing_file) do
        fixture_file_upload(
          'spec/fixtures/files/scrna_core/scrna_core_sequencing_tube_rack_scan_duplicate_rack.csv',
          'sequencescape/qc_file'
        )
      end

      let(:contingency_file) do
        fixture_file_upload(
          'spec/fixtures/files/scrna_core/scrna_core_contingency_tube_rack_scan_3_tubes.csv',
          'sequencescape/qc_file'
        )
      end

      before { subject.validate }

      it 'is not valid' do
        expect(subject).not_to be_valid
        expect(subject.errors[:contingency_csv_file]).to include(
          'The tube rack barcodes within the contingency and sequencing files must be different'
        )
      end
    end
  end

  describe '#check_tube_barcodes_differ_between_files' do
    before { stub_v2_plate(parent_plate, stub_search: false, custom_includes: plate_includes) }

    context 'when files are not present' do
      before { subject.validate }

      it 'does not call the validation' do
        expect(subject).not_to be_valid
        expect(subject).not_to receive(:check_tube_barcodes_differ_between_files)
        expect(subject.errors.full_messages).to include("Sequencing file can't be blank")
      end
    end

    context 'when a file is not correctly parsed' do
      let(:form_attributes) do
        {
          user_uuid: user_uuid,
          purpose_uuid: child_contingency_tube_rack_purpose_uuid,
          parent_uuid: parent_uuid,
          sequencing_file: sequencing_file,
          contingency_file: contingency_file
        }
      end

      let(:sequencing_file) do
        fixture_file_upload(
          'spec/fixtures/files/scrna_core/scrna_core_sequencing_tube_rack_scan_invalid.csv',
          'sequencescape/qc_file'
        )
      end

      let(:contingency_file) do
        fixture_file_upload(
          'spec/fixtures/files/scrna_core/scrna_core_contingency_tube_rack_scan_3_tubes.csv',
          'sequencescape/qc_file'
        )
      end

      before { subject.validate }

      it 'does not call the validation' do
        expect(subject).not_to be_valid
        expect(subject).not_to receive(:check_tube_barcodes_differ_between_files)
        expect(subject.errors.full_messages).to include(
          'Sequencing csv file tube rack scan tube position contains an invalid coordinate, in row 1 [AAAA1]'
        )
      end
    end

    context 'when there are duplicate tube barcodes between files' do
      let(:form_attributes) do
        {
          user_uuid: user_uuid,
          purpose_uuid: child_contingency_tube_rack_purpose_uuid,
          parent_uuid: parent_uuid,
          sequencing_file: sequencing_file,
          contingency_file: contingency_file
        }
      end
      let(:seq_tube_details) do
        {
          'A1' => {
            'tube_rack_barcode' => child_sequencing_tube_rack_barcode,
            'tube_barcode' => 'FX00000001'
          },
          'B1' => {
            'tube_rack_barcode' => child_sequencing_tube_rack_barcode,
            'tube_barcode' => 'FX00000002'
          },
          'C1' => {
            'tube_rack_barcode' => child_sequencing_tube_rack_barcode,
            'tube_barcode' => 'FX00000011'
          },
          'D1' => {
            'tube_rack_barcode' => child_sequencing_tube_rack_barcode,
            'tube_barcode' => 'FX00000012'
          }
        }
      end

      before do
        allow(subject.sequencing_csv_file).to receive(:position_details).and_return(seq_tube_details)
        subject.validate
      end

      it 'is not valid' do
        expect(subject).not_to be_valid
        expect(subject.errors[:contingency_csv_file]).to include(
          'Tube barcodes are duplicated across contingency and sequencing files (FX00000011, FX00000012)'
        )
      end
    end
  end

  describe '#check_tube_rack_scan_file' do
    let(:tube_rack_file) { double('tube_rack_file') } # don't need an actual file for this test
    let(:tube_posn) { 'A1' }
    let(:foreign_barcode) { '123456' }
    let(:tube_rack_barcode) { child_sequencing_tube_rack_barcode }
    let(:tube_details) { { 'tube_barcode' => foreign_barcode, 'tube_rack_barcode' => tube_rack_barcode } }
    let(:msg_prefix) { 'Sequencing' }
    let(:existing_tube) { create(:v2_tube, state: 'passed', barcode_number: 1, foreign_barcode: foreign_barcode) }

    before { allow(tube_rack_file).to receive(:position_details).and_return({ tube_posn => tube_details }) }

    context 'when the tube barcode already exists in the LIMS' do
      before do
        allow(Sequencescape::Api::V2::Tube).to receive(:find_by).with(barcode: foreign_barcode).and_return(
          existing_tube
        )
      end

      it 'adds an error to the errors collection' do
        subject.check_tube_rack_scan_file(tube_rack_file, msg_prefix)
        expect(subject.errors[:tube_rack_file]).to include(
          "#{msg_prefix} tube barcode #{foreign_barcode} (at rack position #{tube_posn}) already exists in the LIMS"
        )
      end
    end

    context 'when the tube barcode does not exist in the LIMS database' do
      before { allow(Sequencescape::Api::V2::Tube).to receive(:find_by).with(barcode: foreign_barcode).and_return(nil) }

      it 'does not add an error to the errors collection' do
        subject.check_tube_rack_scan_file(tube_rack_file, msg_prefix)
        expect(subject.errors[:tube_rack_file]).to be_empty
      end
    end
  end

  describe '#save' do
    # body for stubbing the contingency file upload
    let(:contingency_file_contents) do
      content = contingency_file.read
      contingency_file.rewind
      content
    end

    # body for stubbing the sequencing file upload
    let(:sequencing_file_contents) do
      content = sequencing_file.read
      sequencing_file.rewind
      content
    end

    let(:qc_files_attributes) do
      [
        {
          contents: contingency_file_contents,
          filename: 'scrna_core_contingency_tube_rack_scan.csv',
          relationships: {
            labware: {
              data: {
                id: parent_plate.id,
                type: 'labware'
              }
            }
          }
        },
        {
          contents: sequencing_file_contents,
          filename: 'scrna_core_sequencing_tube_rack_scan.csv',
          relationships: {
            labware: {
              data: {
                id: parent_plate.id,
                type: 'labware'
              }
            }
          }
        }
      ]
    end

    # create the contingency tubes
    let(:contingency_tubes) do
      prepare_created_child_tubes(
        [
          # sample 1 from well A2 to contingency tube 1 in A1
          {
            name: 'SPR:NT1O:A1',
            foreign_barcode: 'FX00000011',
            barcode_number: 11,
            purpose_uuid: child_contingency_tube_purpose_uuid,
            purpose_name: child_contingency_tube_purpose_name
          },
          # sample 2 from well B2 to contingency tube 2 in B1
          {
            name: 'SPR:NT2P:B1',
            foreign_barcode: 'FX00000012',
            barcode_number: 12,
            purpose_uuid: child_contingency_tube_purpose_uuid,
            purpose_name: child_contingency_tube_purpose_name
          },
          # sample 1 from well A3 to contingency tube 3 in C1
          {
            name: 'SPR:NT1O:C1',
            foreign_barcode: 'FX00000013',
            barcode_number: 13,
            purpose_uuid: child_contingency_tube_purpose_uuid,
            purpose_name: child_contingency_tube_purpose_name
          }
        ],
        contingency_tube_rack
      )
    end

    before { stub_v2_plate(parent_plate, stub_search: false, custom_includes: plate_includes) }

    context 'with both sequencing and contingency files' do
      let(:form_attributes) do
        {
          user_uuid: user_uuid,
          purpose_uuid: child_sequencing_tube_rack_purpose_uuid,
          parent_uuid: parent_uuid,
          sequencing_file: sequencing_file,
          contingency_file: contingency_file
        }
      end

      # body for stubbing the contingency file upload
      let(:contingency_file_content) do
        content = contingency_file.read
        contingency_file.rewind
        content
      end

      # body for stubbing the sequencing file upload
      let(:sequencing_file_content) do
        content = sequencing_file.read
        sequencing_file.rewind
        content
      end

      # create the sequencing tubes
      let(:sequencing_tubes) do
        prepare_created_child_tubes(
          [
            # sample 1 in well A1 to seq tube 1 in A1
            {
              name: 'SEQ:NT1O:A1',
              foreign_barcode: 'FX00000001',
              barcode_number: 1,
              purpose_uuid: child_sequencing_tube_purpose_uuid,
              purpose_name: child_sequencing_tube_purpose_name
            },
            # sample 2 in well B1 to seq tube 2 in B1
            {
              name: 'SEQ:NT2P:B1',
              foreign_barcode: 'FX00000002',
              barcode_number: 2,
              purpose_uuid: child_sequencing_tube_purpose_uuid,
              purpose_name: child_sequencing_tube_purpose_name
            }
          ],
          sequencing_tube_rack
        )
      end

      let(:transfer_requests_attributes) do
        parent_wells = [parent_well_a1, parent_well_b1, parent_well_a2, parent_well_b2, parent_well_a3]
        target_tubes = sequencing_tubes + contingency_tubes

        parent_wells.map.with_index do |parent_well, index|
          { submission_id: '2', source_asset: parent_well.uuid, target_asset: target_tubes[index].uuid }
        end
      end

      let(:contingency_file) do
        fixture_file_upload(
          'spec/fixtures/files/scrna_core/scrna_core_contingency_tube_rack_scan_3_tubes.csv',
          'sequencescape/qc_file'
        )
      end

      let(:custom_metadatum_collections_attributes) do
        create_custom_metadatum_collection_attributes(
          'TR00000001' => sequencing_tubes,
          'TR00000002' => contingency_tubes
        )
      end

      let(:specific_tubes_attributes) do
        create_specific_tube_attributes(
          child_sequencing_tube_purpose_uuid => sequencing_tubes,
          child_contingency_tube_purpose_uuid => contingency_tubes
        )
      end

      before do
        stub_v2_user(user)

        # stub the contingency file upload
        stub_request(:post, api_url_for(parent_uuid, 'qc_files')).with(
          body: contingency_file_content,
          headers: {
            'Content-Type' => 'sequencescape/qc_file',
            'Content-Disposition' => 'form-data; filename="scrna_core_contingency_tube_rack_scan.csv"'
          }
        ).to_return(
          status: 201,
          body: json(:qc_file, filename: 'scrna_core_contingency_tube_rack_scan.csv'),
          headers: {
            'content-type' => 'application/json'
          }
        )
      end

      it 'creates the child tubes' do
        child_tube_racks = [sequencing_tube_rack, contingency_tube_rack]

        sequencing_tube_parent_well_uuids = [
          parent_plate.well_at_location('A1').uuid,
          parent_plate.well_at_location('B1').uuid
        ]
        contingency_tube_parent_well_uuids = [
          parent_plate.well_at_location('A2').uuid,
          parent_plate.well_at_location('B2').uuid,
          parent_plate.well_at_location('A3').uuid
        ]

        params = {
          sequencing_tubes:,
          sequencing_tube_parent_well_uuids:,
          contingency_tubes:,
          contingency_tube_parent_well_uuids:
        }
        child_tube_rack_attributes = generate_child_tube_rack_attributes(params)

        expect_specific_tube_rack_creation(child_tube_racks, child_tube_rack_attributes)
        expect_qc_file_creation
        expect_transfer_request_collection_creation

        expect(subject.valid?).to be_truthy
        expect(subject.save).to be_truthy
      end

      context 'when a well has been failed' do
        # failing well A1
        let(:parent_well_a1) do
          create(:v2_well, location: 'A1', aliquots: [parent_aliquot_sample1_aliquot1], state: 'failed')
        end

        let(:transfer_requests_attributes) do
          parent_wells = [parent_well_b1, parent_well_a2, parent_well_b2, parent_well_a3]
          target_tubes = sequencing_tubes + contingency_tubes

          parent_wells.map.with_index do |parent_well, index|
            { submission_id: '2', source_asset: parent_well.uuid, target_asset: target_tubes[index].uuid }
          end
        end

        let(:contingency_file) do
          fixture_file_upload(
            'spec/fixtures/files/scrna_core/scrna_core_contingency_tube_rack_scan_2_tubes.csv',
            'sequencescape/qc_file'
          )
        end

        # create the sequencing tubes
        let(:sequencing_tubes) do
          prepare_created_child_tubes(
            [
              # sample 2 in well B1 to seq tube 1 in A1
              {
                name: 'SEQ:NT2P:A1',
                foreign_barcode: 'FX00000001',
                barcode_number: 1,
                purpose_uuid: child_sequencing_tube_purpose_uuid,
                purpose_name: child_sequencing_tube_purpose_name
              },
              # sample 1 in well A2 to seq tube 2 in B1
              {
                name: 'SEQ:NT1O:B1',
                foreign_barcode: 'FX00000002',
                barcode_number: 2,
                purpose_uuid: child_sequencing_tube_purpose_uuid,
                purpose_name: child_sequencing_tube_purpose_name
              }
            ],
            sequencing_tube_rack
          )
        end

        # create the contingency tubes
        let(:contingency_tubes) do
          prepare_created_child_tubes(
            [
              # sample 2 from well B2 to contingency tube 1 in A1
              {
                name: 'SPR:NT2P:A1',
                foreign_barcode: 'FX00000011',
                barcode_number: 11,
                purpose_uuid: child_contingency_tube_purpose_uuid,
                purpose_name: child_contingency_tube_purpose_name
              },
              # sample 1 from well A3 to contingency tube 2 in B1
              {
                name: 'SPR:NT1O:B1',
                foreign_barcode: 'FX00000012',
                barcode_number: 12,
                purpose_uuid: child_contingency_tube_purpose_uuid,
                purpose_name: child_contingency_tube_purpose_name
              }
            ],
            contingency_tube_rack
          )
        end

        it 'does not create a tube for the failed well' do
          child_tube_racks = [sequencing_tube_rack, contingency_tube_rack]

          sequencing_tube_parent_well_uuids = [
            parent_plate.well_at_location('B1').uuid,
            parent_plate.well_at_location('A2').uuid
          ]
          contingency_tube_parent_well_uuids = [
            parent_plate.well_at_location('B2').uuid,
            parent_plate.well_at_location('A3').uuid
          ]

          params = {
            sequencing_tubes:,
            sequencing_tube_parent_well_uuids:,
            contingency_tubes:,
            contingency_tube_parent_well_uuids:
          }
          child_tube_rack_attributes = generate_child_tube_rack_attributes(params)

          expect_specific_tube_rack_creation(child_tube_racks, child_tube_rack_attributes)
          expect_qc_file_creation
          expect_transfer_request_collection_creation

          expect(subject.valid?).to be_truthy
          expect(subject.save).to be_truthy
        end
      end
    end

    # This test is to check that the correct tube rack and tubes are created when only a sequencing file is provided.
    # NB. The parent plant must have ONLY unique samples in it. No duplicates.
    context 'with just a sequencing file and unique samples' do
      let(:parent_plate) do
        create(
          :v2_plate,
          uuid: parent_uuid,
          wells: [parent_well_a1, parent_well_b1],
          barcode_number: 6,
          ancestors: ancestor_tubes
        )
      end

      let(:form_attributes) do
        {
          user_uuid: user_uuid,
          purpose_uuid: child_sequencing_tube_rack_purpose_uuid,
          parent_uuid: parent_uuid,
          sequencing_file: sequencing_file
        }
      end

      let(:custom_metadatum_collections_attributes) do
        create_custom_metadatum_collection_attributes('TR00000001' => sequencing_tubes)
      end

      # Only the sequencing file expected this time.
      let(:qc_files_attributes) do
        [
          {
            contents: sequencing_file_contents,
            filename: 'scrna_core_sequencing_tube_rack_scan.csv',
            relationships: {
              labware: {
                data: {
                  id: parent_plate.id,
                  type: 'labware'
                }
              }
            }
          }
        ]
      end

      # create the sequencing tubes
      let(:sequencing_tubes) do
        prepare_created_child_tubes(
          [
            # sample 1 from well A1 to sequencing tube 1 in A1
            {
              name: 'SEQ:NT1O:A1',
              foreign_barcode: 'FX00000001',
              barcode_number: 1,
              purpose_uuid: child_sequencing_tube_purpose_uuid,
              purpose_name: child_sequencing_tube_purpose_name
            },
            # sample 2 from well B1 to sequencing tube 2 in B1
            {
              name: 'SEQ:NT2P:B1',
              foreign_barcode: 'FX00000002',
              barcode_number: 2,
              purpose_uuid: child_sequencing_tube_purpose_uuid,
              purpose_name: child_sequencing_tube_purpose_name
            }
          ],
          sequencing_tube_rack
        )
      end

      let(:specific_tubes_attributes) do
        create_specific_tube_attributes(child_sequencing_tube_purpose_uuid => sequencing_tubes)
      end

      let(:transfer_requests_attributes) do
        [parent_well_a1, parent_well_b1].map.with_index do |parent_well, index|
          { submission_id: '2', source_asset: parent_well.uuid, target_asset: sequencing_tubes[index].uuid }
        end
      end

      before { stub_v2_user(user) }

      it 'creates the child tubes' do
        child_tube_racks = [sequencing_tube_rack]

        sequencing_tube_parent_well_uuids = [
          parent_plate.well_at_location('A1').uuid,
          parent_plate.well_at_location('B1').uuid
        ]

        params = {
          sequencing_tubes: sequencing_tubes,
          sequencing_tube_parent_well_uuids: sequencing_tube_parent_well_uuids,
          contingency_tubes: nil,
          contingency_tube_parent_well_uuids: nil
        }
        child_tube_rack_attributes = generate_child_tube_rack_attributes(params)

        expect_specific_tube_rack_creation(child_tube_racks, child_tube_rack_attributes)

        expect_qc_file_creation
        expect_transfer_request_collection_creation

        expect(subject.valid?).to be_truthy
        expect(subject.save).to be_truthy
      end
    end
  end
end<|MERGE_RESOLUTION|>--- conflicted
+++ resolved
@@ -215,7 +215,6 @@
     end
   end
 
-<<<<<<< HEAD
   # rubocop:enable Metrics/MethodLength
 
   # Generate the attributes for the child tube racks.
@@ -281,7 +280,14 @@
               parent_uuids: [params[:contingency_tube_parent_well_uuids][tube_index]]
             }
           end
-=======
+      }
+    end
+
+    tr_attributes
+  end
+
+  # rubocop:enable Metrics/AbcSize
+
   # Create attributes for the creation of specific tubes.
   # @param tubes_hash [Hash] A hash with child UUIDs as keys and the child tubes as values.
   def create_specific_tube_attributes(tubes_hash)
@@ -291,14 +297,9 @@
         parent_uuids: [parent_uuid],
         child_tubes: child_tubes,
         tube_attributes: child_tubes.map { |tube| { name: tube.name, foreign_barcode: tube.foreign_barcode } }
->>>>>>> 535c64c5
       }
     end
-
-    tr_attributes
-  end
-
-  # rubocop:enable Metrics/AbcSize
+  end
 
   # {
   #   <barcode>: <uuid>,
