--- conflicted
+++ resolved
@@ -22,8 +22,6 @@
   let(:transfer_template) { json :transfer_template, uuid: transfer_template_uuid }
 
   let(:form_attributes) { { user_uuid:, purpose_uuid:, parent_uuid: } }
-
-  let(:bait_library_layout) { create :bait_library_layout }
 
   let(:bait_library_layout) { create :bait_library_layout }
 
@@ -57,13 +55,6 @@
     before do
       stub_v2_plate(parent, stub_search: false)
       stub_v2_plate(child, stub_search: false)
-<<<<<<< HEAD
-=======
-
-      stub_api_v2_post('BaitLibraryLayout')
-      stub_api_v2_post('BaitLibraryLayout', [bait_library_layout], method: :preview)
-    end
->>>>>>> 81b25efe
 
       stub_api_v2_post('BaitLibraryLayout')
       stub_api_v2_post('BaitLibraryLayout', [bait_library_layout], method: :preview)
