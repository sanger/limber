# frozen_string_literal: true

require 'spec_helper'

RSpec.describe LabwareCreators::CardinalPoolsPlate, cardinal: true do
  has_a_working_api

  let(:dest_purpose_uuid) { 'dest-purpose' }
  let(:parent_uuid)       { 'example-parent-uuid' }
  let(:child_uuid)        { 'example-dest-uuid' }
  let(:user_uuid)         { 'user-uuid' }
  let(:plate_size)        { 96 }
  let(:child_plate) { create(:v2_plate, uuid: child_uuid, well_count: plate_size) }

  let(:form_attributes) do
    {
      purpose_uuid: dest_purpose_uuid,
      parent_uuid: parent_uuid,
      user_uuid: user_uuid
    }
  end

  let(:plate) do
    plate1 = create(:v2_plate, uuid: parent_uuid, well_count: plate_size, aliquots_without_requests: 1)

    plate1.wells[0..3].map { |well| well['state'] = 'failed' }
    plate1.wells[4..95].map { |well| well['state'] = 'passed' }
    supplier_group1 = plate1.wells[0..9]
    supplier_group1.map { |well| well.aliquots.first.sample[:supplier] = 'blood location 1' }
    supplier_group2 = plate1.wells[9..49]
    supplier_group2.map { |well| well.aliquots.first.sample[:supplier] = 'blood location 2' }
    supplier_group3 = plate1.wells[49..95]
    supplier_group3.map { |well| well.aliquots.first.sample[:supplier] = 'blood location 3' }
    plate1
  end

  before do
    allow(subject).to receive(:parent).and_return(plate)
  end

  subject do
    LabwareCreators::CardinalPoolsPlate.new(api, form_attributes)
  end

  context 'on new' do
    it 'can be initialised' do
      expect(subject).to be_a LabwareCreators::CardinalPoolsPlate
    end

    it 'has the config loaded' do
      expect(Rails.application.config.cardinal_pooling_config[96]).to eq(8)
      expect(Rails.application.config.cardinal_pooling_config[87]).to eq(7)
      expect(Rails.application.config.cardinal_pooling_config[76]).to eq(6)
      expect(Rails.application.config.cardinal_pooling_config[65]).to eq(5)
      expect(Rails.application.config.cardinal_pooling_config[52]).to eq(4)
      expect(Rails.application.config.cardinal_pooling_config[39]).to eq(3)
      expect(Rails.application.config.cardinal_pooling_config[26]).to eq(2)
      expect(Rails.application.config.cardinal_pooling_config[20]).to eq(1)
    end
  end

  context '#labware_wells' do
    # TODO
  end

  context '#passed_parent_wells' do
    it 'gets the passed samples for the parent plate' do
      expect(subject.passed_parent_wells.count).to eq(92)
    end
  end

  context '#number_of_pools' do
    # 4 failed
    it 'has 92 passed samples' do
      expect(subject.number_of_pools).to eq(8)
    end

    # 41 failed
    it 'has 55 passed samples' do
      plate.wells[4..40].map { |well| well['state'] = 'failed' }
      expect(subject.number_of_pools).to eq(5)
    end

    # 75 failed
    it 'has 21 passed samples' do
      plate.wells[4..74].map { |well| well['state'] = 'failed' }
      expect(subject.number_of_pools).to eq(2)
    end
  end

  context '#transfer_material_from_parent!' do
    let!(:transfer_creation_request) do
      stub_api_post('transfer_request_collections',
                    payload: { transfer_request_collection: {
                      user: user_uuid,
                      transfer_requests: subject.transfer_request_attributes(child_plate)
                    } },
                    body: '{}')
    end

    it 'makes the expected requests' do
      stub_v2_plate(child_plate, stub_search: false)
      expect(subject.transfer_material_from_parent!(child_uuid)).to eq true
      expect(transfer_creation_request).to have_been_made
    end
  end

  context '#transfer_request_attributes' do
    it 'returns a list of request_hash' do
      expect(subject.transfer_request_attributes(child_plate).count).to eq 92
    end

    it 'calls request_hash for each passed source well' do
      allow(subject).to receive(:request_hash)
      expect(subject).to receive(:request_hash).exactly(92).times
      subject.transfer_request_attributes(child_plate)
    end
  end

  context '#request_hash' do
    it 'returns a hash with the well source and well target info, 92 passed samples' do
      passed_source_well = plate.wells[4] # supplier_group1, pool 5 = E1

      result = subject.request_hash(passed_source_well, child_plate, {}, 1)

      expected_dest_well = child_plate.wells.detect do |dest_well|
        dest_well.location == subject.transfer_hash[passed_source_well.location][:dest_locn]
      end
<<<<<<< HEAD
      expect(result).to eq({ 
        'source_asset' => passed_source_well.uuid, 
        'target_asset' => expected_dest_well.uuid,
        'tag_depth' => '1'
      })
=======
      expected_tag_depth = subject.tag_depth(passed_source_well)

      expect(result).to eq({ 'source_asset' => passed_source_well.uuid, 'target_asset' => expected_dest_well.uuid, 'tag_depth' => expected_tag_depth })
    end
  end

  context '#tag_depth' do
    it 'determines the index of the given well in its pool' do
      pools = subject.build_pools
      subject.instance_variable_set(:@pools, pools)

      # gets the first well from the first pool
      source_well1 = pools[0][0]
      # gets the last well from the last pool (since 92 passed wells should 8 pools 11 wells)
      source_well2 = pools[7][10]

      expect(subject.tag_depth(source_well1)).to eq(1)
      expect(subject.tag_depth(source_well2)).to eq(11)
>>>>>>> 9dd5a2f0
    end
  end

  context '#dest_coordinates' do
    it 'returns a list of A1 -> H1' do
      expect(subject.dest_coordinates).to include('A1', 'H1')
      expect(subject.dest_coordinates.count).to eq(8)
    end
  end

  describe '#transfer_hash' do
    context 'when there are 92 passed samples' do
      it 'returns an object where passed source well keys map to pool destination well' do
        result = subject.transfer_hash
        expect(result.length).to eq(92)
        expect(result.map { |_k, v| v[:dest_locn] }.uniq).to eq subject.dest_coordinates
      end
    end

    context 'when there are 21 passed samples' do
      it 'returns an object where passed source well keys map to pool destination well' do
        plate.wells[4..74].map { |well| well['state'] = 'failed' }
        result = subject.transfer_hash
        expect(result.length).to eq(21)
        expected_dest_coordinates = subject.dest_coordinates[0..1] # [A1, B1] as 21 passed samples has 2 pools
        expect(result.map { |_k, v| v[:dest_locn] }.uniq).to eq expected_dest_coordinates
      end
    end
  end

  describe '#build_pools' do
    it 'return a list of length equal to the config number_of_pools' do
      expect(subject.build_pools.length).to eq(subject.number_of_pools)
    end

    it 'a sample should only be in one pool' do
      result = subject.build_pools
      expect(result.flatten.uniq.count).to eq 92
    end

    context 'returns a nested list with samples allocated to the correct number of pools' do
      it 'returns a list of 8 pools, each with 96 passed samples' do
        plate.wells[0..3].map { |well| well['state'] = 'passed' }
        result_pools = subject.build_pools
        expect(result_pools.each.map(&:count)).to eq([12, 12, 12, 12, 12, 12, 12, 12])
      end

      it 'returns a list of 5 pools, each with 55 passed samples' do
        plate.wells[4..40].map { |well| well['state'] = 'failed' }
        result_pools = subject.build_pools
        expect(result_pools.each.map(&:count)).to eq([11, 11, 11, 11, 11])
      end

      it 'returns a list of 2 pools, each with 21 passed samples' do
        plate.wells[4..74].map { |well| well['state'] = 'failed' }
        result_pools = subject.build_pools
        expect(result_pools.each.map(&:count)).to eq([11, 10])
      end

      it 'returns a a list of 1 pool, with 10 samples' do
        plate.wells[4..85].map { |well| well['state'] = 'failed' }
        result_pools = subject.build_pools
        expect(result_pools.each.map(&:count)).to eq([10])
      end
    end
  end

  describe '#wells_grouped_by_supplier' do
    it 'returns whats expected' do
      expect(subject.wells_grouped_by_supplier.count).to eq(3)
    end

    context 'the wells within a supplier group are randomised' do
      it 'returns whats expected' do
        # difficult to test randomness as there is a chance this fails if the randomisation is such that it remains the same order
        expect(subject.wells_grouped_by_supplier['blood location 2']).not_to eq plate.wells[9..49]
      end
    end

    context 'when there are 4 suppliers, but only 3 suppliers contain passed samples' do
      it 'returns whats expected' do
        supplier_group4 = plate.wells[0..3] # contains only failed samples
        supplier_group4.map { |well| well.aliquots.first.sample[:supplier] = 'blood location 4' }
        expect(subject.wells_grouped_by_supplier.count).to eq(3)
        expect(subject.wells_grouped_by_supplier.keys).to match_array ['blood location 3', 'blood location 2', 'blood location 1']
        expect(subject.wells_grouped_by_supplier['blood location 4']).to be_nil
      end
    end
  end
end

# context 'when wells are missing a concentration value' do
#   let(:well_e1) do
#     create(:v2_well,
#            position: { 'name' => 'E1' },
#            qc_results: [])
#   end

#   let(:parent_plate) do
#     create :v2_plate,
#            uuid: parent_uuid,
#            barcode_number: '2',
#            size: plate_size,
#            wells: [well_a1, well_b1, well_c1, well_d1, well_e1],
#            outer_requests: requests
#   end

#   it 'fails validation' do
#     expect(subject).to_not be_valid
#   end
# end<|MERGE_RESOLUTION|>--- conflicted
+++ resolved
@@ -126,13 +126,6 @@
       expected_dest_well = child_plate.wells.detect do |dest_well|
         dest_well.location == subject.transfer_hash[passed_source_well.location][:dest_locn]
       end
-<<<<<<< HEAD
-      expect(result).to eq({ 
-        'source_asset' => passed_source_well.uuid, 
-        'target_asset' => expected_dest_well.uuid,
-        'tag_depth' => '1'
-      })
-=======
       expected_tag_depth = subject.tag_depth(passed_source_well)
 
       expect(result).to eq({ 'source_asset' => passed_source_well.uuid, 'target_asset' => expected_dest_well.uuid, 'tag_depth' => expected_tag_depth })
@@ -151,7 +144,6 @@
 
       expect(subject.tag_depth(source_well1)).to eq(1)
       expect(subject.tag_depth(source_well2)).to eq(11)
->>>>>>> 9dd5a2f0
     end
   end
 
