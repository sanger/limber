--- conflicted
+++ resolved
@@ -97,7 +97,6 @@
     let(:tag_template_uuid) { 'tag-layout-template' }
     let(:parents) { [plate_uuid, tag_plate_uuid] }
 
-<<<<<<< HEAD
     let(:child_plate) { create :v2_plate }
 
     let(:pooled_plates_attributes) do
@@ -124,38 +123,9 @@
             destination_uuid: child_plate.uuid,
             transfer_template_uuid: transfer_template_uuid,
             transfers: WellHelpers.stamp_hash(96)
-=======
-    let(:expected_transfers) { WellHelpers.stamp_hash(96) }
-
-    let(:child_plate) { create :v2_plate }
-
-    let(:pooled_plate_creation) do
-      response = double
-      allow(response).to receive(:child).and_return(child_plate)
-
-      response
-    end
-
-    def expect_pooled_plate_creation
-      expect_api_v2_posts(
-        'PooledPlateCreation',
-        [{ child_purpose_uuid: child_purpose_uuid, parent_uuids: parents, user_uuid: user_uuid }],
-        [pooled_plate_creation]
-      )
-    end
-
-    def expect_state_change_creation
-      expect_api_v2_posts(
-        'StateChange',
-        [
-          {
-            reason: 'Used in Library creation',
-            target_uuid: tag_plate_uuid,
-            target_state: 'exhausted',
-            user_uuid: user_uuid
-          }
-        ]
-      )
+          }
+        }
+      ]
     end
 
     def expect_tag_layout_creation
@@ -171,38 +141,6 @@
             walking_by: 'manual by plate',
             initial_tag: '1',
             tags_per_well: 1
->>>>>>> 81b25efe
-          }
-        }
-      ]
-    end
-
-<<<<<<< HEAD
-    def expect_tag_layout_creation
-      expect_api_v2_posts(
-        'TagLayout',
-        [
-          {
-            user_uuid: user_uuid,
-            plate_uuid: child_plate.uuid,
-            tag_group_uuid: 'tag-group-uuid',
-            tag2_group_uuid: 'tag2-group-uuid',
-            direction: 'column',
-            walking_by: 'manual by plate',
-            initial_tag: '1',
-            tags_per_well: 1
-=======
-    def expect_transfer_creation
-      expect_api_v2_posts(
-        'Transfer',
-        [
-          {
-            user_uuid: user_uuid,
-            source_uuid: plate_uuid,
-            destination_uuid: child_plate.uuid,
-            transfer_template_uuid: transfer_template_uuid,
-            transfers: expected_transfers
->>>>>>> 81b25efe
           }
         ]
       )
@@ -255,11 +193,7 @@
           end
 
           it 'has the correct child (and uuid)' do
-<<<<<<< HEAD
             stub_v2_pooled_plate_creation
-=======
-            stub_api_v2_post('PooledPlateCreation', pooled_plate_creation)
->>>>>>> 81b25efe
             stub_api_v2_post('TagLayout')
             stub_api_v2_post('Transfer')
             stub_api_v2_post('StateChange')
@@ -297,11 +231,7 @@
           end
 
           it 'has the correct child (and uuid)' do
-<<<<<<< HEAD
             stub_v2_pooled_plate_creation
-=======
-            stub_api_v2_post('PooledPlateCreation', pooled_plate_creation)
->>>>>>> 81b25efe
             stub_api_v2_post('TagLayout')
             stub_api_v2_post('Transfer')
 
@@ -327,11 +257,7 @@
           end
 
           it 'has the correct child (and uuid)' do
-<<<<<<< HEAD
             stub_v2_pooled_plate_creation
-=======
-            stub_api_v2_post('PooledPlateCreation', pooled_plate_creation)
->>>>>>> 81b25efe
             stub_api_v2_post('TagLayout')
             stub_api_v2_post('Transfer')
 
