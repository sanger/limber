# frozen_string_literal: true

require 'spec_helper'
require 'labware_creators/base'
require_relative '../../support/shared_tagging_examples'
require_relative 'shared_examples'

# Uses a custom transfer template to transfer material into the new plate
RSpec.describe LabwareCreators::MergedPlate do
  it_behaves_like 'it only allows creation from plates'
  it_behaves_like 'it has a custom page', 'merged_plate'

  has_a_working_api

  subject { LabwareCreators::MergedPlate.new(api, form_attributes) }

  let(:parent_uuid) { 'example-plate-uuid' }
  let(:plate_size) { 96 }

  let(:plate_includes) { 'purpose,parents,wells.aliquots.request,wells.requests_as_source' }

  let(:source_purpose_1_uuid) { 'source-1-purpose' }
  let(:source_purpose_1_name) { 'Source 1 Purpose' }
  let(:source_purpose_1) { create :purpose_config, name: source_purpose_1_name, uuid: source_purpose_1_uuid }

  let(:source_purpose_2_uuid) { 'source-2-purpose' }
  let(:source_purpose_2_name) { 'Source 2 Purpose' }
  let(:source_purpose_2) { create :purpose_config, name: source_purpose_2_name, uuid: source_purpose_2_uuid }

  let(:shared_parent) { create :v2_plate, barcode_number: '1', size: plate_size }
  let(:source_plate_1) do
    create :v2_plate,
           barcode_number: '2',
           size: plate_size,
           outer_requests: requests,
           parents: [shared_parent],
           purpose: source_purpose_1
  end
  let(:source_plate_2) do
    create :v2_plate,
           barcode_number: '3',
           size: plate_size,
           outer_requests: requests,
           parents: [shared_parent],
           purpose: source_purpose_2
  end

  let(:child_purpose_uuid) { 'child-purpose' }
  let(:child_purpose_name) { 'Child Purpose' }
  let(:child_purpose) do
    create :merged_plate_purpose_config,
           name: child_purpose_name,
           uuid: child_purpose_uuid,
           creator_class: 'LabwareCreators::MergedPlate'
  end

  let(:requests) do
    Array.new(plate_size) { |i| create :library_request, state: 'started', uuid: "request-#{i}", submission_id: 1 }
  end

  let(:user_uuid) { 'user-uuid' }

  before do
    stub_v2_plate(source_plate_1, stub_search: false)
    stub_v2_plate(source_plate_2, stub_search: false)
  end

  let(:form_attributes) { { purpose_uuid: child_purpose_uuid, parent_uuid: source_plate_1.uuid, user_uuid: user_uuid } }

  shared_examples 'a merged plate creator' do
    describe '#save!' do
      before do
        allow(Sequencescape::Api::V2::Plate).to(
          receive(:find_all).with(
            { barcode: [source_plate_1.barcode.machine, source_plate_2.barcode.machine] },
            includes: plate_includes
          ).and_return([source_plate_1, source_plate_2])
        )
<<<<<<< HEAD

        stub_v2_plate(child_plate, stub_search: false)
      end

      let(:child_plate) do
        create :v2_plate,
               uuid: 'child-uuid',
               barcode_number: '4',
               size: plate_size,
               outer_requests: requests,
               purpose: child_purpose
=======

        stub_v2_plate(child_plate, stub_search: false)
>>>>>>> 81b25efe
      end

      let(:pooled_plates_attributes) do
        [
          {
            child_purpose_uuid: child_purpose_uuid,
            parent_uuids: [source_plate_1.uuid, source_plate_2.uuid],
            user_uuid: user_uuid
          }
        ]
      end

      let(:child_plate) do
        create :v2_plate,
               uuid: 'child-uuid',
               barcode_number: '4',
               size: plate_size,
               outer_requests: requests,
               purpose: child_purpose
      end

      let(:pooled_plate_creation) do
        response = double
        allow(response).to receive(:child).and_return(child_plate)

        response
      end

      def expect_pooled_plate_creation
        expect_api_v2_posts(
          'PooledPlateCreation',
          [
            {
              child_purpose_uuid: child_purpose_uuid,
              parent_uuids: [source_plate_1.uuid, source_plate_2.uuid],
              user_uuid: user_uuid
            }
          ],
          [pooled_plate_creation]
        )
      end

      it 'makes the expected requests' do
        expect_pooled_plate_creation
<<<<<<< HEAD
        expect_transfer_request_collection_creation

        expect(subject).to be_valid
        expect(subject.save!).to eq true
=======

        expect(subject).to be_valid
        expect(subject.save!).to eq true

        expect(transfer_creation_request).to have_been_made
>>>>>>> 81b25efe
      end
    end
  end

  context 'on create' do
    let(:form_attributes) do
      {
        purpose_uuid: child_purpose_uuid,
        parent_uuid: parent_uuid,
        user_uuid: user_uuid,
        barcodes: [source_plate_1.barcode.machine, source_plate_2.barcode.machine]
      }
    end

    let(:transfer_requests_attributes) do
      WellHelpers
        .column_order(plate_size)
        .each_with_index
        .map do |well_name, _index|
          {
            source_asset: "2-well-#{well_name}",
            target_asset: "4-well-#{well_name}",
            submission_id: '1',
            merge_equivalent_aliquots: true
          }
        end
        .concat(
          WellHelpers
            .column_order(plate_size)
            .each_with_index
            .map do |well_name, _index|
              {
                source_asset: "3-well-#{well_name}",
                target_asset: "4-well-#{well_name}",
                submission_id: '1',
                merge_equivalent_aliquots: true
              }
            end
        )
    end

    context '96 well plate' do
      let(:plate_size) { 96 }

      it_behaves_like 'a merged plate creator'
    end

    context '384 well plate' do
      let(:plate_size) { 384 }

      it_behaves_like 'a merged plate creator'
    end
  end

  context 'with source plates from different parents and requests' do
    let(:different_requests) do
      Array.new(plate_size) { |i| create :library_request, state: 'started', uuid: "request-#{i}", submission_id: 2 }
    end
    let(:different_parent) { create :v2_plate }
    let(:source_plate_3) do
      create :v2_plate,
             barcode_number: '4',
             size: plate_size,
             outer_requests: different_requests,
             parents: [different_parent],
             purpose: source_purpose_2
    end

    let(:form_attributes) do
      {
        purpose_uuid: child_purpose_uuid,
        parent_uuid: parent_uuid,
        user_uuid: user_uuid,
        barcodes: [source_plate_1.barcode.machine, source_plate_3.barcode.machine]
      }
    end

    before do
      create(
        :merged_plate_purpose_config,
        name: child_purpose_name,
        uuid: child_purpose_uuid,
        creator_class: 'LabwareCreators::MergedPlate',
        source_purposes: ['Source 1 Purpose', 'Source 2 Purpose']
      )
      stub_v2_plate(source_plate_3, stub_search: false)
      allow(Sequencescape::Api::V2::Plate).to(
        receive(:find_all).with(
          { barcode: [source_plate_1.barcode.machine, source_plate_3.barcode.machine] },
          includes: plate_includes
        ).and_return([source_plate_1, source_plate_3])
      )
    end

    it { is_expected.not_to be_valid }
  end

  context 'with source plates from different parents but same requests' do
    let(:different_requests) do
      Array.new(plate_size) { |i| create :library_request, state: 'started', uuid: "request-#{i}", submission_id: 2 }
    end
    let(:different_parent) { create :v2_plate }
    let(:source_plate_3) do
      create :v2_plate,
             barcode_number: '4',
             size: plate_size,
             outer_requests: requests,
             parents: [different_parent],
             purpose: source_purpose_2
    end

    let(:form_attributes) do
      {
        purpose_uuid: child_purpose_uuid,
        parent_uuid: parent_uuid,
        user_uuid: user_uuid,
        barcodes: [source_plate_1.barcode.machine, source_plate_3.barcode.machine]
      }
    end

    before do
      create(
        :merged_plate_purpose_config,
        name: child_purpose_name,
        uuid: child_purpose_uuid,
        creator_class: 'LabwareCreators::MergedPlate',
        source_purposes: ['Source 1 Purpose', 'Source 2 Purpose']
      )
      stub_v2_plate(source_plate_3, stub_search: false)
      allow(Sequencescape::Api::V2::Plate).to(
        receive(:find_all).with(
          { barcode: [source_plate_1.barcode.machine, source_plate_3.barcode.machine] },
          includes: plate_includes
        ).and_return([source_plate_1, source_plate_3])
      )
    end

    it { is_expected.to be_valid }
  end

  context 'with a missing barcode' do
    let(:form_attributes) do
      {
        purpose_uuid: child_purpose_uuid,
        parent_uuid: parent_uuid,
        user_uuid: user_uuid,
        barcodes: [source_plate_1.barcode.machine, '']
      }
    end

    before do
      create(
        :merged_plate_purpose_config,
        name: child_purpose_name,
        uuid: child_purpose_uuid,
        creator_class: 'LabwareCreators::MergedPlate',
        source_purposes: ['Source 1 Purpose', 'Source 2 Purpose']
      )
      allow(Sequencescape::Api::V2::Plate).to(
        receive(:find_all).with({ barcode: [source_plate_1.barcode.machine] }, includes: plate_includes).and_return(
          [source_plate_1]
        )
      )
    end

    it 'is invalid' do
      expect(subject.valid?).to eq false
    end
  end

  context 'with the same barcode scanned multiple times' do
    let(:form_attributes) do
      {
        purpose_uuid: child_purpose_uuid,
        parent_uuid: parent_uuid,
        user_uuid: user_uuid,
        barcodes: [source_plate_1.barcode.machine, source_plate_1.barcode.machine]
      }
    end

    before do
      create(
        :merged_plate_purpose_config,
        name: child_purpose_name,
        uuid: child_purpose_uuid,
        creator_class: 'LabwareCreators::MergedPlate',
        source_purposes: ['Source 1 Purpose', 'Source 2 Purpose']
      )
      allow(Sequencescape::Api::V2::Plate).to(
        receive(:find_all).with(
          { barcode: [source_plate_1.barcode.machine, source_plate_1.barcode.machine] },
          includes: plate_includes
        ).and_return([source_plate_1])
      )
    end

    it 'is invalid' do
      expect(subject.valid?).to eq false
    end
  end

  # check for user accidently making 2 plates of the same purpose type that they then try to merge
  context 'with two plates of the same purpose and same parent' do
    let(:source_plate_4) do
      create :v2_plate,
             barcode_number: '5',
             size: plate_size,
             outer_requests: requests,
             parents: [shared_parent],
             purpose: source_purpose_1
    end

    let(:form_attributes) do
      {
        purpose_uuid: child_purpose_uuid,
        parent_uuid: parent_uuid,
        user_uuid: user_uuid,
        barcodes: [source_plate_1.barcode.machine, source_plate_4.barcode.machine]
      }
    end

    before do
      create(
        :merged_plate_purpose_config,
        name: child_purpose_name,
        uuid: child_purpose_uuid,
        creator_class: 'LabwareCreators::MergedPlate',
        source_purposes: ['Source 1 Purpose', 'Source 2 Purpose']
      )
      allow(Sequencescape::Api::V2::Plate).to(
        receive(:find_all).with(
          { barcode: [source_plate_1.barcode.machine, source_plate_4.barcode.machine] },
          includes: plate_includes
        ).and_return([source_plate_1, source_plate_4])
      )
    end

    it 'is invalid' do
      expect(subject.valid?).to eq false
    end
  end
end<|MERGE_RESOLUTION|>--- conflicted
+++ resolved
@@ -76,7 +76,6 @@
             includes: plate_includes
           ).and_return([source_plate_1, source_plate_2])
         )
-<<<<<<< HEAD
 
         stub_v2_plate(child_plate, stub_search: false)
       end
@@ -88,10 +87,6 @@
                size: plate_size,
                outer_requests: requests,
                purpose: child_purpose
-=======
-
-        stub_v2_plate(child_plate, stub_search: false)
->>>>>>> 81b25efe
       end
 
       let(:pooled_plates_attributes) do
@@ -104,50 +99,12 @@
         ]
       end
 
-      let(:child_plate) do
-        create :v2_plate,
-               uuid: 'child-uuid',
-               barcode_number: '4',
-               size: plate_size,
-               outer_requests: requests,
-               purpose: child_purpose
-      end
-
-      let(:pooled_plate_creation) do
-        response = double
-        allow(response).to receive(:child).and_return(child_plate)
-
-        response
-      end
-
-      def expect_pooled_plate_creation
-        expect_api_v2_posts(
-          'PooledPlateCreation',
-          [
-            {
-              child_purpose_uuid: child_purpose_uuid,
-              parent_uuids: [source_plate_1.uuid, source_plate_2.uuid],
-              user_uuid: user_uuid
-            }
-          ],
-          [pooled_plate_creation]
-        )
-      end
-
       it 'makes the expected requests' do
         expect_pooled_plate_creation
-<<<<<<< HEAD
         expect_transfer_request_collection_creation
 
         expect(subject).to be_valid
         expect(subject.save!).to eq true
-=======
-
-        expect(subject).to be_valid
-        expect(subject.save!).to eq true
-
-        expect(transfer_creation_request).to have_been_made
->>>>>>> 81b25efe
       end
     end
   end
