--- conflicted
+++ resolved
@@ -680,7 +680,7 @@
     end
 
     it 'returns the transfer request attributes into destination plate' do
-      attributes = subject.transfer_request_attributes
+      attributes = subject.transfer_request_attributes(child_plate)
       expect(attributes.size).to eq(10)
 
       expect(attributes[0][:source_asset]).to eq(wells[0].uuid)
@@ -713,19 +713,6 @@
     end
 
     it 'returns the request hash' do
-<<<<<<< HEAD
-      hash = subject.request_hash(wells[0], { 'submission_id' => '1' })
-      expect(hash['source_asset']).to eq(wells[0].uuid)
-      expect(hash['target_asset']).to eq(child_plate.wells[0].uuid)
-      expect(hash[:aliquot_attributes]).to eq({ 'tag_depth' => '1' })
-      expect(hash['submission_id']).to eq('1')
-
-      hash = subject.request_hash(wells[1], { 'submission_id' => '1' })
-      expect(hash['source_asset']).to eq(wells[1].uuid)
-      expect(hash['target_asset']).to eq(child_plate.wells[0].uuid)
-      expect(hash[:aliquot_attributes]).to eq({ 'tag_depth' => '2' })
-      expect(hash['submission_id']).to eq('1')
-=======
       hash = subject.request_hash(wells[0], child_plate, { submission_id: '1' })
       expect(hash[:source_asset]).to eq(wells[0].uuid)
       expect(hash[:target_asset]).to eq(child_plate.wells[0].uuid)
@@ -737,7 +724,6 @@
       expect(hash[:target_asset]).to eq(child_plate.wells[0].uuid)
       expect(hash[:aliquot_attributes]).to eq({ tag_depth: '2' })
       expect(hash[:submission_id]).to eq('1')
->>>>>>> 2c46c859
     end
   end
 
@@ -831,33 +817,11 @@
       end
     end
 
-<<<<<<< HEAD
-    let!(:stub_transfer_material_request) do # eager!
-      # stub plate lookup
-      allow(Sequencescape::Api::V2::Plate).to receive(:find_by).with(uuid: child_plate.uuid).and_return(child_plate)
-
-      # set instance variable used in transfer_request_attributes method
-      subject.instance_variable_set(:@dest_plate, child_plate)
-
-      # stub transfer request creation
-      stub_api_post(
-        'transfer_request_collections',
-        payload: {
-          transfer_request_collection: {
-            user: user_uuid,
-            transfer_requests: subject.transfer_request_attributes
-          }
-        },
-        body: '{}'
-      )
-    end
+    let(:transfer_requests_attributes) { subject.transfer_request_attributes(child_plate) }
+
+    before { stub_v2_plate(child_plate) }
 
     let!(:stub_metadata_creation) { stub_api_v2_save('PolyMetadatum') }
-=======
-    let(:transfer_requests_attributes) { subject.transfer_request_attributes(child_plate) }
-
-    before { stub_v2_plate(child_plate) }
->>>>>>> 2c46c859
 
     it 'posts transfer requests to Sequencescape' do
       expect_transfer_request_collection_creation
