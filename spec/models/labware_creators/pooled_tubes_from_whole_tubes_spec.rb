--- conflicted
+++ resolved
@@ -33,43 +33,12 @@
   end
 
   describe '#save!' do
-<<<<<<< HEAD
     let(:form_attributes) do
       { user_uuid: user_uuid, purpose_uuid: purpose_uuid, parent_uuid: parent_uuid, barcodes: barcodes }
     end
 
     let(:transfer_requests_attributes) do
       parents.map { |parent| { source_asset: parent.uuid, target_asset: child_tube.uuid } }
-=======
-    has_a_working_api
-
-    let(:form_attributes) { { user_uuid:, purpose_uuid:, parent_uuid:, barcodes: } }
-
-    let(:tube_creation_request_uuid) { SecureRandom.uuid }
-
-    let!(:tube_creation_request) do
-      # TODO: In reality we want to link in all four parents.
-      stub_api_post(
-        'tube_from_tube_creations',
-        payload: {
-          tube_from_tube_creation: {
-            user: user_uuid,
-            parent: parent_uuid,
-            child_purpose: purpose_uuid
-          }
-        },
-        body: json(:tube_creation, child_uuid:)
-      )
-    end
-
-    # Find out what tubes we've just made!
-    let(:tube_creation_children_request) do
-      stub_api_get(
-        tube_creation_request_uuid,
-        'children',
-        body: json(:single_study_multiplexed_library_tube_collection, names: ['DN2+'])
-      )
->>>>>>> 81b25efe
     end
 
     let(:tube_from_tubes_attributes) do
@@ -77,19 +46,9 @@
     end
 
     before do
-<<<<<<< HEAD
       allow(Sequencescape::Api::V2::Tube).to receive(:find_all)
         .with(barcode: barcodes, includes: [])
         .and_return(parents)
-=======
-      allow(Sequencescape::Api::V2::Tube).to receive(:find_all).with(barcode: barcodes, includes: []).and_return(
-        [parent, parent2]
-      )
-
-      tube_creation_request
-      tube_creation_children_request
-      transfer_creation_request
->>>>>>> 81b25efe
     end
 
     context 'with compatible tubes' do
