# frozen_string_literal: true

require 'rails_helper'

RSpec.describe StateChangers do
  let(:labware_uuid) { SecureRandom.uuid }
<<<<<<< HEAD
  let(:user_uuid) { SecureRandom.uuid }
  let(:reason) { 'Because I want to' }
  let(:customer_accepts_responsibility) { false }

  before do
    expect_api_v2_posts(
      'StateChange',
      [
        {
          contents: coordinates_to_pass,
          customer_accepts_responsibility: customer_accepts_responsibility,
          reason: reason,
          target_state: target_state,
          target_uuid: labware_uuid,
          user_uuid: user_uuid
        }
      ]
    )
  end
=======
  let(:plate) { create(:v2_plate, uuid: labware_uuid, state: plate_state) }
  let(:failed_wells) { [] }
  let(:user_uuid) { SecureRandom.uuid }
  let(:reason) { 'Because I want to' }
  let(:customer_accepts_responsibility) { false }
  let(:state_changes_attributes) do
    [
      {
        contents: coordinates_to_pass,
        customer_accepts_responsibility: customer_accepts_responsibility,
        reason: reason,
        target_state: target_state,
        target_uuid: labware_uuid,
        user_uuid: user_uuid
      }
    ]
  end

  subject { StateChangers::DefaultStateChanger.new(api, labware_uuid, user_uuid) }

  describe '#move_to!' do
    before { expect_state_change_creation }
>>>>>>> db9b4407

  shared_examples 'a state changer' do
    it 'generates a state change' do
      subject.move_to!(target_state, reason, customer_accepts_responsibility)
    end
  end

  describe StateChangers::PlateStateChanger do
    has_a_working_api

    let(:plate) { json :plate, uuid: labware_uuid, state: plate_state }
    let(:well_collection) { json :well_collection, default_state: plate_state, custom_state: failed_wells }
    let(:failed_wells) { {} }
    subject { StateChangers::PlateStateChanger.new(api, labware_uuid, user_uuid) }

    context 'when labware is a plate' do
      before do
        plate.wells.each { |well| well.state = 'failed' if failed_wells.include?(well.location) }
        stub_v2_plate(plate, stub_search: false)
      end

      context 'on a fully pending plate' do
        let(:plate_state) { 'pending' }
        let(:target_state) { 'passed' }
        let(:coordinates_to_pass) { nil }
        it_behaves_like 'a state changer'
      end

      context 'on a fully passed plate' do
        # if no wells are failed we leave contents blank and state changer assumes full plate
        let(:coordinates_to_pass) { nil }

        let(:plate_state) { 'passed' }
        let(:target_state) { 'qc_complete' }

        it_behaves_like 'a state changer'
      end

      context 'on a partially failed plate' do
        let(:plate_state) { 'passed' }

        # this triggers the FILTER_FAILS_ON check so contents is generated and failed wells are excluded
        let(:target_state) { 'qc_complete' }

<<<<<<< HEAD
      it_behaves_like 'a state changer'
    end
  end

  describe StateChangers::AutomaticPlateStateChanger do
    has_a_working_api

    let(:plate_state) { 'pending' }
    let!(:plate) { create :v2_plate_for_aggregation, uuid: labware_uuid, state: plate_state }
    let(:target_state) { 'passed' }
    let(:coordinates_to_pass) { nil }
    let(:plate_purpose_name) { 'Limber Bespoke Aggregation' }
    let(:work_completion_request) do
      { 'work_completion' => { target: labware_uuid, submissions: %w[pool-1-uuid pool-2-uuid], user: user_uuid } }
    end
    let(:work_completion) { json :work_completion }
    let!(:work_completion_creation) do
      stub_api_post('work_completions', payload: work_completion_request, body: work_completion)
    end

    subject { StateChangers::AutomaticPlateStateChanger.new(api, labware_uuid, user_uuid) }

    before { stub_v2_plate(plate, stub_search: false, custom_query: [:plate_for_completion, labware_uuid]) }

    context 'when config request type matches in progress submissions' do
      before { create :aggregation_purpose_config, uuid: plate.purpose.uuid, name: plate_purpose_name }

      it 'changes plate state and triggers a work completion' do
        subject.move_to!(target_state, reason, customer_accepts_responsibility)

        expect(work_completion_creation).to have_been_made.once
      end
    end

    context 'when config request type does not match in progress submissions' do
      before do
        create :aggregation_purpose_config,
               uuid: plate.purpose.uuid,
               name: plate_purpose_name,
               work_completion_request_type: 'not_matching_type'
      end

      it 'changes plate state but does not trigger a work completion' do
        subject.move_to!(target_state, reason, customer_accepts_responsibility)

        expect(work_completion_creation).to_not have_been_made
      end
    end

    # The ability to have multiple request types in the config was added for scRNA Core pipeline.
    # The expectation was that any one plate would only have one of the request types on it,
    # so I haven't tested a plate with a mix of request types.
    context 'when one of the multiple config request types matches the in progress submissions' do
      before do
        create :aggregation_purpose_config,
               uuid: plate.purpose.uuid,
               name: plate_purpose_name,
               work_completion_request_type: %w[limber_bespoke_aggregation another_request_type]
      end

      it 'changes plate state and triggers a work completion' do
        subject.move_to!(target_state, reason, customer_accepts_responsibility)

        expect(work_completion_creation).to have_been_made.once
=======
        # when some wells are failed we filter those out of the contents
        let(:failed_wells) { %w[A1 D1] }
        let(:coordinates_to_pass) { WellHelpers.column_order - failed_wells }

        it_behaves_like 'a state changer'
      end

      context 'on use of an automated plate state changer' do
        let(:plate_state) { 'pending' }
        let!(:plate) { create :v2_plate_for_aggregation, uuid: labware_uuid, state: plate_state }
        let(:target_state) { 'passed' }
        let(:coordinates_to_pass) { nil }
        let(:plate_purpose_name) { 'Limber Bespoke Aggregation' }
        let(:work_completion_request) do
          { 'work_completion' => { target: labware_uuid, submissions: %w[pool-1-uuid pool-2-uuid], user: user_uuid } }
        end
        let(:work_completion) { json :work_completion }
        let!(:work_completion_creation) do
          stub_api_post('work_completions', payload: work_completion_request, body: work_completion)
        end

        subject { StateChangers::AutomaticPlateStateChanger.new(api, labware_uuid, user_uuid) }

        before { stub_v2_plate(plate, stub_search: false, custom_query: [:plate_for_completion, labware_uuid]) }

        context 'when config request type matches in progress submissions' do
          before { create :aggregation_purpose_config, uuid: plate.purpose.uuid, name: plate_purpose_name }

          it 'changes plate state and triggers a work completion' do
            subject.move_to!(target_state, reason, customer_accepts_responsibility)

            expect(work_completion_creation).to have_been_made.once
          end
        end

        context 'when config request type does not match in progress submissions' do
          before do
            create :aggregation_purpose_config,
                   uuid: plate.purpose.uuid,
                   name: plate_purpose_name,
                   work_completion_request_type: 'not_matching_type'
          end

          it 'changes plate state but does not trigger a work completion' do
            subject.move_to!(target_state, reason, customer_accepts_responsibility)

            expect(work_completion_creation).to_not have_been_made
          end
        end

        # The ability to have multiple request types in the config was added for scRNA Core pipeline.
        # The expectation was that any one plate would only have one of the request types on it,
        # so I haven't tested a plate with a mix of request types.
        context 'when one of the multiple config request types matches the in progress submissions' do
          before do
            create :aggregation_purpose_config,
                   uuid: plate.purpose.uuid,
                   name: plate_purpose_name,
                   work_completion_request_type: %w[limber_bespoke_aggregation another_request_type]
          end

          it 'changes plate state and triggers a work completion' do
            subject.move_to!(target_state, reason, customer_accepts_responsibility)

            expect(work_completion_creation).to have_been_made.once
          end
        end
>>>>>>> db9b4407
      end
    end
  end

<<<<<<< HEAD
  describe StateChangers::TubeRackStateChanger do
    has_a_working_api

    let(:tube_starting_state) { 'pending' }
    let(:tube_failed_state) { 'failed' }

    let(:target_state) { 'qc_complete' }

    let(:tube1_uuid) { SecureRandom.uuid }
    let(:tube2_uuid) { SecureRandom.uuid }
    let(:tube3_uuid) { SecureRandom.uuid }

    let(:tube1) { create :v2_tube, uuid: tube1_uuid, state: tube_failed_state, barcode_number: 1 }
    let(:tube2) { create :v2_tube, uuid: tube2_uuid, state: tube_starting_state, barcode_number: 2 }
    let(:tube3) { create :v2_tube, uuid: tube3_uuid, state: tube_starting_state, barcode_number: 3 }

    let!(:tube_rack) { create :tube_rack, barcode_number: 4, uuid: labware_uuid }

    let(:racked_tube1) { create :racked_tube, coordinate: 'A1', tube: tube1, tube_rack: tube_rack }
    let(:racked_tube2) { create :racked_tube, coordinate: 'B1', tube: tube2, tube_rack: tube_rack }
    let(:racked_tube3) { create :racked_tube, coordinate: 'C1', tube: tube3, tube_rack: tube_rack }

    let(:labware) { tube_rack }

    subject { StateChangers::TubeRackStateChanger.new(api, labware_uuid, user_uuid) }

    before do
      stub_v2_tube_rack(tube_rack)

      # allow(labware).to receive(:racked_tubes).and_return([racked_tube1, racked_tube2, racked_tube3])
    end

    context 'when all tubes are in failed state' do
      let(:coordinates_to_pass) { [] }

      before do
        # stub_v2_tube_rack(tube_rack)
        allow(labware).to receive(:racked_tubes).and_return([racked_tube1])
      end

      # if all the tubes are already in the target state expect contents to be empty
      # TODO: I'm not sure this is correct behaviour, it should probably raise an error
      # or a validation should catch that the state change is not needed
      it 'returns empty array' do
        expect(subject.contents_for(target_state)).to eq([])
        subject.move_to!(target_state, reason, customer_accepts_responsibility)
      end
    end

    context 'when some tubes are not in failed state' do
      let(:coordinates_to_pass) { %w[B1 C1] }

      before { allow(labware).to receive(:racked_tubes).and_return([racked_tube1, racked_tube2, racked_tube3]) }

      it 'returns the coordinates of tubes not in failed state' do
        expect(subject.contents_for(target_state)).to eq(%w[B1 C1])
        subject.move_to!(target_state, reason, customer_accepts_responsibility)
      end
    end
  end

  describe StateChangers::TubeStateChanger do
    has_a_working_api

    let(:tube) { json :tube, uuid: labware_uuid, state: tube_state }
    let(:well_collection) { json :well_collection, default_state: tube_state, custom_state: failed_wells }
    let(:failed_wells) { {} }
    subject { StateChangers::TubeStateChanger.new(api, labware_uuid, user_uuid) }

    context 'on a fully pending tube' do
      let(:tube_state) { 'pending' }
      let(:target_state) { 'passed' }
      let(:coordinates_to_pass) { nil } # tubes don't have wells
      it_behaves_like 'a state changer'
    end

    context 'on a fully passed tube' do
      # Ideally we wouldn't need this query here, but we don't know that
      # until we perform it.
      before do
        stub_api_get(labware_uuid, body: tube)
        stub_api_get(labware_uuid, 'wells', body: well_collection)
      end

      # if no wells are failed we leave contents blank and state changer assumes full tube
      let(:coordinates_to_pass) { nil }

      let(:tube_state) { 'passed' }
      let(:target_state) { 'qc_complete' }
      it_behaves_like 'a state changer'
    end

    context 'on a partially failed tube' do
      let(:tube_state) { 'passed' }

      # this triggers the FILTER_FAILS_ON check so contents is generated and failed wells are excluded
      let(:target_state) { 'qc_complete' }

      # when some wells are failed we filter those out of the contents
      let(:failed_wells) { { 'A1' => 'failed', 'D1' => 'failed' } }
      let(:coordinates_to_pass) { nil } # tubes don't have wells

      before do
        stub_api_get(labware_uuid, body: tube)
        stub_api_get(labware_uuid, 'wells', body: well_collection)
=======
    context 'when labware is a tuberack' do
      context 'on use of a tube rack state changer' do
        let(:tube_starting_state) { 'pending' }
        let(:tube_failed_state) { 'failed' }

        let(:target_state) { 'qc_complete' }

        let(:tube1_uuid) { SecureRandom.uuid }
        let(:tube2_uuid) { SecureRandom.uuid }
        let(:tube3_uuid) { SecureRandom.uuid }

        let(:tube1) { create :v2_tube, uuid: tube1_uuid, state: tube_failed_state, barcode_number: 1 }
        let(:tube2) { create :v2_tube, uuid: tube2_uuid, state: tube_starting_state, barcode_number: 2 }
        let(:tube3) { create :v2_tube, uuid: tube3_uuid, state: tube_starting_state, barcode_number: 3 }

        let!(:tube_rack) { create :tube_rack, barcode_number: 4, uuid: labware_uuid }

        let(:racked_tube1) { create :racked_tube, coordinate: 'A1', tube: tube1, tube_rack: tube_rack }
        let(:racked_tube2) { create :racked_tube, coordinate: 'B1', tube: tube2, tube_rack: tube_rack }
        let(:racked_tube3) { create :racked_tube, coordinate: 'C1', tube: tube3, tube_rack: tube_rack }

        let(:labware) { tube_rack }

        subject { StateChangers::TubeRackStateChanger.new(api, labware_uuid, user_uuid) }

        before { stub_v2_tube_rack(tube_rack) }

        context 'when all tubes are in failed state' do
          let(:coordinates_to_pass) { [] }

          before { allow(labware).to receive(:racked_tubes).and_return([racked_tube1]) }

          # if all the tubes are already in the target state expect contents to be empty
          # TODO: I'm not sure this is correct behaviour, it should probably raise an error
          # or a validation should catch that the state change is not needed
          it 'returns empty array' do
            expect(subject.contents_for(target_state)).to eq([])
            subject.move_to!(target_state, reason, customer_accepts_responsibility)
          end
        end

        context 'when some tubes are not in failed state' do
          let(:coordinates_to_pass) { %w[B1 C1] }

          before { allow(labware).to receive(:racked_tubes).and_return([racked_tube1, racked_tube2, racked_tube3]) }

          it 'returns the coordinates of tubes not in failed state' do
            expect(subject.contents_for(target_state)).to eq(%w[B1 C1])
            subject.move_to!(target_state, reason, customer_accepts_responsibility)
          end
        end
>>>>>>> db9b4407
      end

      it_behaves_like 'a state changer'
    end
  end
end<|MERGE_RESOLUTION|>--- conflicted
+++ resolved
@@ -4,7 +4,6 @@
 
 RSpec.describe StateChangers do
   let(:labware_uuid) { SecureRandom.uuid }
-<<<<<<< HEAD
   let(:user_uuid) { SecureRandom.uuid }
   let(:reason) { 'Because I want to' }
   let(:customer_accepts_responsibility) { false }
@@ -24,30 +23,6 @@
       ]
     )
   end
-=======
-  let(:plate) { create(:v2_plate, uuid: labware_uuid, state: plate_state) }
-  let(:failed_wells) { [] }
-  let(:user_uuid) { SecureRandom.uuid }
-  let(:reason) { 'Because I want to' }
-  let(:customer_accepts_responsibility) { false }
-  let(:state_changes_attributes) do
-    [
-      {
-        contents: coordinates_to_pass,
-        customer_accepts_responsibility: customer_accepts_responsibility,
-        reason: reason,
-        target_state: target_state,
-        target_uuid: labware_uuid,
-        user_uuid: user_uuid
-      }
-    ]
-  end
-
-  subject { StateChangers::DefaultStateChanger.new(api, labware_uuid, user_uuid) }
-
-  describe '#move_to!' do
-    before { expect_state_change_creation }
->>>>>>> db9b4407
 
   shared_examples 'a state changer' do
     it 'generates a state change' do
@@ -92,8 +67,12 @@
         # this triggers the FILTER_FAILS_ON check so contents is generated and failed wells are excluded
         let(:target_state) { 'qc_complete' }
 
-<<<<<<< HEAD
-      it_behaves_like 'a state changer'
+        # when some wells are failed we filter those out of the contents
+        let(:failed_wells) { %w[A1 D1] }
+        let(:coordinates_to_pass) { WellHelpers.column_order - failed_wells }
+
+        it_behaves_like 'a state changer'
+      end
     end
   end
 
@@ -157,80 +136,10 @@
         subject.move_to!(target_state, reason, customer_accepts_responsibility)
 
         expect(work_completion_creation).to have_been_made.once
-=======
-        # when some wells are failed we filter those out of the contents
-        let(:failed_wells) { %w[A1 D1] }
-        let(:coordinates_to_pass) { WellHelpers.column_order - failed_wells }
-
-        it_behaves_like 'a state changer'
-      end
-
-      context 'on use of an automated plate state changer' do
-        let(:plate_state) { 'pending' }
-        let!(:plate) { create :v2_plate_for_aggregation, uuid: labware_uuid, state: plate_state }
-        let(:target_state) { 'passed' }
-        let(:coordinates_to_pass) { nil }
-        let(:plate_purpose_name) { 'Limber Bespoke Aggregation' }
-        let(:work_completion_request) do
-          { 'work_completion' => { target: labware_uuid, submissions: %w[pool-1-uuid pool-2-uuid], user: user_uuid } }
-        end
-        let(:work_completion) { json :work_completion }
-        let!(:work_completion_creation) do
-          stub_api_post('work_completions', payload: work_completion_request, body: work_completion)
-        end
-
-        subject { StateChangers::AutomaticPlateStateChanger.new(api, labware_uuid, user_uuid) }
-
-        before { stub_v2_plate(plate, stub_search: false, custom_query: [:plate_for_completion, labware_uuid]) }
-
-        context 'when config request type matches in progress submissions' do
-          before { create :aggregation_purpose_config, uuid: plate.purpose.uuid, name: plate_purpose_name }
-
-          it 'changes plate state and triggers a work completion' do
-            subject.move_to!(target_state, reason, customer_accepts_responsibility)
-
-            expect(work_completion_creation).to have_been_made.once
-          end
-        end
-
-        context 'when config request type does not match in progress submissions' do
-          before do
-            create :aggregation_purpose_config,
-                   uuid: plate.purpose.uuid,
-                   name: plate_purpose_name,
-                   work_completion_request_type: 'not_matching_type'
-          end
-
-          it 'changes plate state but does not trigger a work completion' do
-            subject.move_to!(target_state, reason, customer_accepts_responsibility)
-
-            expect(work_completion_creation).to_not have_been_made
-          end
-        end
-
-        # The ability to have multiple request types in the config was added for scRNA Core pipeline.
-        # The expectation was that any one plate would only have one of the request types on it,
-        # so I haven't tested a plate with a mix of request types.
-        context 'when one of the multiple config request types matches the in progress submissions' do
-          before do
-            create :aggregation_purpose_config,
-                   uuid: plate.purpose.uuid,
-                   name: plate_purpose_name,
-                   work_completion_request_type: %w[limber_bespoke_aggregation another_request_type]
-          end
-
-          it 'changes plate state and triggers a work completion' do
-            subject.move_to!(target_state, reason, customer_accepts_responsibility)
-
-            expect(work_completion_creation).to have_been_made.once
-          end
-        end
->>>>>>> db9b4407
-      end
-    end
-  end
-
-<<<<<<< HEAD
+      end
+    end
+  end
+
   describe StateChangers::TubeRackStateChanger do
     has_a_working_api
 
@@ -336,59 +245,6 @@
       before do
         stub_api_get(labware_uuid, body: tube)
         stub_api_get(labware_uuid, 'wells', body: well_collection)
-=======
-    context 'when labware is a tuberack' do
-      context 'on use of a tube rack state changer' do
-        let(:tube_starting_state) { 'pending' }
-        let(:tube_failed_state) { 'failed' }
-
-        let(:target_state) { 'qc_complete' }
-
-        let(:tube1_uuid) { SecureRandom.uuid }
-        let(:tube2_uuid) { SecureRandom.uuid }
-        let(:tube3_uuid) { SecureRandom.uuid }
-
-        let(:tube1) { create :v2_tube, uuid: tube1_uuid, state: tube_failed_state, barcode_number: 1 }
-        let(:tube2) { create :v2_tube, uuid: tube2_uuid, state: tube_starting_state, barcode_number: 2 }
-        let(:tube3) { create :v2_tube, uuid: tube3_uuid, state: tube_starting_state, barcode_number: 3 }
-
-        let!(:tube_rack) { create :tube_rack, barcode_number: 4, uuid: labware_uuid }
-
-        let(:racked_tube1) { create :racked_tube, coordinate: 'A1', tube: tube1, tube_rack: tube_rack }
-        let(:racked_tube2) { create :racked_tube, coordinate: 'B1', tube: tube2, tube_rack: tube_rack }
-        let(:racked_tube3) { create :racked_tube, coordinate: 'C1', tube: tube3, tube_rack: tube_rack }
-
-        let(:labware) { tube_rack }
-
-        subject { StateChangers::TubeRackStateChanger.new(api, labware_uuid, user_uuid) }
-
-        before { stub_v2_tube_rack(tube_rack) }
-
-        context 'when all tubes are in failed state' do
-          let(:coordinates_to_pass) { [] }
-
-          before { allow(labware).to receive(:racked_tubes).and_return([racked_tube1]) }
-
-          # if all the tubes are already in the target state expect contents to be empty
-          # TODO: I'm not sure this is correct behaviour, it should probably raise an error
-          # or a validation should catch that the state change is not needed
-          it 'returns empty array' do
-            expect(subject.contents_for(target_state)).to eq([])
-            subject.move_to!(target_state, reason, customer_accepts_responsibility)
-          end
-        end
-
-        context 'when some tubes are not in failed state' do
-          let(:coordinates_to_pass) { %w[B1 C1] }
-
-          before { allow(labware).to receive(:racked_tubes).and_return([racked_tube1, racked_tube2, racked_tube3]) }
-
-          it 'returns the coordinates of tubes not in failed state' do
-            expect(subject.contents_for(target_state)).to eq(%w[B1 C1])
-            subject.move_to!(target_state, reason, customer_accepts_responsibility)
-          end
-        end
->>>>>>> db9b4407
       end
 
       it_behaves_like 'a state changer'
