--- conflicted
+++ resolved
@@ -2,13 +2,7 @@
 
 require 'rails_helper'
 
-<<<<<<< HEAD
-RSpec.describe StateChangers::DefaultStateChanger do
-  subject { described_class.new(plate_uuid, user_uuid) }
-
-=======
 RSpec.describe StateChangers do
->>>>>>> f4f6cce6
   let(:plate_uuid) { SecureRandom.uuid }
   let(:labware_uuid) { SecureRandom.uuid }
   let(:user_uuid) { SecureRandom.uuid }
@@ -178,12 +172,7 @@
       create :v2_tube, uuid: tube3_uuid, state: tube_failed_state, barcode_number: 3, purpose_uuid: tube1_uuid
     end
 
-<<<<<<< HEAD
-    context 'on use of an automated plate state changer' do
-      subject { StateChangers::AutomaticPlateStateChanger.new(plate_uuid, user_uuid) }
-=======
     let!(:tube_rack) { create :tube_rack, barcode_number: 4, uuid: labware_uuid }
->>>>>>> f4f6cce6
 
     let(:racked_tube1) { create :racked_tube, coordinate: 'A1', tube: tube1, tube_rack: tube_rack }
     let(:racked_tube2) { create :racked_tube, coordinate: 'B1', tube: tube2, tube_rack: tube_rack }
