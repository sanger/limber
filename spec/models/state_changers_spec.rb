--- conflicted
+++ resolved
@@ -2,140 +2,19 @@
 
 require 'rails_helper'
 
-RSpec.describe StateChangers do
+RSpec.describe StateChangers::BaseStateChanger do
   has_a_working_api
 
   let(:labware_uuid) { SecureRandom.uuid }
   let(:plate) { json :plate, uuid: labware_uuid, state: plate_state }
   let(:well_collection) { json :well_collection, default_state: plate_state, custom_state: failed_wells }
   let(:failed_wells) { {} }
-
-  let(:tube_uuid) { SecureRandom.uuid }
-  let(:tube) { json :tube, uuid: tube_uuid, state: tube_state }
-
   let(:user_uuid) { SecureRandom.uuid }
   let(:reason) { 'Because I want to' }
   let(:customer_accepts_responsibility) { false }
-<<<<<<< HEAD
-=======
-  subject { StateChangers::DefaultStateChanger.new(api, labware_uuid, user_uuid) }
->>>>>>> 6cbcc3f7
-
-  shared_examples 'a state changer' do
-    it 'generates a state change' do
-      subject.move_to!(target_state, reason, customer_accepts_responsibility)
-    end
-  end
-
-  shared_examples 'a plate state changer' do
-    describe '#move_to!' do
-      before do
-        expect_api_v2_posts(
-          'StateChange',
-          [
-            {
-              contents: wells_to_pass,
-              customer_accepts_responsibility: customer_accepts_responsibility,
-              reason: reason,
-              target_state: target_state,
-              target_uuid: plate_uuid,
-              user_uuid: user_uuid
-            }
-          ]
-        )
-      end
-
-      context 'on a fully pending plate' do
-        let(:plate_state) { 'pending' }
-        let(:target_state) { 'passed' }
-        let(:wells_to_pass) { nil }
-        it_behaves_like 'a state changer'
-      end
-
-      context 'on a fully passed plate' do
-        # Ideally we wouldn't need this query here, but we don't know that
-        # until we perform it.
-        before do
-          stub_api_get(plate_uuid, body: plate)
-          stub_api_get(plate_uuid, 'wells', body: well_collection)
-        end
-
-        # if no wells are failed we leave contents blank and state changer assumes full plate
-        let(:wells_to_pass) { nil }
-
-        let(:plate_state) { 'passed' }
-        let(:target_state) { 'qc_complete' }
-        it_behaves_like 'a state changer'
-      end
-
-      context 'on a partially failed plate' do
-        let(:plate_state) { 'passed' }
-
-        # this triggers the FILTER_FAILS_ON check so contents is generated and failed wells are excluded
-        let(:target_state) { 'qc_complete' }
-
-        # when some wells are failed we filter those out of the contents
-        let(:failed_wells) { { 'A1' => 'failed', 'D1' => 'failed' } }
-        let(:wells_to_pass) { WellHelpers.column_order - failed_wells.keys }
-
-        before do
-          stub_api_get(plate_uuid, body: plate)
-          stub_api_get(plate_uuid, 'wells', body: well_collection)
-        end
-
-        it_behaves_like 'a state changer'
-      end
-    end
-  end
-
-  shared_examples 'a tube state changer' do
-    describe '#move_to!' do
-      before do
-        expect_api_v2_posts(
-          'StateChange',
-          [
-            {
-              contents: wells_to_pass,
-              customer_accepts_responsibility: customer_accepts_responsibility,
-              reason: reason,
-              target_state: target_state,
-              target_uuid: tube_uuid,
-              user_uuid: user_uuid
-            }
-          ]
-        )
-      end
-
-      context 'on a pending tube' do
-        let(:tube_state) { 'pending' }
-        let(:target_state) { 'passed' }
-        let(:wells_to_pass) { nil } # tubes don't have wells
-        it_behaves_like 'a state changer'
-      end
-
-      context 'on a passed tube' do
-        let(:tube_state) { 'passed' }
-        let(:target_state) { 'qc_complete' }
-        let(:wells_to_pass) { nil } # tubes don't have wells
-        it_behaves_like 'a state changer'
-      end
-    end
-  end
-
-  shared_examples 'an automated plate state changer' do
-    let(:plate_state) { 'pending' }
-    let!(:plate) { create :v2_plate_for_aggregation, uuid: plate_uuid, state: plate_state }
-    let(:target_state) { 'passed' }
-    let(:wells_to_pass) { nil }
-    let(:plate_purpose_name) { 'Limber Bespoke Aggregation' }
-    let(:work_completion_request) do
-      { 'work_completion' => { target: plate_uuid, submissions: %w[pool-1-uuid pool-2-uuid], user: user_uuid } }
-    end
-    let(:work_completion) { json :work_completion }
-    let!(:work_completion_creation) do
-      stub_api_post('work_completions', payload: work_completion_request, body: work_completion)
-    end
-
+  subject { StateChangers::PlateStateChanger.new(api, labware_uuid, user_uuid) }
+
+  describe '#move_to!' do
     before do
       expect_api_v2_posts(
         'StateChange',
@@ -151,61 +30,36 @@
         ]
       )
     end
-    before { stub_v2_plate(plate, stub_search: false, custom_query: [:plate_for_completion, plate_uuid]) }
-
-    context 'when config request type matches in progress submissions' do
-      before { create :aggregation_purpose_config, uuid: plate.purpose.uuid, name: plate_purpose_name }
-
-      it 'changes plate state and triggers a work completion' do
+
+    shared_examples 'a state changer' do
+      it 'generates a state change' do
         subject.move_to!(target_state, reason, customer_accepts_responsibility)
-
-<<<<<<< HEAD
-        expect(work_completion_creation).to have_been_made.once
-      end
-=======
+      end
+    end
+
     context 'on a fully pending plate' do
       let(:plate_state) { 'pending' }
       let(:target_state) { 'passed' }
       let(:coordinates_to_pass) { nil }
       it_behaves_like 'a state changer'
->>>>>>> 6cbcc3f7
-    end
-
-    context 'when config request type does not match in progress submissions' do
+    end
+
+    context 'on a fully passed plate' do
+      # Ideally we wouldn't need this query here, but we don't know that
+      # until we perform it.
       before do
-<<<<<<< HEAD
-        create :aggregation_purpose_config,
-               uuid: plate.purpose.uuid,
-               name: plate_purpose_name,
-               work_completion_request_type: 'not_matching_type'
-      end
-
-      it 'changes plate state but does not trigger a work completion' do
-        subject.move_to!(target_state, reason, customer_accepts_responsibility)
-=======
         stub_api_get(labware_uuid, body: plate)
         stub_api_get(labware_uuid, 'wells', body: well_collection)
       end
 
       # if no wells are failed we leave contents blank and state changer assumes full plate
       let(:coordinates_to_pass) { nil }
->>>>>>> 6cbcc3f7
-
-        expect(work_completion_creation).to_not have_been_made
-      end
-    end
-
-<<<<<<< HEAD
-    # The ability to have multiple request types in the config was added for scRNA Core pipeline.
-    # The expectation was that any one plate would only have one of the request types on it,
-    # so I haven't tested a plate with a mix of request types.
-    context 'when one of the multiple config request types matches the in progress submissions' do
-      before do
-        create :aggregation_purpose_config,
-               uuid: plate.purpose.uuid,
-               name: plate_purpose_name,
-               work_completion_request_type: %w[limber_bespoke_aggregation another_request_type]
-=======
+
+      let(:plate_state) { 'passed' }
+      let(:target_state) { 'qc_complete' }
+      it_behaves_like 'a state changer'
+    end
+
     context 'on a partially failed plate' do
       let(:plate_state) { 'passed' }
 
@@ -219,15 +73,11 @@
       before do
         stub_api_get(labware_uuid, body: plate)
         stub_api_get(labware_uuid, 'wells', body: well_collection)
->>>>>>> 6cbcc3f7
-      end
-
-      it 'changes plate state and triggers a work completion' do
-        subject.move_to!(target_state, reason, customer_accepts_responsibility)
-
-<<<<<<< HEAD
-        expect(work_completion_creation).to have_been_made.once
-=======
+      end
+
+      it_behaves_like 'a state changer'
+    end
+
     context 'on use of an automated plate state changer' do
       let(:plate_state) { 'pending' }
       let!(:plate) { create :v2_plate_for_aggregation, uuid: labware_uuid, state: plate_state }
@@ -240,90 +90,53 @@
       let(:work_completion) { json :work_completion }
       let!(:work_completion_creation) do
         stub_api_post('work_completions', payload: work_completion_request, body: work_completion)
->>>>>>> 6cbcc3f7
-      end
-    end
-  end
-
-<<<<<<< HEAD
-  shared_examples 'an automated tube state changer' do
-    let(:tube_state) { 'pending' }
-    let(:tube_purpose_name) { 'example-purpose' }
-    let!(:v2_tube) do
-      create :v2_tube_with_submissions_and_requests, uuid: tube_uuid, state: tube_state, purpose_name: tube_purpose_name
-    end
-    let(:target_state) { 'passed' }
-    let(:wells_to_pass) { nil }
-    let(:work_completion_request) do
-      { 'work_completion' => { target: tube_uuid, submissions: %w[pool-1-uuid pool-2-uuid], user: user_uuid } }
-    end
-    let(:work_completion) { json :work_completion }
-    let!(:work_completion_creation) do
-      stub_api_post('work_completions', payload: work_completion_request, body: work_completion)
-    end
-
-    before do
-      expect_api_v2_posts(
-        'StateChange',
-        [
-          {
-            contents: wells_to_pass,
-            customer_accepts_responsibility: customer_accepts_responsibility,
-            reason: reason,
-            target_state: target_state,
-            target_uuid: tube_uuid,
-            user_uuid: user_uuid
-          }
-        ]
-      )
-    end
-    before { stub_v2_tube(v2_tube, stub_search: false, custom_query: [:tube_for_completion, tube_uuid]) }
-=======
+      end
+
       subject { StateChangers::AutomaticPlateStateChanger.new(api, labware_uuid, user_uuid) }
 
       before { stub_v2_plate(plate, stub_search: false, custom_query: [:plate_for_completion, labware_uuid]) }
->>>>>>> 6cbcc3f7
-
-    context 'when config request type matches in progress submissions' do
-      before { create :aggregation_tube_purpose_config, uuid: v2_tube.purpose.uuid, name: tube_purpose_name }
-
-      it 'changes tube state and triggers a work completion' do
-        subject.move_to!(target_state, reason, customer_accepts_responsibility)
-
-        expect(work_completion_creation).to have_been_made.once
-      end
-    end
-
-    context 'when config request type does not match in progress submissions' do
-      before do
-        create :aggregation_tube_purpose_config,
-               uuid: v2_tube.purpose.uuid,
-               name: tube_purpose_name,
-               work_completion_request_type: 'not_matching_type'
-      end
-
-      it 'changes tube state but does not trigger a work completion' do
-        subject.move_to!(target_state, reason, customer_accepts_responsibility)
-
-        expect(work_completion_creation).to_not have_been_made
-      end
-    end
-
-    # The ability to have multiple request types in the config was added for scRNA Core pipeline.
-    # The expectation was that any one tube would only have one of the request types on it,
-    # so I haven't tested a tube with a mix of request types.
-    context 'when one of the multiple config request types matches the in progress submissions' do
-      before do
-        create :aggregation_tube_purpose_config,
-               uuid: v2_tube.purpose.uuid,
-               name: tube_purpose_name,
-               work_completion_request_type: %w[limber_bespoke_aggregation another_request_type]
-      end
-
-      it 'changes tube state and triggers a work completion' do
-        subject.move_to!(target_state, reason, customer_accepts_responsibility)
-
-        expect(work_completion_creation).to have_been_made.once
+
+      context 'when config request type matches in progress submissions' do
+        before { create :aggregation_purpose_config, uuid: plate.purpose.uuid, name: plate_purpose_name }
+
+        it 'changes plate state and triggers a work completion' do
+          subject.move_to!(target_state, reason, customer_accepts_responsibility)
+
+          expect(work_completion_creation).to have_been_made.once
+        end
+      end
+
+      context 'when config request type does not match in progress submissions' do
+        before do
+          create :aggregation_purpose_config,
+                 uuid: plate.purpose.uuid,
+                 name: plate_purpose_name,
+                 work_completion_request_type: 'not_matching_type'
+        end
+
+        it 'changes plate state but does not trigger a work completion' do
+          subject.move_to!(target_state, reason, customer_accepts_responsibility)
+
+          expect(work_completion_creation).to_not have_been_made
+        end
+      end
+
+      # The ability to have multiple request types in the config was added for scRNA Core pipeline.
+      # The expectation was that any one plate would only have one of the request types on it,
+      # so I haven't tested a plate with a mix of request types.
+      context 'when one of the multiple config request types matches the in progress submissions' do
+        before do
+          create :aggregation_purpose_config,
+                 uuid: plate.purpose.uuid,
+                 name: plate_purpose_name,
+                 work_completion_request_type: %w[limber_bespoke_aggregation another_request_type]
+        end
+
+        it 'changes plate state and triggers a work completion' do
+          subject.move_to!(target_state, reason, customer_accepts_responsibility)
+
+          expect(work_completion_creation).to have_been_made.once
+        end
       end
     end
 
@@ -386,24 +199,4 @@
       end
     end
   end
-
-  describe StateChangers::PlateStateChanger do
-    subject { StateChangers::PlateStateChanger.new(api, plate_uuid, user_uuid) }
-    it_behaves_like 'a plate state changer'
-  end
-
-  describe StateChangers::AutomaticPlateStateChanger do
-    subject { StateChangers::AutomaticPlateStateChanger.new(api, plate_uuid, user_uuid) }
-    it_behaves_like 'an automated plate state changer'
-  end
-
-  describe StateChangers::TubeStateChanger do
-    subject { StateChangers::TubeStateChanger.new(api, tube_uuid, user_uuid) }
-    it_behaves_like 'a tube state changer'
-  end
-
-  describe StateChangers::AutomaticTubeStateChanger do
-    subject { StateChangers::AutomaticTubeStateChanger.new(api, tube_uuid, user_uuid) }
-    it_behaves_like 'an automated tube state changer'
-  end
 end