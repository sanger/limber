--- conflicted
+++ resolved
@@ -2,10 +2,6 @@
 
 require 'rails_helper'
 
-<<<<<<< HEAD
-RSpec.describe StateChangers do
-  let(:labware_uuid) { SecureRandom.uuid }
-=======
 RSpec.describe StateChangers::DefaultStateChanger do
   has_a_working_api
 
@@ -14,7 +10,6 @@
   let(:plate_uuid) { SecureRandom.uuid }
   let(:plate) { create(:v2_plate, uuid: plate_uuid, state: plate_state) }
   let(:failed_wells) { [] }
->>>>>>> 53f39134
   let(:user_uuid) { SecureRandom.uuid }
   let(:reason) { 'Because I want to' }
   let(:customer_accepts_responsibility) { false }
@@ -37,7 +32,6 @@
     end
   end
 
-<<<<<<< HEAD
   shared_examples 'a state changer' do
     it 'generates a state change' do
       subject.move_to!(target_state, reason, customer_accepts_responsibility)
@@ -89,13 +83,6 @@
 
         it_behaves_like 'a state changer'
       end
-=======
-  describe '#move_to!' do
-    before do
-      expect_state_change_creation
-      plate.wells.each { |well| well.state = 'failed' if failed_wells.include?(well.location) }
-      stub_v2_plate(plate, stub_search: false)
->>>>>>> 53f39134
     end
   end
 
@@ -131,7 +118,6 @@
       end
     end
 
-<<<<<<< HEAD
     context 'when config request type does not match in progress submissions' do
       before do
         create :aggregation_purpose_config,
@@ -145,14 +131,6 @@
 
         expect(work_completion_creation).not_to have_been_made
       end
-=======
-    context 'on a fully pending plate' do
-      let(:plate_state) { 'pending' }
-      let(:target_state) { 'passed' }
-      let(:wells_to_pass) { nil }
-
-      it_behaves_like 'a state changer'
->>>>>>> 53f39134
     end
 
     # The ability to have multiple request types in the config was added for scRNA Core pipeline.
@@ -199,7 +177,6 @@
       create :v2_tube, uuid: tube3_uuid, state: tube_failed_state, barcode_number: 3, purpose_uuid: tube1_uuid
     end
 
-<<<<<<< HEAD
     let!(:tube_rack) { create :tube_rack, barcode_number: 4, uuid: labware_uuid }
 
     let(:racked_tube1) { create :racked_tube, coordinate: 'A1', tube: tube1, tube_rack: tube_rack }
@@ -240,37 +217,20 @@
 
       it 'returns the coordinates of tubes not in failed state' do
         subject.move_to!(target_state, reason, customer_accepts_responsibility)
-=======
-    context 'on use of an automated plate state changer' do
-      subject { StateChangers::AutomaticPlateStateChanger.new(api, plate_uuid, user_uuid) }
-
-      let(:plate_state) { 'pending' }
-      let!(:plate) { create :v2_plate_for_aggregation, uuid: plate_uuid, state: plate_state }
-      let(:target_state) { 'passed' }
-      let(:wells_to_pass) { nil }
-      let(:plate_purpose_name) { 'Limber Bespoke Aggregation' }
-      let(:work_completions_attributes) do
-        [{ submission_uuids: %w[pool-1-uuid pool-2-uuid], target_uuid: plate_uuid, user_uuid: user_uuid }]
->>>>>>> 53f39134
-      end
-    end
-  end
-
-<<<<<<< HEAD
+      end
+    end
+  end
+
   describe StateChangers::TubeStateChanger do
     has_a_working_api
     subject { described_class.new(api, labware_uuid, user_uuid) }
 
     include_context 'common setup'
-=======
-      before { stub_v2_plate(plate, stub_search: false, custom_query: [:plate_for_completion, plate_uuid]) }
->>>>>>> 53f39134
 
     let(:tube) { json :tube, uuid: labware_uuid, state: tube_state }
     let(:well_collection) { json :well_collection, default_state: tube_state, custom_state: failed_wells }
     let(:failed_wells) { {} }
 
-<<<<<<< HEAD
     context 'on a fully pending tube' do
       let(:tube_state) { 'pending' }
       let(:target_state) { 'passed' }
@@ -285,19 +245,11 @@
       before do
         stub_api_get(labware_uuid, body: tube)
         stub_api_get(labware_uuid, 'wells', body: well_collection)
-=======
-        it 'changes plate state and triggers a work completion' do
-          expect_work_completion_creation
-
-          subject.move_to!(target_state, reason, customer_accepts_responsibility)
-        end
->>>>>>> 53f39134
       end
 
       # if no wells are failed we leave contents blank and state changer assumes full tube
       let(:coordinates_to_pass) { nil }
 
-<<<<<<< HEAD
       let(:tube_state) { 'passed' }
       let(:target_state) { 'qc_complete' }
 
@@ -317,29 +269,6 @@
       before do
         stub_api_get(labware_uuid, body: tube)
         stub_api_get(labware_uuid, 'wells', body: well_collection)
-=======
-        it 'changes plate state but does not trigger a work completion' do
-          subject.move_to!(target_state, reason, customer_accepts_responsibility)
-        end
-      end
-
-      # The ability to have multiple request types in the config was added for scRNA Core pipeline.
-      # The expectation was that any one plate would only have one of the request types on it,
-      # so I haven't tested a plate with a mix of request types.
-      context 'when one of the multiple config request types matches the in progress submissions' do
-        before do
-          create :aggregation_purpose_config,
-                 uuid: plate.purpose.uuid,
-                 name: plate_purpose_name,
-                 work_completion_request_type: %w[limber_bespoke_aggregation another_request_type]
-        end
-
-        it 'changes plate state and triggers a work completion' do
-          expect_work_completion_creation
-
-          subject.move_to!(target_state, reason, customer_accepts_responsibility)
-        end
->>>>>>> 53f39134
       end
 
       it_behaves_like 'a state changer'
