# frozen_string_literal: true

require 'rails_helper'

RSpec.describe StateChangers::DefaultStateChanger do
  has_a_working_api

<<<<<<< HEAD
  let(:labware_uuid) { SecureRandom.uuid }
  let(:plate) { json :plate, uuid: labware_uuid, state: plate_state }
  let(:well_collection) { json :well_collection, default_state: plate_state, custom_state: failed_wells }
  let(:failed_wells) { {} }
  let(:user_uuid) { SecureRandom.uuid }
  let(:reason) { 'Because I want to' }
  let(:customer_accepts_responsibility) { false }
  subject { StateChangers::DefaultStateChanger.new(api, labware_uuid, user_uuid) }

  describe '#move_to!' do
    before do
      expect_api_v2_posts(
        'StateChange',
        [
          {
            contents: coordinates_to_pass,
            customer_accepts_responsibility: customer_accepts_responsibility,
            reason: reason,
            target_state: target_state,
            target_uuid: labware_uuid,
            user_uuid: user_uuid
          }
        ]
      )
=======
  let(:plate_uuid) { SecureRandom.uuid }
  let(:plate) { create(:v2_plate, uuid: plate_uuid, state: plate_state) }
  let(:failed_wells) { [] }
  let(:user_uuid) { SecureRandom.uuid }
  let(:reason) { 'Because I want to' }
  let(:customer_accepts_responsibility) { false }
  let(:state_changes_attributes) do
    [
      {
        contents: wells_to_pass,
        customer_accepts_responsibility: customer_accepts_responsibility,
        reason: reason,
        target_state: target_state,
        target_uuid: plate_uuid,
        user_uuid: user_uuid
      }
    ]
  end

  subject { StateChangers::DefaultStateChanger.new(api, plate_uuid, user_uuid) }

  describe '#move_to!' do
    before do
      expect_state_change_creation
      plate.wells.each { |well| well.state = 'failed' if failed_wells.include?(well.location) }
      stub_v2_plate(plate, stub_search: false)
>>>>>>> cba762b8
    end

    shared_examples 'a state changer' do
      it 'generates a state change' do
        subject.move_to!(target_state, reason, customer_accepts_responsibility)
      end
    end

    context 'on a fully pending plate' do
      let(:plate_state) { 'pending' }
      let(:target_state) { 'passed' }
      let(:coordinates_to_pass) { nil }
      it_behaves_like 'a state changer'
    end

    context 'on a fully passed plate' do
<<<<<<< HEAD
      # Ideally we wouldn't need this query here, but we don't know that
      # until we perform it.
      before do
        stub_api_get(labware_uuid, body: plate)
        stub_api_get(labware_uuid, 'wells', body: well_collection)
      end

=======
>>>>>>> cba762b8
      # if no wells are failed we leave contents blank and state changer assumes full plate
      let(:coordinates_to_pass) { nil }

      let(:plate_state) { 'passed' }
      let(:target_state) { 'qc_complete' }

      it_behaves_like 'a state changer'
    end

    context 'on a partially failed plate' do
      let(:plate_state) { 'passed' }

      # this triggers the FILTER_FAILS_ON check so contents is generated and failed wells are excluded
      let(:target_state) { 'qc_complete' }

      # when some wells are failed we filter those out of the contents
<<<<<<< HEAD
      let(:failed_wells) { { 'A1' => 'failed', 'D1' => 'failed' } }
      let(:coordinates_to_pass) { WellHelpers.column_order - failed_wells.keys }

      before do
        stub_api_get(labware_uuid, body: plate)
        stub_api_get(labware_uuid, 'wells', body: well_collection)
      end
=======
      let(:failed_wells) { %w[A1 D1] }
      let(:wells_to_pass) { WellHelpers.column_order - failed_wells }
>>>>>>> cba762b8

      it_behaves_like 'a state changer'
    end

    context 'on use of an automated plate state changer' do
      let(:plate_state) { 'pending' }
      let!(:plate) { create :v2_plate_for_aggregation, uuid: labware_uuid, state: plate_state }
      let(:target_state) { 'passed' }
      let(:coordinates_to_pass) { nil }
      let(:plate_purpose_name) { 'Limber Bespoke Aggregation' }
      let(:work_completion_request) do
        { 'work_completion' => { target: labware_uuid, submissions: %w[pool-1-uuid pool-2-uuid], user: user_uuid } }
      end
      let(:work_completion) { json :work_completion }
      let!(:work_completion_creation) do
        stub_api_post('work_completions', payload: work_completion_request, body: work_completion)
      end

      subject { StateChangers::AutomaticPlateStateChanger.new(api, labware_uuid, user_uuid) }

      before { stub_v2_plate(plate, stub_search: false, custom_query: [:plate_for_completion, labware_uuid]) }

      context 'when config request type matches in progress submissions' do
        before { create :aggregation_purpose_config, uuid: plate.purpose.uuid, name: plate_purpose_name }

        it 'changes plate state and triggers a work completion' do
          subject.move_to!(target_state, reason, customer_accepts_responsibility)

          expect(work_completion_creation).to have_been_made.once
        end
      end

      context 'when config request type does not match in progress submissions' do
        before do
          create :aggregation_purpose_config,
                 uuid: plate.purpose.uuid,
                 name: plate_purpose_name,
                 work_completion_request_type: 'not_matching_type'
        end

        it 'changes plate state but does not trigger a work completion' do
          subject.move_to!(target_state, reason, customer_accepts_responsibility)

          expect(work_completion_creation).to_not have_been_made
        end
      end

      # The ability to have multiple request types in the config was added for scRNA Core pipeline.
      # The expectation was that any one plate would only have one of the request types on it,
      # so I haven't tested a plate with a mix of request types.
      context 'when one of the multiple config request types matches the in progress submissions' do
        before do
          create :aggregation_purpose_config,
                 uuid: plate.purpose.uuid,
                 name: plate_purpose_name,
                 work_completion_request_type: %w[limber_bespoke_aggregation another_request_type]
        end

        it 'changes plate state and triggers a work completion' do
          subject.move_to!(target_state, reason, customer_accepts_responsibility)

          expect(work_completion_creation).to have_been_made.once
        end
      end
    end

    context 'on use of a tube rack state changer' do
      let(:tube_starting_state) { 'pending' }
      let(:tube_failed_state) { 'failed' }

      let(:target_state) { 'qc_complete' }

      let(:tube1_uuid) { SecureRandom.uuid }
      let(:tube2_uuid) { SecureRandom.uuid }
      let(:tube3_uuid) { SecureRandom.uuid }

      let(:tube1) { create :v2_tube, uuid: tube1_uuid, state: tube_failed_state, barcode_number: 1 }
      let(:tube2) { create :v2_tube, uuid: tube2_uuid, state: tube_starting_state, barcode_number: 2 }
      let(:tube3) { create :v2_tube, uuid: tube3_uuid, state: tube_starting_state, barcode_number: 3 }

      let!(:tube_rack) { create :tube_rack, barcode_number: 4, uuid: labware_uuid }

      let(:racked_tube1) { create :racked_tube, coordinate: 'A1', tube: tube1, tube_rack: tube_rack }
      let(:racked_tube2) { create :racked_tube, coordinate: 'B1', tube: tube2, tube_rack: tube_rack }
      let(:racked_tube3) { create :racked_tube, coordinate: 'C1', tube: tube3, tube_rack: tube_rack }

      let(:labware) { tube_rack }

      subject { StateChangers::TubeRackStateChanger.new(api, labware_uuid, user_uuid) }

      before do
        stub_v2_tube_rack(tube_rack)

        # allow(labware).to receive(:racked_tubes).and_return([racked_tube1, racked_tube2, racked_tube3])
      end

      context 'when all tubes are in failed state' do
        let(:coordinates_to_pass) { [] }

        before do
          # stub_v2_tube_rack(tube_rack)
          allow(labware).to receive(:racked_tubes).and_return([racked_tube1])
        end

        # if all the tubes are already in the target state expect contents to be empty
        # TODO: I'm not sure this is correct behaviour, it should probably raise an error
        # or a validation should catch that the state change is not needed
        it 'returns empty array' do
          expect(subject.contents_for(target_state)).to eq([])
          subject.move_to!(target_state, reason, customer_accepts_responsibility)
        end
      end

      context 'when some tubes are not in failed state' do
        let(:coordinates_to_pass) { %w[B1 C1] }

        before { allow(labware).to receive(:racked_tubes).and_return([racked_tube1, racked_tube2, racked_tube3]) }

        it 'returns the coordinates of tubes not in failed state' do
          expect(subject.contents_for(target_state)).to eq(%w[B1 C1])
          subject.move_to!(target_state, reason, customer_accepts_responsibility)
        end
      end
    end
  end
end<|MERGE_RESOLUTION|>--- conflicted
+++ resolved
@@ -5,34 +5,8 @@
 RSpec.describe StateChangers::DefaultStateChanger do
   has_a_working_api
 
-<<<<<<< HEAD
   let(:labware_uuid) { SecureRandom.uuid }
-  let(:plate) { json :plate, uuid: labware_uuid, state: plate_state }
-  let(:well_collection) { json :well_collection, default_state: plate_state, custom_state: failed_wells }
-  let(:failed_wells) { {} }
-  let(:user_uuid) { SecureRandom.uuid }
-  let(:reason) { 'Because I want to' }
-  let(:customer_accepts_responsibility) { false }
-  subject { StateChangers::DefaultStateChanger.new(api, labware_uuid, user_uuid) }
-
-  describe '#move_to!' do
-    before do
-      expect_api_v2_posts(
-        'StateChange',
-        [
-          {
-            contents: coordinates_to_pass,
-            customer_accepts_responsibility: customer_accepts_responsibility,
-            reason: reason,
-            target_state: target_state,
-            target_uuid: labware_uuid,
-            user_uuid: user_uuid
-          }
-        ]
-      )
-=======
-  let(:plate_uuid) { SecureRandom.uuid }
-  let(:plate) { create(:v2_plate, uuid: plate_uuid, state: plate_state) }
+  let(:plate) { create(:v2_plate, uuid: labware_uuid, state: plate_state) }
   let(:failed_wells) { [] }
   let(:user_uuid) { SecureRandom.uuid }
   let(:reason) { 'Because I want to' }
@@ -40,25 +14,20 @@
   let(:state_changes_attributes) do
     [
       {
-        contents: wells_to_pass,
+        contents: coordinates_to_pass,
         customer_accepts_responsibility: customer_accepts_responsibility,
         reason: reason,
         target_state: target_state,
-        target_uuid: plate_uuid,
+        target_uuid: labware_uuid,
         user_uuid: user_uuid
       }
     ]
   end
 
-  subject { StateChangers::DefaultStateChanger.new(api, plate_uuid, user_uuid) }
+  subject { StateChangers::DefaultStateChanger.new(api, labware_uuid, user_uuid) }
 
   describe '#move_to!' do
-    before do
-      expect_state_change_creation
-      plate.wells.each { |well| well.state = 'failed' if failed_wells.include?(well.location) }
-      stub_v2_plate(plate, stub_search: false)
->>>>>>> cba762b8
-    end
+    before { expect_state_change_creation }
 
     shared_examples 'a state changer' do
       it 'generates a state change' do
@@ -66,173 +35,155 @@
       end
     end
 
-    context 'on a fully pending plate' do
-      let(:plate_state) { 'pending' }
-      let(:target_state) { 'passed' }
-      let(:coordinates_to_pass) { nil }
-      it_behaves_like 'a state changer'
-    end
-
-    context 'on a fully passed plate' do
-<<<<<<< HEAD
-      # Ideally we wouldn't need this query here, but we don't know that
-      # until we perform it.
+    context 'when labware is a plate' do
       before do
-        stub_api_get(labware_uuid, body: plate)
-        stub_api_get(labware_uuid, 'wells', body: well_collection)
+        plate.wells.each { |well| well.state = 'failed' if failed_wells.include?(well.location) }
+        stub_v2_plate(plate, stub_search: false)
       end
 
-=======
->>>>>>> cba762b8
-      # if no wells are failed we leave contents blank and state changer assumes full plate
-      let(:coordinates_to_pass) { nil }
-
-      let(:plate_state) { 'passed' }
-      let(:target_state) { 'qc_complete' }
-
-      it_behaves_like 'a state changer'
-    end
-
-    context 'on a partially failed plate' do
-      let(:plate_state) { 'passed' }
-
-      # this triggers the FILTER_FAILS_ON check so contents is generated and failed wells are excluded
-      let(:target_state) { 'qc_complete' }
-
-      # when some wells are failed we filter those out of the contents
-<<<<<<< HEAD
-      let(:failed_wells) { { 'A1' => 'failed', 'D1' => 'failed' } }
-      let(:coordinates_to_pass) { WellHelpers.column_order - failed_wells.keys }
-
-      before do
-        stub_api_get(labware_uuid, body: plate)
-        stub_api_get(labware_uuid, 'wells', body: well_collection)
-      end
-=======
-      let(:failed_wells) { %w[A1 D1] }
-      let(:wells_to_pass) { WellHelpers.column_order - failed_wells }
->>>>>>> cba762b8
-
-      it_behaves_like 'a state changer'
-    end
-
-    context 'on use of an automated plate state changer' do
-      let(:plate_state) { 'pending' }
-      let!(:plate) { create :v2_plate_for_aggregation, uuid: labware_uuid, state: plate_state }
-      let(:target_state) { 'passed' }
-      let(:coordinates_to_pass) { nil }
-      let(:plate_purpose_name) { 'Limber Bespoke Aggregation' }
-      let(:work_completion_request) do
-        { 'work_completion' => { target: labware_uuid, submissions: %w[pool-1-uuid pool-2-uuid], user: user_uuid } }
-      end
-      let(:work_completion) { json :work_completion }
-      let!(:work_completion_creation) do
-        stub_api_post('work_completions', payload: work_completion_request, body: work_completion)
+      context 'on a fully pending plate' do
+        let(:plate_state) { 'pending' }
+        let(:target_state) { 'passed' }
+        let(:coordinates_to_pass) { nil }
+        it_behaves_like 'a state changer'
       end
 
-      subject { StateChangers::AutomaticPlateStateChanger.new(api, labware_uuid, user_uuid) }
+      context 'on a fully passed plate' do
+        # if no wells are failed we leave contents blank and state changer assumes full plate
+        let(:coordinates_to_pass) { nil }
 
-      before { stub_v2_plate(plate, stub_search: false, custom_query: [:plate_for_completion, labware_uuid]) }
+        let(:plate_state) { 'passed' }
+        let(:target_state) { 'qc_complete' }
 
-      context 'when config request type matches in progress submissions' do
-        before { create :aggregation_purpose_config, uuid: plate.purpose.uuid, name: plate_purpose_name }
-
-        it 'changes plate state and triggers a work completion' do
-          subject.move_to!(target_state, reason, customer_accepts_responsibility)
-
-          expect(work_completion_creation).to have_been_made.once
-        end
+        it_behaves_like 'a state changer'
       end
 
-      context 'when config request type does not match in progress submissions' do
-        before do
-          create :aggregation_purpose_config,
-                 uuid: plate.purpose.uuid,
-                 name: plate_purpose_name,
-                 work_completion_request_type: 'not_matching_type'
+      context 'on a partially failed plate' do
+        let(:plate_state) { 'passed' }
+
+        # this triggers the FILTER_FAILS_ON check so contents is generated and failed wells are excluded
+        let(:target_state) { 'qc_complete' }
+
+        # when some wells are failed we filter those out of the contents
+        let(:failed_wells) { %w[A1 D1] }
+        let(:coordinates_to_pass) { WellHelpers.column_order - failed_wells }
+
+        it_behaves_like 'a state changer'
+      end
+
+      context 'on use of an automated plate state changer' do
+        let(:plate_state) { 'pending' }
+        let!(:plate) { create :v2_plate_for_aggregation, uuid: labware_uuid, state: plate_state }
+        let(:target_state) { 'passed' }
+        let(:coordinates_to_pass) { nil }
+        let(:plate_purpose_name) { 'Limber Bespoke Aggregation' }
+        let(:work_completion_request) do
+          { 'work_completion' => { target: labware_uuid, submissions: %w[pool-1-uuid pool-2-uuid], user: user_uuid } }
+        end
+        let(:work_completion) { json :work_completion }
+        let!(:work_completion_creation) do
+          stub_api_post('work_completions', payload: work_completion_request, body: work_completion)
         end
 
-        it 'changes plate state but does not trigger a work completion' do
-          subject.move_to!(target_state, reason, customer_accepts_responsibility)
+        subject { StateChangers::AutomaticPlateStateChanger.new(api, labware_uuid, user_uuid) }
 
-          expect(work_completion_creation).to_not have_been_made
-        end
-      end
+        before { stub_v2_plate(plate, stub_search: false, custom_query: [:plate_for_completion, labware_uuid]) }
 
-      # The ability to have multiple request types in the config was added for scRNA Core pipeline.
-      # The expectation was that any one plate would only have one of the request types on it,
-      # so I haven't tested a plate with a mix of request types.
-      context 'when one of the multiple config request types matches the in progress submissions' do
-        before do
-          create :aggregation_purpose_config,
-                 uuid: plate.purpose.uuid,
-                 name: plate_purpose_name,
-                 work_completion_request_type: %w[limber_bespoke_aggregation another_request_type]
+        context 'when config request type matches in progress submissions' do
+          before { create :aggregation_purpose_config, uuid: plate.purpose.uuid, name: plate_purpose_name }
+
+          it 'changes plate state and triggers a work completion' do
+            subject.move_to!(target_state, reason, customer_accepts_responsibility)
+
+            expect(work_completion_creation).to have_been_made.once
+          end
         end
 
-        it 'changes plate state and triggers a work completion' do
-          subject.move_to!(target_state, reason, customer_accepts_responsibility)
+        context 'when config request type does not match in progress submissions' do
+          before do
+            create :aggregation_purpose_config,
+                   uuid: plate.purpose.uuid,
+                   name: plate_purpose_name,
+                   work_completion_request_type: 'not_matching_type'
+          end
 
-          expect(work_completion_creation).to have_been_made.once
+          it 'changes plate state but does not trigger a work completion' do
+            subject.move_to!(target_state, reason, customer_accepts_responsibility)
+
+            expect(work_completion_creation).to_not have_been_made
+          end
+        end
+
+        # The ability to have multiple request types in the config was added for scRNA Core pipeline.
+        # The expectation was that any one plate would only have one of the request types on it,
+        # so I haven't tested a plate with a mix of request types.
+        context 'when one of the multiple config request types matches the in progress submissions' do
+          before do
+            create :aggregation_purpose_config,
+                   uuid: plate.purpose.uuid,
+                   name: plate_purpose_name,
+                   work_completion_request_type: %w[limber_bespoke_aggregation another_request_type]
+          end
+
+          it 'changes plate state and triggers a work completion' do
+            subject.move_to!(target_state, reason, customer_accepts_responsibility)
+
+            expect(work_completion_creation).to have_been_made.once
+          end
         end
       end
     end
 
-    context 'on use of a tube rack state changer' do
-      let(:tube_starting_state) { 'pending' }
-      let(:tube_failed_state) { 'failed' }
+    context 'when labware is a tuberack' do
+      context 'on use of a tube rack state changer' do
+        let(:tube_starting_state) { 'pending' }
+        let(:tube_failed_state) { 'failed' }
 
-      let(:target_state) { 'qc_complete' }
+        let(:target_state) { 'qc_complete' }
 
-      let(:tube1_uuid) { SecureRandom.uuid }
-      let(:tube2_uuid) { SecureRandom.uuid }
-      let(:tube3_uuid) { SecureRandom.uuid }
+        let(:tube1_uuid) { SecureRandom.uuid }
+        let(:tube2_uuid) { SecureRandom.uuid }
+        let(:tube3_uuid) { SecureRandom.uuid }
 
-      let(:tube1) { create :v2_tube, uuid: tube1_uuid, state: tube_failed_state, barcode_number: 1 }
-      let(:tube2) { create :v2_tube, uuid: tube2_uuid, state: tube_starting_state, barcode_number: 2 }
-      let(:tube3) { create :v2_tube, uuid: tube3_uuid, state: tube_starting_state, barcode_number: 3 }
+        let(:tube1) { create :v2_tube, uuid: tube1_uuid, state: tube_failed_state, barcode_number: 1 }
+        let(:tube2) { create :v2_tube, uuid: tube2_uuid, state: tube_starting_state, barcode_number: 2 }
+        let(:tube3) { create :v2_tube, uuid: tube3_uuid, state: tube_starting_state, barcode_number: 3 }
 
-      let!(:tube_rack) { create :tube_rack, barcode_number: 4, uuid: labware_uuid }
+        let!(:tube_rack) { create :tube_rack, barcode_number: 4, uuid: labware_uuid }
 
-      let(:racked_tube1) { create :racked_tube, coordinate: 'A1', tube: tube1, tube_rack: tube_rack }
-      let(:racked_tube2) { create :racked_tube, coordinate: 'B1', tube: tube2, tube_rack: tube_rack }
-      let(:racked_tube3) { create :racked_tube, coordinate: 'C1', tube: tube3, tube_rack: tube_rack }
+        let(:racked_tube1) { create :racked_tube, coordinate: 'A1', tube: tube1, tube_rack: tube_rack }
+        let(:racked_tube2) { create :racked_tube, coordinate: 'B1', tube: tube2, tube_rack: tube_rack }
+        let(:racked_tube3) { create :racked_tube, coordinate: 'C1', tube: tube3, tube_rack: tube_rack }
 
-      let(:labware) { tube_rack }
+        let(:labware) { tube_rack }
 
-      subject { StateChangers::TubeRackStateChanger.new(api, labware_uuid, user_uuid) }
+        subject { StateChangers::TubeRackStateChanger.new(api, labware_uuid, user_uuid) }
 
-      before do
-        stub_v2_tube_rack(tube_rack)
+        before { stub_v2_tube_rack(tube_rack) }
 
-        # allow(labware).to receive(:racked_tubes).and_return([racked_tube1, racked_tube2, racked_tube3])
-      end
+        context 'when all tubes are in failed state' do
+          let(:coordinates_to_pass) { [] }
 
-      context 'when all tubes are in failed state' do
-        let(:coordinates_to_pass) { [] }
+          before { allow(labware).to receive(:racked_tubes).and_return([racked_tube1]) }
 
-        before do
-          # stub_v2_tube_rack(tube_rack)
-          allow(labware).to receive(:racked_tubes).and_return([racked_tube1])
+          # if all the tubes are already in the target state expect contents to be empty
+          # TODO: I'm not sure this is correct behaviour, it should probably raise an error
+          # or a validation should catch that the state change is not needed
+          it 'returns empty array' do
+            expect(subject.contents_for(target_state)).to eq([])
+            subject.move_to!(target_state, reason, customer_accepts_responsibility)
+          end
         end
 
-        # if all the tubes are already in the target state expect contents to be empty
-        # TODO: I'm not sure this is correct behaviour, it should probably raise an error
-        # or a validation should catch that the state change is not needed
-        it 'returns empty array' do
-          expect(subject.contents_for(target_state)).to eq([])
-          subject.move_to!(target_state, reason, customer_accepts_responsibility)
-        end
-      end
+        context 'when some tubes are not in failed state' do
+          let(:coordinates_to_pass) { %w[B1 C1] }
 
-      context 'when some tubes are not in failed state' do
-        let(:coordinates_to_pass) { %w[B1 C1] }
+          before { allow(labware).to receive(:racked_tubes).and_return([racked_tube1, racked_tube2, racked_tube3]) }
 
-        before { allow(labware).to receive(:racked_tubes).and_return([racked_tube1, racked_tube2, racked_tube3]) }
-
-        it 'returns the coordinates of tubes not in failed state' do
-          expect(subject.contents_for(target_state)).to eq(%w[B1 C1])
-          subject.move_to!(target_state, reason, customer_accepts_responsibility)
+          it 'returns the coordinates of tubes not in failed state' do
+            expect(subject.contents_for(target_state)).to eq(%w[B1 C1])
+            subject.move_to!(target_state, reason, customer_accepts_responsibility)
+          end
         end
       end
     end
