# frozen_string_literal: true

require 'rails_helper'

RSpec.feature 'Poling multiple plates into a tube', js: true do
  has_a_working_api

  let(:user_uuid)         { SecureRandom.uuid }
  let(:user)              { json :user, uuid: user_uuid }
  let(:user_swipecard)    { 'abcdef' }

  let(:plate_barcode_1)   { SBCF::SangerBarcode.new(prefix: 'DN', number: 1).machine_barcode.to_s }
  let(:plate_uuid)        { 'plate-1' }
  let(:example_plate_args) { [:plate, barcode_number: 1, state: 'passed', uuid: plate_uuid] }
  let(:example_plate) { json(*example_plate_args) }
  let(:example_plate_new_api) { create(:v2_plate, barcode_number: 1, state: 'passed', uuid: plate_uuid, well_factory: :v2_tagged_well, pool_sizes: [96]) }
  let(:example_plate_listed) { associated(*example_plate_args) }

  let(:plate_barcode_2)   { SBCF::SangerBarcode.new(prefix: 'DN', number: 2).machine_barcode.to_s }
  let(:plate_uuid_2)      { 'plate-2' }
  let(:example_plate2_args) { [:plate, barcode_number: 2, state: 'passed', uuid: plate_uuid_2] }

  let(:example_plate_2) { create(:v2_plate, barcode_number: 2, state: 'passed', uuid: plate_uuid_2, well_factory: :v2_tagged_well, pool_sizes: [96]) }
  let(:example_plate_2_listed) { associated(*example_plate2_args) }

  let(:plate_barcode_3)   { SBCF::SangerBarcode.new(prefix: 'DN', number: 3).machine_barcode.to_s }
  let(:plate_uuid_3)      { 'plate-3' }
  let(:example_plate3_args) { [:plate, barcode_number: 3, state: 'passed', uuid: plate_uuid_3] }

  let(:example_plate_3) { create(:v2_plate, barcode_number: 3, state: 'passed', uuid: plate_uuid_3, wells: example_plate_new_api.wells, pool_sizes: [96]) }
  let(:example_plate_3_listed) { associated(*example_plate3_args) }

  let(:child_tube_uuid) { 'tube-0' }
  let(:child_tube) { json :tube, purpose_uuid: 'child-purpose-0', purpose_name: 'Pool tube', uuid: child_tube_uuid }

  let(:tube_creation_request_uuid) { SecureRandom.uuid }

  let!(:tube_creation_request) do
    # TODO: In reality we want to link in all four parents.
    stub_api_post(
      'specific_tube_creations',
      payload: {
        specific_tube_creation: {
          user: user_uuid,
          parent: plate_uuid,
          child_purposes: ['child-purpose-0'],
          tube_attributes: [{ name: 'DN2+' }]
        }
      },
      body: json(:specific_tube_creation, uuid: tube_creation_request_uuid, children_count: 1)
    )
  end

  # Find out what tubes we've just made!
  let!(:tube_creation_children_request) do
    stub_api_get(tube_creation_request_uuid, 'children', body: json(:tube_collection, names: ['DN1+']))
  end

  # Used to fetch the pools. This is the kind of thing we could pass through from a custom form
  let!(:stub_barcode_searches) do
    stub_asset_search([plate_barcode_1, plate_barcode_2], [example_plate_listed, example_plate_2_listed])
  end

  let!(:transfer_creation_request) do
    stub_api_get('whole-plate-to-tube', body: json(:whole_plate_to_tube))
    [plate_uuid, plate_uuid_2].map do |uuid|
      stub_api_post('whole-plate-to-tube',
                    payload: { transfer: {
                      user: user_uuid,
                      source: uuid,
                      destination: 'tube-0'
                    } },
                    body: '{}')
    end
  end

  let(:well_set_a) { json(:well_collection, aliquot_factory: :tagged_aliquot) }

  background do
    Settings.purposes['example-purpose-uuid'] = build :purpose_config
    Settings.purposes['child-purpose-0'] = build :pooled_tube_from_plates_purpose_config, parents: ['example-purpose']
    # We look up the user
    stub_swipecard_search(user_swipecard, user)
    # We'll look up both plates.

    # We have a basic inbox search running
    stub_search_and_multi_result(
      'Find plates',
      { 'search' => { states: ['passed'], plate_purpose_uuids: ['example-purpose-uuid'], show_my_plates_only: false, include_used: false, page: 1 } },
      [example_plate_listed, example_plate_2_listed]
    )

    stub_v2_plate(example_plate_new_api)

    stub_v2_plate(example_plate_new_api)

    stub_api_get(plate_uuid, body: example_plate)
    stub_api_get(plate_uuid, 'wells', body: well_set_a)

    stub_api_get(child_tube_uuid, body: child_tube)

    stub_api_get('barcode_printers', body: json(:barcode_printer_collection))
  end

  scenario 'creates multiple plates' do
    stub_v2_plate(example_plate_2)
    fill_in_swipecard_and_barcode(user_swipecard, plate_barcode_1)
    plate_title = find('#plate-title')
    expect(plate_title).to have_text('example-purpose')
    click_on('Add an empty Pool tube tube')
    scan_in('Plate 1', with: plate_barcode_1)
    scan_in('Plate 2', with: plate_barcode_2)
    # Trigger a blur by filling in the next box
    scan_in('Plate 3', with: '')
    click_on('Make Pool')
    expect(page).to have_text('New empty labware added to the system')
    expect(page).to have_text('Pool tube')
    # This isn't strictly speaking correct to test. But there isn't a great way
    # of confirming that the right information got passed to the back end otherwise.
    # (Although you expect it to fail on an incorrect request)
    expect(tube_creation_request).to have_been_made
    transfer_creation_request.map do |r|
      expect(r).to have_been_made
    end
  end

  scenario 'detects tag clash' do
    stub_v2_plate(example_plate_3)
    fill_in_swipecard_and_barcode(user_swipecard, plate_barcode_1)
    plate_title = find('#plate-title')
    expect(plate_title).to have_text('example-purpose')
    click_on('Add an empty Pool tube tube')
<<<<<<< HEAD
    scan_in('Plate 1', with: plate_barcode_1)
    scan_in('Plate 3', with: plate_barcode_3)
=======
    fill_in('Plate 1', with: plate_barcode_1).send_keys(:return)
    fill_in('Plate 3', with: plate_barcode_3).send_keys(:return)
>>>>>>> de7e58dd
    expect(page).to have_text('Scanned plates have matching tags')
  end
end<|MERGE_RESOLUTION|>--- conflicted
+++ resolved
@@ -1,4 +1,4 @@
-# frozen_string_literal: true
+ # frozen_string_literal: true
 
 require 'rails_helper'
 
@@ -130,13 +130,8 @@
     plate_title = find('#plate-title')
     expect(plate_title).to have_text('example-purpose')
     click_on('Add an empty Pool tube tube')
-<<<<<<< HEAD
     scan_in('Plate 1', with: plate_barcode_1)
     scan_in('Plate 3', with: plate_barcode_3)
-=======
-    fill_in('Plate 1', with: plate_barcode_1).send_keys(:return)
-    fill_in('Plate 3', with: plate_barcode_3).send_keys(:return)
->>>>>>> de7e58dd
     expect(page).to have_text('Scanned plates have matching tags')
   end
 end