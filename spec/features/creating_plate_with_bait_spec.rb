# frozen_string_literal: true

require 'rails_helper'

RSpec.feature 'Creating a plate with bait', js: true do
  has_a_working_api
  let(:user_uuid) { 'user-uuid' }
  let(:user) { create :user, uuid: user_uuid }
  let(:user_swipecard) { 'abcdef' }
  let(:plate_barcode) { example_plate.barcode.machine }
  let(:plate_uuid) { SecureRandom.uuid }
  let(:child_purpose_uuid) { 'child-purpose-0' }
  let(:requests) do
    Array.new(6) { |i| create :library_request, state: 'started', uuid: "request-#{i}", submission_id: '2' }
  end
  let(:example_plate) do
    create :v2_plate, uuid: plate_uuid, state: 'passed', pool_sizes: [3, 3], barcode_number: 2, outer_requests: requests
  end
  let(:child_plate) { create :v2_plate, uuid: 'child-uuid', state: 'pending', pool_sizes: [3, 3], barcode_number: 3 }
  let(:transfer_template_uuid) { 'custom-pooling' }
  let(:transfer_template) { json :transfer_template, uuid: transfer_template_uuid }
  let(:expected_transfers) { WellHelpers.stamp_hash(96) }

  let(:bait_library_layout) { create :bait_library_layout }

<<<<<<< HEAD
  let(:transfer_requests_attributes) do
=======
  let(:transfer_requests) do
>>>>>>> 81b25efe
    WellHelpers.column_order(96)[0, 6].map do |well_name|
      { source_asset: "2-well-#{well_name}", target_asset: "3-well-#{well_name}", submission_id: '2' }
    end
  end

  background do
    create :purpose_config, uuid: 'example-purpose-uuid'
    create :purpose_config, creator_class: 'LabwareCreators::BaitedPlate', name: 'with-baits', uuid: 'child-purpose-0'
    create :pipeline, relationships: { 'example-purpose' => 'with-baits' }

    # We look up the user
    stub_swipecard_search(user_swipecard, user)

    # These stubs are required to render plate show page
    stub_v2_plate(example_plate)
    stub_v2_plate(child_plate)

    stub_v2_barcode_printers(create_list(:v2_plate_barcode_printer, 3))

    # end of stubs for plate show page

    # These stubs are required to render plate_creation baiting page
<<<<<<< HEAD
    expect_api_v2_posts(
      'BaitLibraryLayout',
      [{ plate_uuid: plate_uuid, user_uuid: user_uuid }],
      [[bait_library_layout]],
      method: :preview
    )
    stub_api_v2_post('BaitLibraryLayout')
=======
    expect_api_v2_posts('BaitLibraryLayout', [{ plate_uuid:, user_uuid: }], [[bait_library_layout]], method: :preview)
>>>>>>> 81b25efe

    # end of stubs for plate_creation baiting page

    # These stubs are required to create a new plate with baits
    stub_api_post(
      'plate_creations',
      body: json(:plate_creation),
      payload: {
        plate_creation: {
          parent: plate_uuid,
          user: user_uuid,
          child_purpose: child_purpose_uuid
        }
      }
    )
<<<<<<< HEAD
    stub_api_v2_post('TransferRequestCollection')
=======
    stub_api_post(
      'transfer_request_collections',
      payload: {
        transfer_request_collection: {
          user: user_uuid,
          transfer_requests: transfer_requests
        }
      },
      body: '{}'
    )

    expect_api_v2_posts('BaitLibraryLayout', [{ plate_uuid: 'child-uuid', user_uuid: user_uuid }])
>>>>>>> 81b25efe

    # end of stubs for creating a new plate with baits

    # Stub the requests for the next plate page
    stub_v2_plate(child_plate)
  end

  scenario 'of a recognised type' do
    fill_in_swipecard_and_barcode user_swipecard, plate_barcode
    plate_title = find('#plate-title')
    expect(plate_title).to have_text('example-purpose')
    click_on 'Add an empty with-baits plate'
    expect(page).to have_content('Carefully check the bait layout')
    click_on 'Create plate'
    # rubocop:todo Layout/LineLength
    # I do not check the show page for a new plate, as it will be rendered based on my own stubs only, so it is not very informative
    # rubocop:enable Layout/LineLength
  end
end<|MERGE_RESOLUTION|>--- conflicted
+++ resolved
@@ -23,11 +23,7 @@
 
   let(:bait_library_layout) { create :bait_library_layout }
 
-<<<<<<< HEAD
   let(:transfer_requests_attributes) do
-=======
-  let(:transfer_requests) do
->>>>>>> 81b25efe
     WellHelpers.column_order(96)[0, 6].map do |well_name|
       { source_asset: "2-well-#{well_name}", target_asset: "3-well-#{well_name}", submission_id: '2' }
     end
@@ -50,17 +46,8 @@
     # end of stubs for plate show page
 
     # These stubs are required to render plate_creation baiting page
-<<<<<<< HEAD
-    expect_api_v2_posts(
-      'BaitLibraryLayout',
-      [{ plate_uuid: plate_uuid, user_uuid: user_uuid }],
-      [[bait_library_layout]],
-      method: :preview
-    )
+    expect_api_v2_posts('BaitLibraryLayout', [{ plate_uuid:, user_uuid: }], [[bait_library_layout]], method: :preview)
     stub_api_v2_post('BaitLibraryLayout')
-=======
-    expect_api_v2_posts('BaitLibraryLayout', [{ plate_uuid:, user_uuid: }], [[bait_library_layout]], method: :preview)
->>>>>>> 81b25efe
 
     # end of stubs for plate_creation baiting page
 
@@ -76,22 +63,7 @@
         }
       }
     )
-<<<<<<< HEAD
     stub_api_v2_post('TransferRequestCollection')
-=======
-    stub_api_post(
-      'transfer_request_collections',
-      payload: {
-        transfer_request_collection: {
-          user: user_uuid,
-          transfer_requests: transfer_requests
-        }
-      },
-      body: '{}'
-    )
-
-    expect_api_v2_posts('BaitLibraryLayout', [{ plate_uuid: 'child-uuid', user_uuid: user_uuid }])
->>>>>>> 81b25efe
 
     # end of stubs for creating a new plate with baits
 
