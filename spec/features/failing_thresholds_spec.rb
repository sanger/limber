# frozen_string_literal: true

require 'rails_helper'

RSpec.feature 'Failing thresholds', :js do
  let(:user_uuid) { 'user-uuid' }
  let(:user) { create :user, uuid: user_uuid }
  let(:user_swipecard) { 'abcdef' }
  let(:plate_barcode) { example_plate.barcode.machine }
  let(:plate_uuid) { SecureRandom.uuid }
  let(:below_threshold_qc) { create(:qc_result, key: 'molarity', value: '10', units: 'nM') }
  let(:above_threshold_qc) { create(:qc_result, key: 'molarity', value: '20', units: 'nM') }
  let(:wells) do
    [
      create(:well, location: 'A1', state: 'passed', qc_results: [below_threshold_qc]),
      create(:well, location: 'B1', state: 'passed', qc_results: [above_threshold_qc]),
      create(:well, location: 'A2', state: 'passed', qc_results: [above_threshold_qc]),
      create(:well, location: 'B2', state: 'failed', qc_results: [below_threshold_qc]),
      create(:well, location: 'A3', state: 'passed', qc_results: [below_threshold_qc])
    ]
  end
  let(:example_plate) do
    create :plate, uuid: plate_uuid, purpose_uuid: 'stock-plate-purpose-uuid', state: 'passed', wells: wells
  end

  let(:state_changes_attributes) do
    [
      {
        contents: %w[A1 A3],
        customer_accepts_responsibility: nil,
        reason: 'Individual Well Failure',
        target_state: 'failed',
        target_uuid: plate_uuid,
        user_uuid: user_uuid
      }
    ]
  end

  # Setup stubs
  background do
    # Set-up the plate config
    create :purpose_config,
           uuid: 'stock-plate-purpose-uuid',
           qc_thresholds: {
             molarity: {
               name: 'molarity',
               default_threshold: 20,
               max: 50,
               min: 5,
               units: 'nM'
             }
           }
    create :purpose_config, uuid: 'child-purpose-0'

    # We look up the user
    stub_swipecard_search(user_swipecard, user)

    # We get the actual plate

    2.times do # For both the initial find, and the redirect post state change
<<<<<<< HEAD
      stub_plate(example_plate)
=======
      stub_v2_plate(example_plate)
      stub_v2_plate(
        example_plate,
        stub_search: false,
        custom_includes: 'wells.aliquots.request.poly_metadata'
      )
>>>>>>> 1680c56e
    end

    stub_barcode_printers(create_list(:plate_barcode_printer, 3))
  end

  scenario 'failing wells' do
    expect_state_change_creation

    fill_in_swipecard_and_barcode user_swipecard, plate_barcode
    click_on('Fail Wells')
    fill_in 'Molarity', with: 15
    click_on('Fail selected wells')

    expect(find_by_id('flashes')).to have_content('Selected wells have been failed')
  end
end<|MERGE_RESOLUTION|>--- conflicted
+++ resolved
@@ -58,16 +58,12 @@
     # We get the actual plate
 
     2.times do # For both the initial find, and the redirect post state change
-<<<<<<< HEAD
       stub_plate(example_plate)
-=======
-      stub_v2_plate(example_plate)
-      stub_v2_plate(
+      stub_plate(
         example_plate,
         stub_search: false,
         custom_includes: 'wells.aliquots.request.poly_metadata'
       )
->>>>>>> 1680c56e
     end
 
     stub_barcode_printers(create_list(:plate_barcode_printer, 3))
