# frozen_string_literal: true

require 'rails_helper'

RSpec.feature 'Pooling multiple tubes into a tube', js: true do
  has_a_working_api

  let(:user_uuid)         { SecureRandom.uuid }
  let(:user)              { json :user, uuid: user_uuid }
  let(:user_swipecard)    { 'abcdef' }

  let(:aliquot_set_1) { Array.new(2) { associated(:tagged_aliquot) } }

  let(:tube_barcode_1)   { SBCF::SangerBarcode.new(prefix: 'NT', number: 1).machine_barcode.to_s }
  let(:tube_uuid)        { SecureRandom.uuid }
  let(:parent_purpose_name) { 'example-purpose' }
  let(:example_tube_args) { [:tube, barcode_number: 1, state: 'passed', uuid: tube_uuid, purpose_name: parent_purpose_name, aliquots: aliquot_set_1] }
  let(:example_tube) { json(*example_tube_args) }
  let(:example_tube_listed) { associated(*example_tube_args) }

  let(:tube_barcode_2)   { SBCF::SangerBarcode.new(prefix: 'NT', number: 2).machine_barcode.to_s }
  let(:tube_uuid_2)      { SecureRandom.uuid }
  let(:example_tube2_args) { [:tube, barcode_number: 2, state: 'passed', uuid: tube_uuid_2, aliquots: aliquot_set_2] }
  let(:example_tube_2) { json(*example_tube2_args) }
  let(:example_tube_2_listed) { associated(*example_tube2_args) }

  let(:purpose_uuid) { SecureRandom.uuid }
  let(:template_uuid) { SecureRandom.uuid }

  let(:barcodes) { [tube_barcode_1, tube_barcode_2] }

  let(:child_uuid) { 'tube-0' }
  let(:child_tube) { json :tube, purpose_uuid: purpose_uuid, purpose_name: 'Pool tube', uuid: child_uuid }

  let(:tube_creation_request_uuid) { SecureRandom.uuid }

  let!(:tube_creation_request) do
    # TODO: In reality we want to link in all four parents.
    stub_api_post(
      'tube_from_tube_creations',
      payload: {
        tube_from_tube_creation: {
          user: user_uuid,
          parent: tube_uuid,
          child_purpose: purpose_uuid
        }
      },
      body: json(:tube_creation, child_uuid: child_uuid)
    )
  end

  # Find out what tubes we've just made!
  let!(:tube_creation_children_request) do
    stub_api_get(tube_creation_request_uuid, 'children', body: json(:single_study_multiplexed_library_tube_collection, names: ['DN2+']))
  end

  # Used to fetch the pools. This is the kind of thing we could pass through from a custom form
  let!(:stub_barcode_searches) do
    stub_asset_search(barcodes, [example_tube_listed, example_tube_2_listed])
  end

  let!(:transfer_creation_request) do
    stub_api_post('transfer_request_collections',
                  payload: { transfer_request_collection: {
                    user: user_uuid,
                    transfer_requests: [
                      { 'source_asset' => tube_uuid, 'target_asset' => child_uuid },
                      { 'source_asset' => tube_uuid_2, 'target_asset' => child_uuid }
                    ]
                  } },
                  body: '{}')
  end

  let!(:order_requests) do
    stub_api_get(template_uuid, body: json(:submission_template, uuid: template_uuid))
    stub_api_post(template_uuid, 'orders',
                  payload: { order: {
                    assets: [child_uuid],
                    request_options: { read_length: 150 },
                    user: user_uuid
                  } },
                  body: '{"order":{"uuid":"order-uuid"}}')
    stub_api_post('submissions',
                  payload: { submission: { orders: ['order-uuid'], user: user_uuid } },
                  body:  json(:submission, uuid: 'sub-uuid', orders: [{ uuid: 'order-uuid' }]))
    stub_api_post('sub-uuid', 'submit')
  end

  background do
    Settings.purposes = {}
    Settings.purposes['example-purpose-uuid'] = build :tube_config, name: parent_purpose_name
    Settings.purposes[purpose_uuid] = build :pooled_tube_from_tubes_purpose_config,
                                            parents: [parent_purpose_name],
                                            submission: { template_uuid: template_uuid, options: { read_length: 150 } }
    # We look up the user
    stub_swipecard_search(user_swipecard, user)
    # We'll look up both tubes.
    stub_asset_search(tube_barcode_1, example_tube)
    stub_asset_search(tube_barcode_2, example_tube_2)

    # We have a basic inbox search running
    stub_search_and_multi_result(
      'Find tubes',
      { 'search' => { states: ['passed'], tube_purpose_uuids: ['example-purpose-uuid'], include_used: false, page: 1 } },
      [example_tube_listed, example_tube_2_listed]
    )

    stub_api_get(tube_uuid, body: example_tube)
    stub_api_get(tube_uuid_2, body: example_tube_2)
    stub_api_get(child_uuid, body: child_tube)
    stub_api_get('barcode_printers', body: json(:barcode_printer_collection))
  end

  context 'unique tags' do
    let(:aliquot_set_2) { Array.new(2) { associated(:tagged_aliquot) } }

    scenario 'creates multiple tubes' do
      fill_in_swipecard_and_barcode(user_swipecard, tube_barcode_1)
      tube_title = find('#tube-title')
      expect(tube_title).to have_text(parent_purpose_name)
      click_on('Add an empty Pool tube tube')
<<<<<<< HEAD
      scan_in('Plate 1', with: tube_barcode_1)
      scan_in('Plate 2', with: tube_barcode_2)
=======
      fill_in('Tube 1', with: tube_barcode_1)
      fill_in('Tube 2', with: tube_barcode_2)
      # # Trigger a blur by filling in the next box
      # fill_in('Plate 3', with: '')
>>>>>>> 2444bbcd
      click_on('Make Pool')
      expect(page).to have_text('New empty labware added to the system')
      expect(page).to have_text('Pool tube')
      # This isn't strictly speaking correct to test. But there isn't a great way
      # of confirming that the right information got passed to the back end otherwise.
      # (Although you expect it to fail on an incorrect request)
      expect(tube_creation_request).to have_been_made
      expect(transfer_creation_request).to have_been_made
    end
  end

  context 'clashing tags' do
    let(:aliquot_set_2) { aliquot_set_1 }

    scenario 'detects tag clash' do
      fill_in_swipecard_and_barcode(user_swipecard, tube_barcode_1)
      tube_title = find('#tube-title')
      expect(tube_title).to have_text('example-purpose')
      click_on('Add an empty Pool tube tube')
<<<<<<< HEAD
      scan_in('Plate 1', with: tube_barcode_1)
      scan_in('Plate 2', with: tube_barcode_2)
=======
      fill_in('Tube 1', with: tube_barcode_1)
      fill_in('Tube 2', with: tube_barcode_2)
>>>>>>> 2444bbcd

      expect(page).to have_text('Scanned tubes have matching tags')
    end
  end
end<|MERGE_RESOLUTION|>--- conflicted
+++ resolved
@@ -119,15 +119,8 @@
       tube_title = find('#tube-title')
       expect(tube_title).to have_text(parent_purpose_name)
       click_on('Add an empty Pool tube tube')
-<<<<<<< HEAD
-      scan_in('Plate 1', with: tube_barcode_1)
-      scan_in('Plate 2', with: tube_barcode_2)
-=======
-      fill_in('Tube 1', with: tube_barcode_1)
-      fill_in('Tube 2', with: tube_barcode_2)
-      # # Trigger a blur by filling in the next box
-      # fill_in('Plate 3', with: '')
->>>>>>> 2444bbcd
+      scan_in('Tube 1', with: tube_barcode_1)
+      scan_in('Tube 2', with: tube_barcode_2)
       click_on('Make Pool')
       expect(page).to have_text('New empty labware added to the system')
       expect(page).to have_text('Pool tube')
@@ -147,13 +140,8 @@
       tube_title = find('#tube-title')
       expect(tube_title).to have_text('example-purpose')
       click_on('Add an empty Pool tube tube')
-<<<<<<< HEAD
-      scan_in('Plate 1', with: tube_barcode_1)
-      scan_in('Plate 2', with: tube_barcode_2)
-=======
-      fill_in('Tube 1', with: tube_barcode_1)
-      fill_in('Tube 2', with: tube_barcode_2)
->>>>>>> 2444bbcd
+      scan_in('Tube 1', with: tube_barcode_1)
+      scan_in('Tube 2', with: tube_barcode_2)
 
       expect(page).to have_text('Scanned tubes have matching tags')
     end
