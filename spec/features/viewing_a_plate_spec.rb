# frozen_string_literal: true

require 'rails_helper'

feature 'Viewing a plate', js: true do
  has_a_working_api

  let(:user)           { json :user }
  let(:user_swipecard) { 'abcdef' }
  let(:plate_barcode)  { SBCF::SangerBarcode.new(prefix: 'DN', number: 1).machine_barcode.to_s }
  let(:plate_uuid)     { SecureRandom.uuid }
  let(:example_plate)  { json :stock_plate, uuid: plate_uuid }
  let(:example_passed_plate)  { json :stock_plate, uuid: plate_uuid, state: 'passed' }
  let(:example_started_plate) { json :stock_plate, uuid: plate_uuid, state: 'started' }
  let(:wells_collection) { json(:well_collection) }

  # Setup stubs
  background do
    # Set-up the plate config
    Settings.purposes['stock-plate-purpose-uuid'] = { presenter_class: 'Presenters::StandardPresenter', asset_type: 'plate' }
    Settings.purposes['child-purpose-0'] = { presenter_class: 'Presenters::StandardPresenter', asset_type: 'plate', name: 'Child Purpose 0', parents: ['Limber Cherrypicked'] }
    # We look up the user
    stub_search_and_single_result('Find user by swipecard code', { 'search' => { 'swipecard_code' => user_swipecard } }, user)
    # We lookup the plate
    stub_search_and_single_result('Find assets by barcode', { 'search' => { 'barcode' => plate_barcode } }, example_plate)
    # We get the actual plate
    stub_api_get(plate_uuid, body: example_plate)
    stub_api_get(plate_uuid, 'wells', body: wells_collection)
    stub_api_get('barcode_printers', body: json(:barcode_printer_collection))
  end

  scenario 'of a recognised type' do
    fill_in_swipecard_and_barcode user_swipecard, plate_barcode
    expect(find('#plate-show-page')).to have_content('Limber Cherrypicked')
    expect(find('.badge')).to have_content('pending')
  end

  scenario 'if a plate is passed creation of a child is allowed' do
    stub_search_and_single_result('Find assets by barcode', { 'search' => { 'barcode' => plate_barcode } }, example_passed_plate)
    stub_api_get(plate_uuid, body: example_passed_plate)
    fill_in_swipecard_and_barcode user_swipecard, plate_barcode
    expect(find('#plate-show-page')).to have_content('Limber Cherrypicked')
    expect(find('.badge')).to have_content('passed')
    expect(page).to have_button('Add an empty Child Purpose 0 plate')
  end

  scenario 'if a plate is started creation of a child is not allowed' do
    stub_search_and_single_result('Find assets by barcode', { 'search' => { 'barcode' => plate_barcode } }, example_started_plate)
    stub_api_get(plate_uuid, body: example_started_plate)
    fill_in_swipecard_and_barcode user_swipecard, plate_barcode
    expect(find('#plate-show-page')).to have_content('Limber Cherrypicked')
    expect(find('.badge')).to have_content('started')
    expect(page).not_to have_button('Add an empty Limber Example Purpose plate')
  end
<<<<<<< HEAD
=======

  feature 'with a suboptimal well' do
    let(:wells_collection) { json(:well_collection, aliquot_factory: :suboptimal_aliquot) }
    scenario 'there is a warning' do
      fill_in_swipecard_and_barcode user_swipecard, plate_barcode
      expect(find('.asset-warnings')).to have_content('Wells contain suboptimal aliquots')
    end
    scenario 'the well is flagged as suboptimal' do
      fill_in_swipecard_and_barcode user_swipecard, plate_barcode
      expect(page).to have_css('#aliquot_A1.suboptimal')
    end
  end

  feature 'without a suboptimal well' do
    scenario 'there is a warning' do
      fill_in_swipecard_and_barcode user_swipecard, plate_barcode
      expect(find('#plate-show-page')).not_to have_content('Wells contain suboptimal aliquots')
    end
    scenario 'the well is flagged as suboptimal' do
      fill_in_swipecard_and_barcode user_swipecard, plate_barcode
      expect(find('#plate-show-page')).not_to have_css('#aliquot_A1.suboptimal')
    end
  end

  def fill_in_swipecard_and_barcode(swipecard, barcode)
    visit root_path

    within '.content-main' do
      fill_in 'User Swipecard', with: swipecard
      find_field('User Swipecard').send_keys :enter
      expect(page).to have_content('Jane Doe')
      fill_in 'Plate or Tube Barcode', with: barcode
      find_field('Plate or Tube Barcode').send_keys :enter
    end
  end
>>>>>>> e4869b83
end<|MERGE_RESOLUTION|>--- conflicted
+++ resolved
@@ -52,8 +52,6 @@
     expect(find('.badge')).to have_content('started')
     expect(page).not_to have_button('Add an empty Limber Example Purpose plate')
   end
-<<<<<<< HEAD
-=======
 
   feature 'with a suboptimal well' do
     let(:wells_collection) { json(:well_collection, aliquot_factory: :suboptimal_aliquot) }
@@ -89,5 +87,4 @@
       find_field('Plate or Tube Barcode').send_keys :enter
     end
   end
->>>>>>> e4869b83
 end