# frozen_string_literal: true
require 'rails_helper'
require 'pry'

feature 'Viewing a plate', js: true do
  has_a_working_api(times: 5)

  let(:user)           { json :user }
  let(:user_swipecard) { 'abcdef' }
  let(:plate_barcode)  { SBCF::SangerBarcode.new(prefix: 'DN', number: 1).machine_barcode.to_s }
  let(:plate_uuid)     { SecureRandom.uuid }
  let(:example_plate)  { json :stock_plate, uuid: plate_uuid }
  let(:example_passed_plate)  { json :stock_plate, uuid: plate_uuid, state: 'passed' }
  let(:example_started_plate) { json :stock_plate, uuid: plate_uuid, state: 'started' }

  # Setup stubs
  background do
    # Set-up the plate config
    Settings.purposes['stock-plate-purpose-uuid'] = { presenter_class: 'Presenters::StandardPresenter', asset_type: 'Plate' }
    Settings.purposes['child-purpose-0'] = { presenter_class: 'Presenters::StandardPresenter', asset_type: 'Plate' }
    # We look up the user
    stub_search_and_single_result('Find user by swipecard code', { 'search' => { 'swipecard_code' => user_swipecard } }, user)
    # We lookup the plate
    stub_search_and_single_result('Find assets by barcode', { 'search' => { 'barcode' => plate_barcode } }, example_plate)
    # We get the actual plate
    stub_api_get(plate_uuid, body: example_plate)
    stub_api_get(plate_uuid, 'wells', body: json(:well_collection))
    stub_api_get('barcode_printers', body: json(:barcode_printer_collection))
    stub_api_get('stock-plate-purpose-uuid', body: json(:stock_plate_purpose))
    stub_api_get('stock-plate-purpose-uuid', 'children', body: json(:plate_purpose_collection, size: 1))
  end

  scenario 'of a recognised type' do
    fill_in_swipecard_and_barcode user_swipecard, plate_barcode
<<<<<<< HEAD
    expect(find('#plate-show-page')).to have_content('Limber Cherrypicked pending')
  end

  scenario 'if a plate is passed creation of a child is allowed' do
    stub_search_and_single_result('Find assets by barcode', { 'search' => { 'barcode' => plate_barcode } }, example_passed_plate)
    stub_api_get(plate_uuid, body: example_passed_plate)
    fill_in_swipecard_and_barcode user_swipecard, plate_barcode
    expect(find('#plate-show-page')).to have_content('Limber Cherrypicked passed')
    expect(page).to have_button('Add an empty Limber Example Purpose plate')
  end

  scenario 'if a plate is started creation of a child is not allowed' do
    stub_search_and_single_result('Find assets by barcode', { 'search' => { 'barcode' => plate_barcode } }, example_started_plate)
    stub_api_get(plate_uuid, body: example_started_plate)
    fill_in_swipecard_and_barcode user_swipecard, plate_barcode
    expect(find('#plate-show-page')).to have_content('Limber Cherrypicked started')
    expect(page).not_to have_button('Add an empty Limber Example Purpose plate')
=======
    plate_title = find('#plate-title')
    expect(plate_title).to have_text('Limber Cherrypicked')
>>>>>>> d90b2a1f
  end

  def fill_in_swipecard_and_barcode(swipecard, barcode)
    visit root_path

    within '.content-main' do
      fill_in 'User Swipecard', with: swipecard
      find_field('User Swipecard').send_keys :enter
      expect(page).to have_content('Jane Doe')
      fill_in 'Plate or Tube Barcode', with: barcode
      find_field('Plate or Tube Barcode').send_keys :enter
    end
  end
end<|MERGE_RESOLUTION|>--- conflicted
+++ resolved
@@ -32,7 +32,6 @@
 
   scenario 'of a recognised type' do
     fill_in_swipecard_and_barcode user_swipecard, plate_barcode
-<<<<<<< HEAD
     expect(find('#plate-show-page')).to have_content('Limber Cherrypicked pending')
   end
 
@@ -50,10 +49,6 @@
     fill_in_swipecard_and_barcode user_swipecard, plate_barcode
     expect(find('#plate-show-page')).to have_content('Limber Cherrypicked started')
     expect(page).not_to have_button('Add an empty Limber Example Purpose plate')
-=======
-    plate_title = find('#plate-title')
-    expect(plate_title).to have_text('Limber Cherrypicked')
->>>>>>> d90b2a1f
   end
 
   def fill_in_swipecard_and_barcode(swipecard, barcode)
