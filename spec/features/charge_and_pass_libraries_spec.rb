--- conflicted
+++ resolved
@@ -22,18 +22,13 @@
   context 'plate with no submissions to be made' do
     before do
       create :purpose_config, uuid: 'example-purpose-uuid'
-<<<<<<< HEAD
       stub_plate(plate)
-      stub_plate(plate, custom_query: [:plate_for_completion, plate.uuid])
-=======
-      stub_v2_plate(plate)
-      stub_v2_plate(
+      stub_plate(
         plate,
         stub_search: false,
         custom_includes: 'wells.aliquots.request.poly_metadata'
       )
-      stub_v2_plate(plate, custom_query: [:plate_for_completion, plate.uuid])
->>>>>>> 1680c56e
+      stub_plate(plate, custom_query: [:plate_for_completion, plate.uuid])
     end
 
     let(:plate_barcode) { plate.labware_barcode.machine }
