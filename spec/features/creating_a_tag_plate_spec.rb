--- conflicted
+++ resolved
@@ -85,20 +85,14 @@
     stub_swipecard_search(user_swipecard, user)
 
     # We get the objects we need from the API stubs
-<<<<<<< HEAD
     stub_plate(parent_plate)
-    stub_barcode_printers(create_list(:plate_barcode_printer, 3))
-    stub_tag_layout_templates(templates)
-=======
-    stub_v2_plate(parent_plate)
-    stub_v2_plate(
+    stub_plate(
       parent_plate,
       stub_search: false,
       custom_includes: 'wells.aliquots.request.poly_metadata'
     )
-    stub_v2_barcode_printers(create_list(:v2_plate_barcode_printer, 3))
-    stub_v2_tag_layout_templates(templates)
->>>>>>> 1680c56e
+    stub_barcode_printers(create_list(:plate_barcode_printer, 3))
+    stub_tag_layout_templates(templates)
 
     # API v2 requests for the qcable
     stub_qcable(qcable)
