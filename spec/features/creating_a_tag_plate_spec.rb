--- conflicted
+++ resolved
@@ -33,22 +33,11 @@
     LabwareCreators::Base.default_transfer_template_uuid = 'transfer-template-uuid'
     # Set-up the plate config
     Settings.purposes = {}
-<<<<<<< HEAD
     Settings.purposes['stock-plate-purpose-uuid'] = build :purpose_config # { presenter_class: 'Presenters::StandardPresenter', asset_type: 'plate' }
     Settings.purposes['child-purpose-0'] = build :purpose_config, form_class: 'LabwareCreators::TaggedPlate',
                                                                   name: 'Tag Purpose',
-                                                                  parents: ['Limber Cherrypicked']
-=======
-    Settings.purposes['stock-plate-purpose-uuid'] = { presenter_class: 'Presenters::StandardPresenter', asset_type: 'plate' }
-    Settings.purposes['child-purpose-0'] = {
-      presenter_class: 'Presenters::StandardPresenter',
-      form_class: 'LabwareCreators::TaggedPlate',
-      asset_type: 'plate',
-      name: 'Tag Purpose',
-      parents: ['Limber Cherrypicked'],
-      tag_layout_templates: acceptable_templates
-    }
->>>>>>> 5e369757
+                                                                  parents: ['Limber Cherrypicked'],
+                                                                  tag_layout_templates: acceptable_templates
     # We look up the user
     stub_search_and_single_result('Find user by swipecard code', { 'search' => { 'swipecard_code' => user_swipecard } }, user)
     # We lookup the plate
