--- conflicted
+++ resolved
@@ -44,9 +44,9 @@
                                                  tag_layout_templates: acceptable_templates,
                                                  parents: ['Limber Cherrypicked']
     # We look up the user
-    stub_swipecard_search(user_swipecard, user)
+    stub_search_and_single_result('Find user by swipecard code', { 'search' => { 'swipecard_code' => user_swipecard } }, user)
     # We lookup the plate
-    stub_asset_search(plate_barcode, example_plate)
+    stub_search_and_single_result('Find assets by barcode', { 'search' => { 'barcode' => plate_barcode } }, example_plate)
     # We get the actual plate
     stub_api_get(plate_uuid, body: example_plate)
     stub_api_get(plate_uuid, 'wells', body: json(:well_collection))
@@ -174,26 +174,11 @@
 
   feature 'with no configure templates' do
     let(:acceptable_templates) { nil }
-<<<<<<< HEAD
     let(:templates) { json(:tag_layout_template_collection, size: 2, direction: direction, template_factory: template_factory) }
     let(:tag_layout_template) { json(template_factory, uuid: tag_template_uuid) }
-
-    feature 'by column layout' do
-      let(:direction) { 'column' }
-      let(:a2_tag)    { '9' }
-      it_behaves_like 'a recognised template'
-    end
-
-    feature 'by row layout' do
-      let(:direction) { 'row' }
-      let(:a2_tag)    { '2' }
-      it_behaves_like 'a recognised template'
-    end
-=======
-    let(:templates) { json(:tag_layout_template_collection, size: 2) }
+    let(:direction) { 'column' }
     let(:a2_tag)    { '9' }
     it_behaves_like 'a recognised template'
->>>>>>> ee96db17
   end
 
   feature 'with configured templates' do
