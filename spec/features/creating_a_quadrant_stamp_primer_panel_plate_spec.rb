# frozen_string_literal: true

require 'rails_helper'

RSpec.feature 'Creating a quadrant stamp primer panel plate', :js do
  let(:user) { create :user, uuid: user_uuid }
  let(:user_swipecard) { 'abcdef' }

  let(:parent_uuid) { 'example-plate-uuid' }
  let(:parent2_uuid) { 'example-plate2-uuid' }
  let(:parent_purpose_uuid) { 'parent-purpose' }
  let(:child_uuid) { 'child-uuid' }
  let(:parent) do
    create :plate_with_primer_panels,
           barcode_number: '2',
           uuid: parent_uuid,
           pool_sizes: [10],
           well_count: 10,
           purpose_uuid: parent_purpose_uuid,
           state: 'passed',
           purpose_name: 'Primer Panel example'
  end
  let(:parent1_barcode) { parent.barcode.machine }
  let(:parent2) do
    create :plate_with_primer_panels,
           barcode_number: '3',
           uuid: parent2_uuid,
           pool_sizes: [10],
           well_count: 10,
           purpose_uuid: parent_purpose_uuid,
           state: 'passed',
           purpose_name: 'Primer Panel example'
  end
  let(:child_plate) { create :plate, uuid: child_uuid, barcode_number: '4', size: 384 }
  let(:child_purpose_name) { 'Child Purpose' }

  let(:user_uuid) { 'user-uuid' }

  background do
    stub_barcode_printers(create_list(:plate_barcode_printer, 3))
    create :purpose_config, name: 'Primer Panel example', uuid: parent_purpose_uuid
    create :purpose_config,
           creator_class: 'LabwareCreators::QuadrantStampPrimerPanel',
           name: child_purpose_name,
           uuid: 'child-purpose-0'
    create :pipeline, relationships: { 'Primer Panel example' => child_purpose_name }
    stub_swipecard_search(user_swipecard, user)
<<<<<<< HEAD
    stub_plate(parent)
    stub_plate(parent2)
    stub_plate(child_plate)
=======
    stub_v2_plate(parent)
    stub_v2_plate(
      parent,
      stub_search: false,
      custom_includes: 'wells.aliquots.request.poly_metadata'
    )
    stub_v2_plate(parent2)
    stub_v2_plate(
      parent2,
      stub_search: false,
      custom_includes: 'wells.aliquots.request.poly_metadata'
    )
    stub_v2_plate(child_plate)
    stub_v2_plate(
      child_plate,
      stub_search: false,
      custom_includes: 'wells.aliquots.request.poly_metadata'
    )
>>>>>>> 1680c56e
  end

  scenario 'creates multiple plates' do
    fill_in_swipecard_and_barcode(user_swipecard, parent1_barcode)
    click_on("Add an empty #{child_purpose_name} plate")
    # scan_in('Plate 1', with: parent1_barcode)
    # expect(page).to have_content('DN2')
    # scan_in('Plate 2', with: parent2_barcode)
    # expect(page).to have_content('DN3')
    # click_on("Make #{child_purpose_name} Plate")
    # expect(page).to have_text('New empty labware added to the system')
    # expect(pooled_plate_creation_request).to have_been_made
    # expect(transfer_creation_request).to have_been_made
    # expect(page).to have_text(child_purpose_name)
  end
end<|MERGE_RESOLUTION|>--- conflicted
+++ resolved
@@ -45,30 +45,24 @@
            uuid: 'child-purpose-0'
     create :pipeline, relationships: { 'Primer Panel example' => child_purpose_name }
     stub_swipecard_search(user_swipecard, user)
-<<<<<<< HEAD
     stub_plate(parent)
-    stub_plate(parent2)
-    stub_plate(child_plate)
-=======
-    stub_v2_plate(parent)
-    stub_v2_plate(
+    stub_plate(
       parent,
       stub_search: false,
       custom_includes: 'wells.aliquots.request.poly_metadata'
     )
-    stub_v2_plate(parent2)
-    stub_v2_plate(
+    stub_plate(parent2)
+    stub_plate(
       parent2,
       stub_search: false,
       custom_includes: 'wells.aliquots.request.poly_metadata'
     )
-    stub_v2_plate(child_plate)
-    stub_v2_plate(
+    stub_plate(child_plate)
+    stub_plate(
       child_plate,
       stub_search: false,
       custom_includes: 'wells.aliquots.request.poly_metadata'
     )
->>>>>>> 1680c56e
   end
 
   scenario 'creates multiple plates' do
