# frozen_string_literal: true

require 'rails_helper'

RSpec.feature 'Creating a plate', js: true, tag_plate: true do
  has_a_working_api
  let(:user_uuid) { 'user-uuid' }
  let(:user) { create :user, uuid: user_uuid }
  let(:user_swipecard) { 'abcdef' }
  let(:plate_barcode) { example_plate.barcode.machine }
  let(:plate_uuid) { SecureRandom.uuid }
  let(:another_plate_uuid) { SecureRandom.uuid }
  let(:child_purpose_uuid) { 'child-purpose-0' }
  let(:child_purpose_name) { 'Basic' }
  let(:pools) { 1 }
  let(:request_type_a) { create :request_type, key: 'rt_a' }
  let(:request_type_b) { create :request_type, key: 'rt_b' }
  let(:request_a) { create :library_request, request_type: request_type_a, uuid: 'request-0' }
  let(:request_b) { create :library_request, request_type: request_type_b, uuid: 'request-2' }
  let(:request_c) { create :library_request, request_type: request_type_a, uuid: 'request-1' }
  let(:request_d) { create :library_request, request_type: request_type_b, uuid: 'request-3' }
  let(:wells) do
    [
      create(:v2_stock_well, uuid: '6-well-A1', location: 'A1', aliquot_count: 1, requests_as_source: [request_a]),
      create(:v2_stock_well, uuid: '6-well-B1', location: 'B1', aliquot_count: 1, requests_as_source: [request_c]),
      create(:v2_stock_well, uuid: '6-well-C1', location: 'C1', aliquot_count: 0, requests_as_source: [])
    ]
  end

  let(:example_plate) do
    create :v2_stock_plate, barcode_number: 6, uuid: plate_uuid, wells: wells, purpose_name: 'Limber Cherrypicked'
  end

  let(:another_plate) do
    create :v2_stock_plate,
           barcode_number: 106,
           uuid: another_plate_uuid,
           wells: wells,
           purpose_name: 'Limber Cherrypicked'
  end

  let(:alternative_plate) do
    create :v2_stock_plate,
           barcode_number: 107,
           uuid: another_plate_uuid,
           wells: wells,
           purpose_name: alternative_purpose_name
  end

  let(:alternative_purpose_name) { 'Alternative identifier plate' }

  let(:child_plate) do
    create :v2_plate, uuid: 'child-uuid', barcode_number: 7, state: 'passed', purpose_name: child_purpose_name
  end

  let(:plate_creations_attributes) do
    [{ child_purpose_uuid: child_purpose_uuid, parent_uuid: plate_uuid, user_uuid: user_uuid }]
  end

  let(:filters) { {} }

  let(:transfer_requests_attributes) do
    WellHelpers.column_order(96)[0, 2].each_with_index.map do |well_name, index|
      { source_asset: "6-well-#{well_name}", target_asset: "7-well-#{well_name}", outer_request: "request-#{index}" }
    end
  end

  # Setup stubs
  background do
    # Set-up the plate config
    create :purpose_config, uuid: example_plate.purpose.uuid
    create(:purpose_config, name: child_purpose_name, uuid: 'child-purpose-0')
    create(:pipeline, relationships: { 'Limber Cherrypicked' => child_purpose_name }, filters: filters)

    # We look up the user
    stub_swipecard_search(user_swipecard, user)

    # We get the actual plate
    2.times { stub_v2_plate(example_plate) }
    stub_v2_plate(child_plate, stub_search: false)
    stub_v2_barcode_printers(create_list(:v2_plate_barcode_printer, 3))
  end

  scenario 'basic plate creation' do
    expect_plate_creation
    expect_transfer_request_collection_creation

    fill_in_swipecard_and_barcode user_swipecard, plate_barcode
    plate_title = find('#plate-title')
    expect(plate_title).to have_text('Limber Cherrypicked')
    click_on('Add an empty Basic plate')
    expect(page).to have_content('New empty labware added to the system.')
  end

  context 'when printing a label' do
    let(:label_template_id) { 1 }
    let(:label_templates) { [double('label_template', id: label_template_id)] }
    let(:job) { double('job') }
    let(:ancestors_scope) { double('ancestors_scope') }

    before do
      expect_plate_creation
      expect_transfer_request_collection_creation

<<<<<<< HEAD
      allow(child_plate).to receive(:stock_plates).and_return(stock_plates)
=======
      allow(child_plate).to receive(:fetch_stock_plate_ancestors).and_return(stock_plates)
>>>>>>> 2c46c859
      allow(child_plate).to receive(:stock_plate).and_return(stock_plates.last)
      allow(child_plate).to receive(:ancestors).and_return(ancestors_scope)
      allow(ancestors_scope).to receive(:where).with(purpose_name: alternative_purpose_name).and_return(
        [alternative_plate]
      )

      allow(job).to receive(:save).and_return(true)
      allow(PMB::PrintJob).to receive(:new) do |args|
        @data_printed = args
        job
      end
      allow(PMB::LabelTemplate).to receive(:where).and_return(label_templates)

      fill_in_swipecard_and_barcode user_swipecard, plate_barcode
      plate_title = find('#plate-title')
      expect(plate_title).to have_text('Limber Cherrypicked')
    end

    context 'when the plate has one stock plate' do
      let(:stock_plates) { [example_plate] }

      before do
        click_on('Add an empty Basic plate')
        expect(page).to have_content('New empty labware added to the system.')

        click_on('Print Label')
        expect(PMB::PrintJob).to have_received(:new)
      end

      it 'prints the stock plate in the top right of the label' do
        first_label = @data_printed[:labels][:body][0]
        expect(first_label['main_label']['top_right']).to eq(child_plate.stock_plate.barcode.human)
      end
    end

    context 'when the plate has several stock plates' do
      before do
        allow(SearchHelper).to receive(:alternative_workline_reference_name).with(child_plate).and_return(alternatives)

        click_on('Add an empty Basic plate')
        expect(page).to have_content('New empty labware added to the system.')

        click_on('Print Label')
        expect(PMB::PrintJob).to have_received(:new)
      end

      let(:stock_plates) { [another_plate, example_plate] }

      context 'when there is not alternative workline_identifiers' do
        let(:alternatives) { nil }
        it 'prints the last stock plate in the top right of the label' do
          first_label = @data_printed[:labels][:body][0]
          expect(first_label['main_label']['top_right']).to eq(stock_plates.last.barcode.human)
        end
      end

      context 'when there is alternative workline identifier' do
        let(:alternatives) { alternative_purpose_name }
        it 'prints the workline identifier' do
          first_label = @data_printed[:labels][:body][0]
          expect(first_label['main_label']['top_right']).to eq(alternative_plate.barcode.human)
        end
      end
    end
  end

  context 'with multiple requests and no config' do
    let(:wells) do
      [
        create(
          :v2_stock_well,
          uuid: '6-well-A1',
          location: 'A1',
          aliquot_count: 1,
          requests_as_source: [request_a, request_b]
        ),
        create(
          :v2_stock_well,
          uuid: '6-well-B1',
          location: 'B1',
          aliquot_count: 1,
          requests_as_source: [request_c, request_d]
        ),
        create(:v2_stock_well, uuid: '6-well-C1', location: 'C1', aliquot_count: 0, requests_as_source: [])
      ]
    end

    # We'll eventually add in a disambiguation page here
    scenario 'basic plate creation' do
      fill_in_swipecard_and_barcode user_swipecard, plate_barcode
      plate_title = find('#plate-title')
      expect(plate_title).to have_text('Limber Cherrypicked')
      click_on('Add an empty Basic plate')
      expect(page).to have_content('Cannot create the next piece of labware:')
      expect(page).to have_content('Well filter found 2 eligible requests for A1')
    end
  end

  context 'with multiple requests and config with request type filter' do
    let(:filters) { { request_type_key: ['rt_a'] } }
    let(:wells) do
      [
        create(
          :v2_stock_well,
          uuid: '6-well-A1',
          location: 'A1',
          aliquot_count: 1,
          requests_as_source: [request_a, request_b]
        ),
        create(
          :v2_stock_well,
          uuid: '6-well-B1',
          location: 'B1',
          aliquot_count: 1,
          requests_as_source: [request_c, request_d]
        ),
        create(:v2_stock_well, uuid: '6-well-C1', location: 'C1', aliquot_count: 0, requests_as_source: [])
      ]
    end

    scenario 'basic plate creation' do
      expect_plate_creation
      expect_transfer_request_collection_creation

      fill_in_swipecard_and_barcode user_swipecard, plate_barcode
      plate_title = find('#plate-title')
      expect(plate_title).to have_text('Limber Cherrypicked')
      click_on('Add an empty Basic plate')
      expect(page).to have_content('New empty labware added to the system.')
    end
  end

  context 'with multiple requests and config with request and library type filters' do
    let(:library_type_name) { 'LibTypeA' }
    let(:filters) { { 'request_type_key' => ['rt_a'], 'library_type' => [library_type_name] } }

    let(:request_a) do
      create :library_request, request_type: request_type_a, uuid: 'request-0', library_type: library_type_name
    end

    let(:request_c) do
      create :library_request, request_type: request_type_a, uuid: 'request-1', library_type: library_type_name
    end

    let(:wells) do
      [
        create(
          :v2_stock_well,
          uuid: '6-well-A1',
          location: 'A1',
          aliquot_count: 1,
          requests_as_source: [request_a, request_b]
        ),
        create(
          :v2_stock_well,
          uuid: '6-well-B1',
          location: 'B1',
          aliquot_count: 1,
          requests_as_source: [request_c, request_d]
        ),
        create(:v2_stock_well, uuid: '6-well-C1', location: 'C1', aliquot_count: 0, requests_as_source: [])
      ]
    end

    scenario 'basic plate creation' do
      expect_plate_creation
      expect_transfer_request_collection_creation

      fill_in_swipecard_and_barcode user_swipecard, plate_barcode
      plate_title = find('#plate-title')
      expect(plate_title).to have_text('Limber Cherrypicked')
      click_on('Add an empty Basic plate')
      expect(page).to have_content('New empty labware added to the system.')
    end
  end
end<|MERGE_RESOLUTION|>--- conflicted
+++ resolved
@@ -102,11 +102,7 @@
       expect_plate_creation
       expect_transfer_request_collection_creation
 
-<<<<<<< HEAD
-      allow(child_plate).to receive(:stock_plates).and_return(stock_plates)
-=======
       allow(child_plate).to receive(:fetch_stock_plate_ancestors).and_return(stock_plates)
->>>>>>> 2c46c859
       allow(child_plate).to receive(:stock_plate).and_return(stock_plates.last)
       allow(child_plate).to receive(:ancestors).and_return(ancestors_scope)
       allow(ancestors_scope).to receive(:where).with(purpose_name: alternative_purpose_name).and_return(
