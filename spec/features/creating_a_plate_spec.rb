# frozen_string_literal: true

require 'rails_helper'

RSpec.feature 'Creating a plate', :js, :tag_plate do
  let(:user_uuid) { 'user-uuid' }
  let(:user) { create :user, uuid: user_uuid }
  let(:user_swipecard) { 'abcdef' }
  let(:plate_barcode) { example_plate.barcode.machine }
  let(:plate_uuid) { SecureRandom.uuid }
  let(:another_plate_uuid) { SecureRandom.uuid }
  let(:child_purpose_uuid) { 'child-purpose-0' }
  let(:child_purpose_name) { 'Basic' }
  let(:request_type_a) { create :request_type, key: 'rt_a' }
  let(:request_type_b) { create :request_type, key: 'rt_b' }
  let(:request_a) { create :library_request, request_type: request_type_a, uuid: 'request-0' }
  let(:request_b) { create :library_request, request_type: request_type_b, uuid: 'request-2' }
  let(:request_c) { create :library_request, request_type: request_type_a, uuid: 'request-1' }
  let(:request_d) { create :library_request, request_type: request_type_b, uuid: 'request-3' }
  let(:wells) do
    [
      create(:stock_well, uuid: '6-well-A1', location: 'A1', aliquot_count: 1, requests_as_source: [request_a]),
      create(:stock_well, uuid: '6-well-B1', location: 'B1', aliquot_count: 1, requests_as_source: [request_c]),
      create(:stock_well, uuid: '6-well-C1', location: 'C1', aliquot_count: 0, requests_as_source: [])
    ]
  end

  let(:example_plate) do
    create :stock_plate, barcode_number: 6, uuid: plate_uuid, wells: wells, purpose_name: 'Limber Cherrypicked'
  end

  let(:another_plate) do
    create :stock_plate,
           barcode_number: 106,
           uuid: another_plate_uuid,
           wells: wells,
           purpose_name: 'Limber Cherrypicked'
  end

  let(:alternative_plate) do
    create :stock_plate,
           barcode_number: 107,
           uuid: another_plate_uuid,
           wells: wells,
           purpose_name: alternative_purpose_name
  end

  let(:alternative_purpose_name) { 'Alternative identifier plate' }

  let(:child_plate) do
    create :plate, uuid: 'child-uuid', barcode_number: 7, state: 'passed', purpose_name: child_purpose_name
  end

  let(:plate_creations_attributes) do
    [{ child_purpose_uuid: child_purpose_uuid, parent_uuid: plate_uuid, user_uuid: user_uuid }]
  end

  let(:filters) { {} }

  let(:transfer_requests_attributes) do
    WellHelpers.column_order(96)[0, 2].each_with_index.map do |well_name, index|
      { source_asset: "6-well-#{well_name}", target_asset: "7-well-#{well_name}", outer_request: "request-#{index}" }
    end
  end

  # Setup stubs
  background do
    # Set-up the plate config
    create :purpose_config, uuid: example_plate.purpose.uuid
    create(:purpose_config, name: child_purpose_name, uuid: 'child-purpose-0')
    create(:pipeline, relationships: { 'Limber Cherrypicked' => child_purpose_name }, filters: filters)

    # We look up the user
    stub_swipecard_search(user_swipecard, user)

    # We get the actual plate
<<<<<<< HEAD
    2.times { stub_plate(example_plate) }
    stub_plate(child_plate, stub_search: false)
    stub_barcode_printers(create_list(:plate_barcode_printer, 3))
=======
    2.times { stub_v2_plate(example_plate) }
    stub_v2_plate(child_plate, stub_search: false)
    stub_v2_plate(
      example_plate,
      stub_search: false,
      custom_includes: 'wells.aliquots.request.poly_metadata'
    )
    stub_v2_plate(
      child_plate,
      stub_search: false,
      custom_includes: 'wells.aliquots.request.poly_metadata'
    )
    stub_v2_barcode_printers(create_list(:v2_plate_barcode_printer, 3))
>>>>>>> 1680c56e
  end

  scenario 'basic plate creation' do
    expect_plate_creation
    expect_transfer_request_collection_creation

    fill_in_swipecard_and_barcode user_swipecard, plate_barcode
    plate_title = find_by_id('plate-title')
    expect(plate_title).to have_text('Limber Cherrypicked')
    click_on('Add an empty Basic plate')
    expect(page).to have_content('New empty labware added to the system.')
  end

  context 'when printing a label' do
    let(:label_template_id) { 1 }
    let(:label_templates) { [double('label_template', id: label_template_id)] }
    let(:job) { double('job') }
    let(:ancestors_scope) { double('ancestors_scope') }

    before do
      expect_plate_creation
      expect_transfer_request_collection_creation

      allow(child_plate).to receive(:fetch_stock_plate_ancestors).and_return(stock_plates)
      allow(child_plate).to receive(:stock_plate).and_return(stock_plates.last)
      allow(child_plate).to receive(:ancestors).and_return(ancestors_scope)
      allow(ancestors_scope).to receive(:where).with(purpose_name: alternative_purpose_name).and_return(
        [alternative_plate]
      )

      allow(job).to receive(:save).and_return(true)
      allow(PMB::PrintJob).to receive(:new) do |args|
        @data_printed = args
        job
      end
      allow(PMB::LabelTemplate).to receive(:where).and_return(label_templates)

      fill_in_swipecard_and_barcode user_swipecard, plate_barcode
      plate_title = find_by_id('plate-title')
      expect(plate_title).to have_text('Limber Cherrypicked')
    end

    context 'when the plate has one stock plate' do
      let(:stock_plates) { [example_plate] }

      before do
        click_on('Add an empty Basic plate')
        expect(page).to have_content('New empty labware added to the system.')

        click_on('Print Label')
        expect(PMB::PrintJob).to have_received(:new)
      end

      it 'prints the stock plate in the top right of the label' do
        first_label = @data_printed[:labels][:body][0]
        expect(first_label['main_label']['top_right']).to eq(child_plate.stock_plate.barcode.human)
      end
    end

    context 'when the plate has several stock plates' do
      before do
        allow(SearchHelper).to receive(:alternative_workline_reference_name).with(child_plate).and_return(alternatives)

        click_on('Add an empty Basic plate')
        expect(page).to have_content('New empty labware added to the system.')

        click_on('Print Label')
        expect(PMB::PrintJob).to have_received(:new)
      end

      let(:stock_plates) { [another_plate, example_plate] }

      context 'when there is not alternative workline_identifiers' do
        let(:alternatives) { nil }

        it 'prints the last stock plate in the top right of the label' do
          first_label = @data_printed[:labels][:body][0]
          expect(first_label['main_label']['top_right']).to eq(stock_plates.last.barcode.human)
        end
      end

      context 'when there is alternative workline identifier' do
        let(:alternatives) { alternative_purpose_name }

        it 'prints the workline identifier' do
          first_label = @data_printed[:labels][:body][0]
          expect(first_label['main_label']['top_right']).to eq(alternative_plate.barcode.human)
        end
      end
    end
  end

  context 'with multiple requests and no config' do
    let(:wells) do
      [
        create(
          :stock_well,
          uuid: '6-well-A1',
          location: 'A1',
          aliquot_count: 1,
          requests_as_source: [request_a, request_b]
        ),
        create(
          :stock_well,
          uuid: '6-well-B1',
          location: 'B1',
          aliquot_count: 1,
          requests_as_source: [request_c, request_d]
        ),
        create(:stock_well, uuid: '6-well-C1', location: 'C1', aliquot_count: 0, requests_as_source: [])
      ]
    end

    # We'll eventually add in a disambiguation page here
    scenario 'basic plate creation' do
      fill_in_swipecard_and_barcode user_swipecard, plate_barcode
      plate_title = find_by_id('plate-title')
      expect(plate_title).to have_text('Limber Cherrypicked')
      click_on('Add an empty Basic plate')
      expect(page).to have_content('Cannot create the next piece of labware')
      expect(page).to have_content('Well filter found 2 eligible requests for A1')
    end
  end

  context 'with multiple requests and config with request type filter' do
    let(:filters) { { request_type_key: ['rt_a'] } }
    let(:wells) do
      [
        create(
          :stock_well,
          uuid: '6-well-A1',
          location: 'A1',
          aliquot_count: 1,
          requests_as_source: [request_a, request_b]
        ),
        create(
          :stock_well,
          uuid: '6-well-B1',
          location: 'B1',
          aliquot_count: 1,
          requests_as_source: [request_c, request_d]
        ),
        create(:stock_well, uuid: '6-well-C1', location: 'C1', aliquot_count: 0, requests_as_source: [])
      ]
    end

    scenario 'basic plate creation' do
      expect_plate_creation
      expect_transfer_request_collection_creation

      fill_in_swipecard_and_barcode user_swipecard, plate_barcode
      plate_title = find_by_id('plate-title')
      expect(plate_title).to have_text('Limber Cherrypicked')
      click_on('Add an empty Basic plate')
      expect(page).to have_content('New empty labware added to the system.')
    end
  end

  context 'with multiple requests and config with request and library type filters' do
    let(:library_type_name) { 'LibTypeA' }
    let(:filters) { { 'request_type_key' => ['rt_a'], 'library_type' => [library_type_name] } }

    let(:request_a) do
      create :library_request, request_type: request_type_a, uuid: 'request-0', library_type: library_type_name
    end

    let(:request_c) do
      create :library_request, request_type: request_type_a, uuid: 'request-1', library_type: library_type_name
    end

    let(:wells) do
      [
        create(
          :stock_well,
          uuid: '6-well-A1',
          location: 'A1',
          aliquot_count: 1,
          requests_as_source: [request_a, request_b]
        ),
        create(
          :stock_well,
          uuid: '6-well-B1',
          location: 'B1',
          aliquot_count: 1,
          requests_as_source: [request_c, request_d]
        ),
        create(:stock_well, uuid: '6-well-C1', location: 'C1', aliquot_count: 0, requests_as_source: [])
      ]
    end

    scenario 'basic plate creation' do
      expect_plate_creation
      expect_transfer_request_collection_creation

      fill_in_swipecard_and_barcode user_swipecard, plate_barcode
      plate_title = find_by_id('plate-title')
      expect(plate_title).to have_text('Limber Cherrypicked')
      click_on('Add an empty Basic plate')
      expect(page).to have_content('New empty labware added to the system.')
    end
  end
end<|MERGE_RESOLUTION|>--- conflicted
+++ resolved
@@ -74,25 +74,19 @@
     stub_swipecard_search(user_swipecard, user)
 
     # We get the actual plate
-<<<<<<< HEAD
     2.times { stub_plate(example_plate) }
     stub_plate(child_plate, stub_search: false)
-    stub_barcode_printers(create_list(:plate_barcode_printer, 3))
-=======
-    2.times { stub_v2_plate(example_plate) }
-    stub_v2_plate(child_plate, stub_search: false)
-    stub_v2_plate(
+    stub_plate(
       example_plate,
       stub_search: false,
       custom_includes: 'wells.aliquots.request.poly_metadata'
     )
-    stub_v2_plate(
+    stub_plate(
       child_plate,
       stub_search: false,
       custom_includes: 'wells.aliquots.request.poly_metadata'
     )
-    stub_v2_barcode_printers(create_list(:v2_plate_barcode_printer, 3))
->>>>>>> 1680c56e
+    stub_barcode_printers(create_list(:v2_plate_barcode_printer, 3))
   end
 
   scenario 'basic plate creation' do
