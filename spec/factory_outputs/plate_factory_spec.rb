# frozen_string_literal: true
require 'rails_helper'

describe 'plate factory' do
  subject do
    json(:plate,
         uuid: 'example-plate-uuid',
         state: 'passed',
         barcode_number: 427_444,
         name: 'Cherrypicked 427444',
         qc_state: nil,
         iteration: 1,
         label: { "prefix": 'RNA-seq dUTP eukaryotic PCR', "text": 'ILC Stock' },
         location: 'Library creation freezer',
         pool_sizes: [8, 8],
         pre_cap_groups: {},
         priority: 0,
         stock_plate: {
           "barcode": {
             "ean13": '1111111111111',
             "number": '427444',
             "prefix": 'DN',
             "two_dimensional": nil,
             "type": 1
           },
           "uuid": 'example-stock-plate-uuid'
         },
         created_at: '2016-01-21 16:08:28 +0000',
         updated_at: '2016-01-21 16:16:42 +0000',
         wells_count: 30,
         comments_count: 3,
         submission_pools_count: 2)
  end

<<<<<<< HEAD
  subject { json :plate }

  let(:json_content) {%Q{
      {
        "plate":{"state":"pending", "stock_plate":{"barcode":{"prefix":"DN", "number":"10"}}, "barcode":{"prefix":"DN", "number":"123", "ean13":"1234567890123"}, "label":{"prefix":"Limber", "text":"Cherrypicked"}}
=======
  let(:json_content) do
    %(
    {
      "plate": {
        "created_at": "2016-01-21 16:08:28 +0000",
        "updated_at": "2016-01-21 16:16:42 +0000",
        "comments": {
          "size": 3,
          "actions": {
            "read": "http://localhost:3000/example-plate-uuid/comments"
          }
        },
        "wells": {
          "size": 30,
          "actions": {
            "read": "http://localhost:3000/example-plate-uuid/wells"
          }
        },
        "submission_pools": {
          "size": 2,
          "actions": {
            "read": "http://localhost:3000/example-plate-uuid/submission_pools"
          }
        },
        "requests": {
          "size": 0,
          "actions": {
            "read": "http://localhost:3000/example-plate-uuid/requests"
          }
        },
        "qc_files": {
          "size": 0,
          "actions": {
            "read": "http://localhost:3000/example-plate-uuid/qc_files"
          }
        },
        "source_transfers": {
          "size": 0,
          "actions": {
            "read": "http://localhost:3000/example-plate-uuid/source_transfers"
          }
        },
        "transfers_to_tubes": {
          "size": 0,
          "actions": {
            "read": "http://localhost:3000/example-plate-uuid/transfers_to_tubes"
          }
        },
        "creation_transfers": {
          "size": 0,
          "actions": {
            "read": "http://localhost:3000/example-plate-uuid/creation_transfers"
          }
        },
        "plate_purpose": {
          "actions": {
            "read": "http://localhost:3000/ilc-stock-plate-purpose-uuid"
          },
          "uuid": "ilc-stock-plate-purpose-uuid",
          "name": "example-purpose"
        },
        "actions": {
          "read": "http://localhost:3000/example-plate-uuid"
        },
        "uuid": "example-plate-uuid",
        "name": "Cherrypicked 427444",
        "qc_state": null,
        "barcode": {
          "ean13": "1220427444877",
          "number": "427444",
          "prefix": "DN",
          "two_dimensional": null,
          "type": 1
        },
        "iteration": 1,
        "label": {
          "prefix": "RNA-seq dUTP eukaryotic PCR",
          "text": "ILC Stock"
        },
        "location": "Library creation freezer",
        "pools": {
          "pool-1-uuid": {
            "wells": [
              "A1", "B1", "C1", "D1", "E1", "F1", "G1", "H1"
            ],
            "insert_size": {
              "from": 100,
              "to": 300
            },
            "library_type": {
              "name": "Standard"
            },
            "request_type": "Limber Library Creation"
          },
          "pool-2-uuid": {
            "wells": [
              "A2", "B2", "C2", "D2", "E2", "F2", "G2", "H2"
            ],
            "insert_size": {
              "from": 100,
              "to": 300
            },
            "library_type": {
              "name": "Standard"
            },
            "request_type": "Limber Library Creation"
          }
        },
        "pre_cap_groups": {},
        "priority": 0,
        "size": 96,
        "state": "passed",
        "stock_plate": {
          "barcode": {
            "ean13": "1111111111111",
            "number": "427444",
            "prefix": "DN",
            "two_dimensional": null,
            "type": 1
          },
          "uuid": "example-stock-plate-uuid"
        }
>>>>>>> 9dd15641
      }
    }
  )
  end

  it 'should match the expected json' do
    expect(JSON.parse(subject)['plate']).to eq JSON.parse(json_content)['plate']
  end
end<|MERGE_RESOLUTION|>--- conflicted
+++ resolved
@@ -32,13 +32,6 @@
          submission_pools_count: 2)
   end
 
-<<<<<<< HEAD
-  subject { json :plate }
-
-  let(:json_content) {%Q{
-      {
-        "plate":{"state":"pending", "stock_plate":{"barcode":{"prefix":"DN", "number":"10"}}, "barcode":{"prefix":"DN", "number":"123", "ean13":"1234567890123"}, "label":{"prefix":"Limber", "text":"Cherrypicked"}}
-=======
   let(:json_content) do
     %(
     {
@@ -161,10 +154,8 @@
           },
           "uuid": "example-stock-plate-uuid"
         }
->>>>>>> 9dd15641
       }
-    }
-  )
+    })
   end
 
   it 'should match the expected json' do
