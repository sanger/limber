# frozen_string_literal: true

require 'rails_helper'

RSpec.describe SequencescapeSubmissionsController, type: :controller do
  describe '#create' do
    has_a_working_api

    let(:user_uuid) { SecureRandom.uuid }
    let(:example_plate) { create :v2_plate, uuid: plate_uuid, pool_sizes: [8, 8], include_submissions: true }
    let(:request_options) do
      {
        'library_type' => 'Sanger_tailed_artic_v1_96',
        'read_length' => '150',
        'fragment_size_required_from' => '50',
        'fragment_size_required_to' => '800',
        'primer_panel_name' => 'nCoV-2019/V4.1alt'
      }
    end
    let(:template_uuid) { SecureRandom.uuid }
    let(:asset_uuids) { %w[f5bba76c-2979-11eb-a652-acde48001122 f5bba91a-2979-11eb-a652-acde48001122] }
    let(:request_parameters) do
      {
        'sequencescape_submission' => {
          'request_options' => request_options,
          'template_uuid' => template_uuid,
          'asset_groups' => {
            '0' => {
              'assets' => asset_uuids
            }
          }
        }
      }
    end

    let(:orders_attributes) do
      [
        {
          attributes: {
            submission_template_uuid: template_uuid,
            submission_template_attributes: {
              'asset_uuids' => asset_uuids,
              :request_options => request_options,
              :user_uuid => user_uuid
            }
          },
          uuid_out: 'order-uuid'
        }
      ]
    end

    let(:submissions_attributes) do
      [{ attributes: { and_submit: true, order_uuids: ['order-uuid'], user_uuid: user_uuid }, uuid_out: 'sub-uuid' }]
    end

<<<<<<< HEAD
    let!(:submission_submit) { stub_api_post('sub-uuid', 'submit') }

    context 'when a submission is created' do
      before { post :create, params: request_parameters, session: { user_uuid: } }

      it 'creates an order' do
        expect(order_request).to have_been_made.once
      end

      it 'creates a submission' do
        expect(submission_request).to have_been_made.once
      end

      it 'submits the submission' do
        expect(submission_submit).to have_been_made.once
      end

      it 'returns a success message' do
        expect(flash.notice).to eq(['Your submissions have been made and should be built shortly.'])
      end
=======
    it 'creates a submission' do
      expect_order_creation
      expect_submission_creation

      post :create, params: request_parameters, session: { user_uuid: }
      expect(flash.notice).to eq(['Your submissions have been made and should be built shortly.'])
>>>>>>> 53f39134
    end
  end
end<|MERGE_RESOLUTION|>--- conflicted
+++ resolved
@@ -53,7 +53,6 @@
       [{ attributes: { and_submit: true, order_uuids: ['order-uuid'], user_uuid: user_uuid }, uuid_out: 'sub-uuid' }]
     end
 
-<<<<<<< HEAD
     let!(:submission_submit) { stub_api_post('sub-uuid', 'submit') }
 
     context 'when a submission is created' do
@@ -74,14 +73,6 @@
       it 'returns a success message' do
         expect(flash.notice).to eq(['Your submissions have been made and should be built shortly.'])
       end
-=======
-    it 'creates a submission' do
-      expect_order_creation
-      expect_submission_creation
-
-      post :create, params: request_parameters, session: { user_uuid: }
-      expect(flash.notice).to eq(['Your submissions have been made and should be built shortly.'])
->>>>>>> 53f39134
     end
   end
 end