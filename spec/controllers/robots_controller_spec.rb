--- conflicted
+++ resolved
@@ -29,12 +29,8 @@
             'reason' => 'Robot robot_name started',
             'customer_accepts_responsibility' => false,
             'target' => 'plate_uuid',
-<<<<<<< HEAD
-            'user' => user_uuid
-=======
             'user' => user_uuid,
             'contents' => nil
->>>>>>> b89aad20
           }
         },
         body: json(:state_change)
