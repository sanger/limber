# frozen_string_literal: true

require 'rails_helper'

RSpec.describe SearchController, type: :controller do
  include FeatureHelpers

<<<<<<< HEAD
  let(:plate_uuid) { 'example-plate-uuid' }
  let(:barcode_printers_request) { stub_v2_barcode_printers(create_list(:v2_plate_barcode_printer, 3)) }
  let(:user_uuid) { SecureRandom.uuid }
=======
  has_a_working_api

>>>>>>> 0115ae7c
  let(:uuid) { SecureRandom.uuid }

  describe '#new' do
    it 'returns 200' do
      get :new
      expect(response).to have_http_status(:ok)
    end
  end

  describe '#search' do
    let(:barcode) { '12345' }

    before { stub_barcode_search(barcode, labware) }

    context 'for a plate' do
      let(:labware) { create :labware_plate, uuid: }

      it 'redirects to the found labware' do
        post :create, params: { plate_barcode: barcode }
        expect(response).to redirect_to(plate_path(uuid))
      end
    end

    context 'for a tube' do
      let(:labware) { create :labware_tube, uuid: }

      it 'redirects to the found labware' do
        post :create, params: { plate_barcode: barcode }
        expect(response).to redirect_to(tube_path(uuid))
      end
    end

    context 'for a tube rack' do
      let(:labware) { create :labware_tube_rack, uuid: }

      it 'redirects to the found labware' do
        post :create, params: { plate_barcode: barcode }
        expect(response).to redirect_to(tube_rack_path(uuid))
      end
    end
  end

  describe 'POST #create' do
    context 'when a valid plate barcode is provided' do
      let(:barcode) { 'ABC123' }

      before { allow(controller).to receive(:find_labware).with(barcode).and_return('/labware/ABC123') }

      it 'redirects to the found labware for HTML format' do
        post :create, params: { plate_barcode: barcode }, format: :html
        expect(response).to have_http_status(:found)
        expect(response).to redirect_to('/labware/ABC123')
      end

      it 'returns a JSON response with the labware location' do
        post :create, params: { plate_barcode: barcode }, format: :json
        expect(response).to have_http_status(:found)
        expect(response).to redirect_to('/labware/ABC123')
      end
    end

    context 'when no plate barcode is provided' do
      it 'renders the new template with an error message for HTML' do
        post :create, params: { plate_barcode: '' }, format: :html
        expect(response).to have_http_status(:not_found)
        expect(response).to render_template(:new)
        expect(flash[:error]).to eq('You have not supplied a labware barcode')
      end

      it 'returns a JSON error response' do
        post :create, params: { plate_barcode: '' }, format: :json
        expect(response).to have_http_status(:not_found)
        expect(response.parsed_body).to eq('error' => 'You have not supplied a labware barcode')
      end
    end
  end

  context 'configured plates and tubes' do
    before do
      create(:purpose_config, name: 'purpose-config', uuid: 'purpose-config-uuid')
      create(:minimal_purpose_config, name: 'minimal-purpose-config', uuid: 'minimal-purpose-config-uuid')
      create(:tube_config, name: 'tube-config-3', uuid: 'uuid-3')
      create(:tube_config, name: 'tube-config-4', uuid: 'uuid-4')
    end

    let(:expected_search) do
      stub_find_all_with_pagination(api_class, search_parameters, { page: 1, per_page: 30 }, [result])
    end

    describe '#ongoing_plates' do
      let(:api_class) { :plates }
      let(:result) { create :v2_plate }

      context 'without parameters' do
        let(:search_parameters) do
          { state: %w[pending started passed qc_complete failed cancelled], purpose_name: [], include_used: false }
        end

        it 'finds all plates' do
          expected_search
          get :ongoing_plates
          expected_search.once
          expect(response).to have_http_status(:ok)
        end
      end

      context 'with parameters' do
        let(:search_parameters) do
          { state: %w[pending started passed qc_complete failed cancelled], purpose_name: [], include_used: true }
        end

        it 'finds specified plates' do
          expected_search
          get :ongoing_plates,
              params: {
                ongoing_plate: {
                  purpose_name: %w[purpose-config minimal-purpose-config],
                  include_used: '1'
                }
              }
          expected_search.once
          expect(response).to have_http_status(:ok)
        end
      end
    end

    describe '#ongoing_tubes' do
      let(:api_class) { :tubes }
      let(:result) { create :v2_tube }

      context 'without parameters' do
        let(:search_parameters) do
          {
            state: %w[pending started passed qc_complete failed cancelled],
            purpose_name: %w[tube-config-3 tube-config-4],
            include_used: false
          }
        end

        it 'finds all tubes' do
          expected_search
          get :ongoing_tubes
          expected_search.once
          expect(response).to have_http_status(:ok)
        end
      end

      context 'with parameters' do
        let(:search_parameters) do
          {
            state: %w[pending started passed qc_complete failed cancelled],
            purpose_name: ['tube-config-3'],
            include_used: true
          }
        end

        it 'finds specified tubes' do
          expected_search
          get :ongoing_tubes, params: { ongoing_tube: { purposes: ['uuid-3'], include_used: '1' } }
          expected_search.once
          expect(response).to have_http_status(:ok)
        end
      end
    end
  end
end<|MERGE_RESOLUTION|>--- conflicted
+++ resolved
@@ -5,14 +5,6 @@
 RSpec.describe SearchController, type: :controller do
   include FeatureHelpers
 
-<<<<<<< HEAD
-  let(:plate_uuid) { 'example-plate-uuid' }
-  let(:barcode_printers_request) { stub_v2_barcode_printers(create_list(:v2_plate_barcode_printer, 3)) }
-  let(:user_uuid) { SecureRandom.uuid }
-=======
-  has_a_working_api
-
->>>>>>> 0115ae7c
   let(:uuid) { SecureRandom.uuid }
 
   describe '#new' do
