# frozen_string_literal: true

require 'rails_helper'

RSpec.describe TubeRacks::TubeRacksExportsController do
  let(:tube_rack_qc_includes) { 'racked_tubes.tube.receptacle.qc_results' }
  let(:tube_rack_selects) { { 'sample_metadata' => %w[tube_rack_barcode] } }
  let(:labware_uuid) { SecureRandom.uuid }

  let(:tube1_uuid) { SecureRandom.uuid }
  let(:tube2_uuid) { SecureRandom.uuid }
  let(:tube3_uuid) { SecureRandom.uuid }

  let(:tube1) { create :v2_tube, uuid: tube1_uuid, barcode_number: 1 }
  let(:tube2) { create :v2_tube, uuid: tube2_uuid, barcode_number: 2 }
  let(:tube3) { create :v2_tube, uuid: tube3_uuid, barcode_number: 3 }

  let!(:tube_rack) { create :tube_rack, barcode_number: 4, uuid: labware_uuid }

  let(:racked_tube1) { create :racked_tube, coordinate: 'A1', tube: tube1, tube_rack: tube_rack }
  let(:racked_tube2) { create :racked_tube, coordinate: 'B1', tube: tube2, tube_rack: tube_rack }
  let(:racked_tube3) { create :racked_tube, coordinate: 'C1', tube: tube3, tube_rack: tube_rack }

  let(:tube_rack_uuid) { tube_rack.uuid }

<<<<<<< HEAD
  RSpec.shared_examples 'a csv view' do
    it 'renders the view' do
      get :show, params: { id: csv_id, limber_tube_rack_id: tube_rack_uuid }, as: :csv
      expect(response).to have_http_status(:ok)
      expect(assigns(:labware)).to be_a(Sequencescape::Api::V2::TubeRack)
      expect(assigns(:tube_rack)).to be_a(Sequencescape::Api::V2::TubeRack)
      expect(response).to render_template(expected_template)
      expect(@response.content_type).to eq('text/csv; charset=utf-8')
=======
  RSpec.shared_examples 'a tube rack csv view' do
    context 'when the tube rack is requested' do
      before { get :show, params: { id: csv_id, limber_tube_rack_id: tube_rack_uuid }, as: :csv }

      it 'returns a HTTP OK response' do
        expect(response).to have_http_status(:ok)
      end

      it 'assigns the labware to a tube rack object' do
        expect(assigns(:labware)).to be_a(Sequencescape::Api::V2::TubeRack)
      end

      it 'assigns the tube rack to a tube rack object' do
        expect(assigns(:tube_rack)).to be_a(Sequencescape::Api::V2::TubeRack)
      end

      it 'renders the template' do
        expect(response).to render_template(expected_template)
      end

      it 'returns the correct content type' do
        expect(response.content_type).to eq('text/csv; charset=utf-8')
      end
>>>>>>> a96ef15f
    end
  end

  context 'when generating a csv' do
    before do
      allow(Sequencescape::Api::V2).to receive(:tube_rack_with_custom_includes).with(
        includes,
        selects,
        uuid: tube_rack_uuid
      ).and_return(tube_rack)
    end

    context 'where csv id requested is tube_rack_concentrations_ngul.csv' do
      let(:includes) { tube_rack_qc_includes }
      let(:selects) { nil }
      let(:csv_id) { 'tube_rack_concentrations_ngul' }
      let(:expected_template) { 'tube_rack_concentrations_ngul' }

      it_behaves_like 'a tube rack csv view'
    end

    context 'where csv id requested is tube_rack_concentrations_nm.csv' do
      let(:includes) { tube_rack_qc_includes }
      let(:selects) { nil }
      let(:csv_id) { 'tube_rack_concentrations_nm' }
      let(:expected_template) { 'tube_rack_concentrations_nm' }

      it_behaves_like 'a tube rack csv view'
    end
  end

  context 'where default' do
    let(:includes) { 'tubes' }

    it 'returns 404 with unknown templates' do
      expect do
        get :show, params: { id: 'not_a_template', limber_tube_rack_id: tube_rack_uuid }, as: :csv
      end.to raise_error(ActionController::RoutingError, 'Unknown template not_a_template')
    end
  end

  context 'when finding ancestor tubes' do
    context 'when ancestor_tube_purpose is not present' do
      let(:csv_id) { 'tube_rack_concentrations_ngul' }
      let(:includes) { tube_rack_qc_includes }
      let(:selects) { nil }
      let(:response) { get :show, params: { id: csv_id, limber_tube_rack_id: tube_rack_uuid }, as: :csv }

      before do
        allow(Sequencescape::Api::V2).to receive(:tube_rack_with_custom_includes).with(
          includes,
          selects,
          uuid: tube_rack_uuid
        ).and_return(tube_rack)
      end

      it 'returns an HTTP OK response' do
        expect(response).to have_http_status(:ok)
      end

      it 'is nil' do
        expect(assigns(:ancestor_tubes)).to be_nil
      end
    end

    context 'when ancestor_tube_purpose is present and matching ancestors exist' do
      let(:csv_id) { 'hamilton_lrc_pbmc_bank_to_lrc_bank_seq_and_spare' }
      let(:includes) { 'racked_tubes.tube' }
      let(:selects) { nil }
      let(:ancestor_purpose_name) { 'LRC Blood Vac' }
      let(:ancestor_tubes) { create_list(:v2_tube, 3, purpose: ancestor_purpose_name) }
      let(:ancestor_tubes_sample_hash) { ancestor_tubes.index_by { |tube| tube.aliquots.first.sample.uuid } }

      before do
        allow(Sequencescape::Api::V2).to receive(:tube_rack_with_custom_includes).with(
          includes,
          selects,
          uuid: tube_rack_uuid
        ).and_return(tube_rack)

        ancestor_tubes.each do |ancestor_tube|
          allow(Sequencescape::Api::V2::Tube).to receive(:find_by).with(uuid: ancestor_tube.uuid).and_return(
            ancestor_tube
          )
        end

        asset_ancestors =
          ancestor_tubes.map { |ancestor_tube| double('Sequencescape::Api::V2::Asset', uuid: ancestor_tube.uuid) }

        allow(tube_rack).to receive_message_chain(:ancestors, :where).with(
          purpose_name: ancestor_purpose_name
        ).and_return(asset_ancestors)
      end

      it 'returns 200 OK' do
        get :show, params: { id: csv_id, limber_tube_rack_id: tube_rack_uuid }, as: :csv
        expect(response).to have_http_status(:ok)
      end

      it 'returns the ancestors' do
        get :show, params: { id: csv_id, limber_tube_rack_id: tube_rack_uuid }, as: :csv
        expect(assigns(:ancestor_tubes)).to eq(ancestor_tubes_sample_hash)
      end
    end
  end
end<|MERGE_RESOLUTION|>--- conflicted
+++ resolved
@@ -23,16 +23,6 @@
 
   let(:tube_rack_uuid) { tube_rack.uuid }
 
-<<<<<<< HEAD
-  RSpec.shared_examples 'a csv view' do
-    it 'renders the view' do
-      get :show, params: { id: csv_id, limber_tube_rack_id: tube_rack_uuid }, as: :csv
-      expect(response).to have_http_status(:ok)
-      expect(assigns(:labware)).to be_a(Sequencescape::Api::V2::TubeRack)
-      expect(assigns(:tube_rack)).to be_a(Sequencescape::Api::V2::TubeRack)
-      expect(response).to render_template(expected_template)
-      expect(@response.content_type).to eq('text/csv; charset=utf-8')
-=======
   RSpec.shared_examples 'a tube rack csv view' do
     context 'when the tube rack is requested' do
       before { get :show, params: { id: csv_id, limber_tube_rack_id: tube_rack_uuid }, as: :csv }
@@ -56,7 +46,6 @@
       it 'returns the correct content type' do
         expect(response.content_type).to eq('text/csv; charset=utf-8')
       end
->>>>>>> a96ef15f
     end
   end
 
