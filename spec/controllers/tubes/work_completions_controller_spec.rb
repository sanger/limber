# frozen_string_literal: true

require 'rails_helper'

RSpec.describe Tubes::WorkCompletionsController, type: :controller do
  describe '#create' do
    has_a_working_api

    let(:tube_uuid) { SecureRandom.uuid }
    let(:user_uuid) { SecureRandom.uuid }
    let(:tube) { create(:v2_tube, uuid: tube_uuid) }
    let(:work_completions_attributes) { [{ target_uuid: tube_uuid, user_uuid: user_uuid, submission_uuids: [] }] }

    it 'creates work_completion' do
      stub_v2_tube(tube, custom_query: [:tube_for_completion, tube.uuid])
      expect_work_completion_creation

      post :create, params: { limber_tube_id: tube_uuid }, session: { user_uuid: }
      expect(response).to redirect_to(limber_tube_path(tube_uuid))
<<<<<<< HEAD
      expect(work_completion_creation).to have_been_made.once
=======
>>>>>>> 53f39134
      expect(flash.notice).to eq(['Requests have been passed'])
    end
  end
end<|MERGE_RESOLUTION|>--- conflicted
+++ resolved
@@ -17,10 +17,6 @@
 
       post :create, params: { limber_tube_id: tube_uuid }, session: { user_uuid: }
       expect(response).to redirect_to(limber_tube_path(tube_uuid))
-<<<<<<< HEAD
-      expect(work_completion_creation).to have_been_made.once
-=======
->>>>>>> 53f39134
       expect(flash.notice).to eq(['Requests have been passed'])
     end
   end
