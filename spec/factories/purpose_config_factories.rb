--- conflicted
+++ resolved
@@ -68,7 +68,6 @@
       end
     end
 
-<<<<<<< HEAD
     factory :fixed_normalisation_purpose_config do
       fixed_normalisation do
         {
@@ -90,11 +89,11 @@
           ]
         }
       end
-=======
+    end
+
     factory :aggregation_purpose_config do
       state_changer_class { 'StateChangers::AutomaticPlateStateChanger' }
       work_completion_request_type { 'limber_bespoke_aggregation' }
->>>>>>> 159d4b59
     end
 
     factory :tube_config do
