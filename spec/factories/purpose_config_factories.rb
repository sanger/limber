# frozen_string_literal: true

FactoryBot.define do
  # Builds a config hash as though loaded from config/purposes/*.yml
  # Using create automatically registers it in the Settings object
  factory :purpose_config, class: Hash do
    to_create do |instance, evaluator|
      Settings.purpose_uuids[evaluator.name] = evaluator.uuid
      Settings.purposes[evaluator.uuid] = instance
    end

    initialize_with { attributes }

    transient do
      uuid { 'example-purpose-uuid' }
    end

    name { 'Plate Purpose' }
    creator_class { 'LabwareCreators::StampedPlate' }
    presenter_class { 'Presenters::StandardPresenter' }
    state_changer_class { 'StateChangers::DefaultStateChanger' }
    default_printer_type { :plate_a }
    asset_type { 'plate' }
    label_class { 'Labels::PlateLabel' }
    printer_type { '96 Well Plate' }
    pmb_template { 'sqsc_96plate_label_template' }
    file_links { [{ name: 'Download Concentration CSV', id: 'concentrations' }] }

    # Sets up a stock plate configuration
    factory :stock_plate_config do
      transient do
        uuid { 'stock-plate-purpose-uuid' }
      end
      name { 'Limber Cherrypicked' }
      presenter_class { 'Presenters::StockPlatePresenter' }
      stock_plate { true }
      cherrypickable_target { true }
      input_plate { true }
    end

    # Sets up a config with a minimal presenter
    factory :minimal_purpose_config do
      presenter_class { 'Presenters::MinimalPlatePresenter' }
    end

    # Sets up a config with a transfer_template configured
    # eg. LB Cap Lib Pool plate
    factory :templated_transfer_config do
      creator_class { 'LabwareCreators::PlateWithTemplate' }
      transfer_template { 'Pool wells based on submission' }
    end

    # Sets up a purpose with a tagged plate creator
    factory :tagged_purpose_config do
      creator_class { 'LabwareCreators::TaggedPlate' }
      presenter_class { 'Presenters::PcrPresenter' }
      name { 'Tag Purpose' }
      tag_layout_templates { ['tag-layout-template'] }
    end

    # Sets up the configuration required for a Concentration Binned plate
    factory :concentration_binning_purpose_config do
      presenter_class { 'Presenters::ConcentrationBinnedPlatePresenter' }
      creator_class { 'LabwareCreators::ConcentrationBinnedPlate' }
      dilutions do
        {
          source_volume: 10,
          diluent_volume: 25,
          bins: [
            { colour: 1, pcr_cycles: 16, max: 25 },
            { colour: 2, pcr_cycles: 12, min: 25, max: 500 },
            { colour: 3, pcr_cycles: 8, min: 500 }
          ]
        }
      end
    end

    # Sets up the configuration required for a Normalized plate
    factory :fixed_normalisation_purpose_config do
      creator_class { 'LabwareCreators::FixedNormalisedPlate' }
      dilutions do
        {
          source_volume: 2,
          diluent_volume: 33
        }
      end
    end

    # Configuration for a normalized and binned plate purpose
    factory :normalised_binning_purpose_config do
      creator_class { 'LabwareCreators::NormalisedBinnedPlate' }
      presenter_class { 'Presenters::NormalisedBinnedPlatePresenter' }

      dilutions do
        {
          target_amount_ng: 50,
          target_volume: 20,
          minimum_source_volume: 0.2,
          bins: [
            { colour: 1, pcr_cycles: 16, max: 25 },
            { colour: 2, pcr_cycles: 14, min: 25 }
          ]
        }
      end
    end

    # Configuration for a ConcentrationNormalisedPlate
    factory :concentration_normalisation_purpose_config do
      creator_class { 'LabwareCreators::ConcentrationNormalisedPlate' }
      dilutions do
        {
          target_amount_ng: 50,
          target_volume: 20,
          minimum_source_volume: 0.2
        }
      end
    end

<<<<<<< HEAD
    factory :duplex_seq_customer_csv_file_upload_purpose_config do
      csv_file_upload do
        {
          input_amount_desired_min: 0.0,
          input_amount_desired_max: 50.0,
          sample_volume_min: 0.2,
          sample_volume_max: 50.0,
          diluent_volume_min: 0.0,
          diluent_volume_max: 50.0,
          pcr_cycles_min: 1,
          pcr_cycles_max: 20,
          submit_for_sequencing_valid_values: %w[Y N],
          sub_pool_min: 1,
          sub_pool_max: 96
        }
      end
    end

=======
    # Configuration for an aggregation plate
>>>>>>> aaada1cf
    factory :aggregation_purpose_config do
      state_changer_class { 'StateChangers::AutomaticPlateStateChanger' }
      creator_class { 'LabwareCreators::TenStamp' }
      work_completion_request_type { 'limber_bespoke_aggregation' }
    end

    # Configuration for a plate merge purpose
    factory :merged_plate_purpose_config do
      merged_plate do
        {
          source_purposes: ['Source 1 Purpose', 'Source 2 Purpose'],
          help_text: 'Some specific help text.'
        }
      end
    end

    # Basic tube purpose configuration
    factory :tube_config do
      asset_type { 'tube' }
      default_printer_type { :tube }
      presenter_class { 'Presenters::SimpleTubePresenter' }

      # Config for the final tube in a pipeline
      factory :passable_tube do
        presenter_class { 'Presenters::FinalTubePresenter' }
      end

      # Sets up the configuration for tubes in which whole plates are pooled
      factory :pooled_tube_from_plates_purpose_config do
        name { 'Pool tube' }
        creator_class { 'LabwareCreators::PooledTubesFromWholePlates' }
      end

      # Sets up the configuration for tubes in which multiple tubes are pooled
      factory :pooled_tube_from_tubes_purpose_config do
        name { 'Pool tube' }
        creator_class { 'LabwareCreators::PooledTubesFromWholeTubes' }
      end
    end
  end
end<|MERGE_RESOLUTION|>--- conflicted
+++ resolved
@@ -116,7 +116,6 @@
       end
     end
 
-<<<<<<< HEAD
     factory :duplex_seq_customer_csv_file_upload_purpose_config do
       csv_file_upload do
         {
@@ -135,9 +134,7 @@
       end
     end
 
-=======
     # Configuration for an aggregation plate
->>>>>>> aaada1cf
     factory :aggregation_purpose_config do
       state_changer_class { 'StateChangers::AutomaticPlateStateChanger' }
       creator_class { 'LabwareCreators::TenStamp' }
