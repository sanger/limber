--- conflicted
+++ resolved
@@ -181,7 +181,7 @@
       transient { acceptable_purposes { %w[Purpose1 Purpose2] } }
 
       state_changer_class { 'StateChangers::AutomaticPlateStateChanger' }
-      creator_class { { name: 'LabwareCreators::TenStamp', args: { acceptable_purposes: } } }
+      creator_class { { name: 'LabwareCreators::TenStamp', args: { acceptable_purposes: acceptable_purposes } } }
       work_completion_request_type { 'limber_bespoke_aggregation' }
     end
 
@@ -239,13 +239,11 @@
         {
           'Cardinal library prep' => {
             'template_name' => 'example',
-            'request_options' => {
-            }
+            'request_options' => {}
           },
           'Another Cardinal library prep' => {
             'template_name' => 'example',
-            'request_options' => {
-            }
+            'request_options' => {}
           }
         }
       end
@@ -270,7 +268,14 @@
     # Configuration to set number_of_source_wells argument
     factory :pooled_wells_by_sample_in_groups_purpose_config do
       transient { number_of_source_wells { 2 } }
-      creator_class { { name: 'LabwareCreators::PooledWellsBySampleInGroups', args: { number_of_source_wells: } } }
+      creator_class do
+        {
+          name: 'LabwareCreators::PooledWellsBySampleInGroups',
+          args: {
+            number_of_source_wells: number_of_source_wells
+          }
+        }
+      end
     end
 
     factory :multi_stamp_tubes_using_tube_rack_scan_purpose_config do
@@ -293,14 +298,8 @@
         {
           name: 'LabwareCreators::DonorPoolingPlate',
           args: {
-<<<<<<< HEAD
-            default_number_of_pools:,
-            max_number_of_source_plates:,
-            pooling:
-=======
             max_number_of_source_plates: max_number_of_source_plates,
             pooling: pooling
->>>>>>> cbb94f70
           }
         }
       end
