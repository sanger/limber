
# frozen_string_literal: true

FactoryBot.define do
  factory :tag_layout_template, class: Limber::TagLayoutTemplate, traits: [:api_object] do
    json_root 'tag_layout_template'
    resource_actions %w[read create]

    direction 'column'
    walking_by 'wells of plate'

    transient do
      size 96
    end

    name 'Test tag layout'

    tag_group do
      {
        'name' => 'Tag group 1',
        'tags' => (1..size).each_with_object({}) { |i, hash| hash[i.to_s] = i.to_s(4).tr('0', 'A').tr('1', 'T').tr('2', 'C').tr('3', 'G') }
      }
    end

    factory :tag_layout_template_by_row do
      direction 'row'
    end

<<<<<<< HEAD
    factory :dual_index_tag_layout_template do
      tag2_group do
        {
          'name' => 'Tag group 2',
          'tags' => (1..size).each_with_object({}) { |i, hash| hash[i.to_s] = i.to_s(4).tr('0', 'A').tr('1', 'T').tr('2', 'C').tr('3', 'G') }
        }
      end
=======
    factory :tag_layout_template_by_quadrant do
      walking_by 'quadrants'
      direction 'column then row'
>>>>>>> ee96db17
    end
  end

  factory :tag_layout_template_collection, class: Sequencescape::Api::Associations::HasMany::AssociationProxy, traits: [:api_object] do
    size 2

    transient do
      json_root nil
      resource_actions %w[read first last]
      resource_url { 'tag_layout_templates/1' }
      uuid nil
      template_factory :tag_layout_template
      direction 'column'
    end

    tag_layout_templates do
      Array.new(size) do |i|
        associated(template_factory, uuid: "tag-layout-template-#{i}", name: "Tag2 layout #{i}", direction: direction)
      end
    end

    factory :tag_layout_template_collection_by_row do
      transient do
        direction 'row'
        template_factory :tag_layout_template_by_row
      end
    end

    factory :tag_layout_template_collection_by_quadrant do
      transient do
        template_factory :tag_layout_template_by_quadrant
      end
    end
  end
end<|MERGE_RESOLUTION|>--- conflicted
+++ resolved
@@ -26,7 +26,11 @@
       direction 'row'
     end
 
-<<<<<<< HEAD
+    factory :tag_layout_template_by_quadrant do
+      walking_by 'quadrants'
+      direction 'column then row'
+    end
+
     factory :dual_index_tag_layout_template do
       tag2_group do
         {
@@ -34,11 +38,6 @@
           'tags' => (1..size).each_with_object({}) { |i, hash| hash[i.to_s] = i.to_s(4).tr('0', 'A').tr('1', 'T').tr('2', 'C').tr('3', 'G') }
         }
       end
-=======
-    factory :tag_layout_template_by_quadrant do
-      walking_by 'quadrants'
-      direction 'column then row'
->>>>>>> ee96db17
     end
   end
 
