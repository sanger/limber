--- conflicted
+++ resolved
@@ -7,8 +7,6 @@
     sequence(:name) { |n| "Limber Example Purpose #{n}" }
     uuid { 'example-purpose-uuid' }
   end
-<<<<<<< HEAD
-=======
 
   # Basic v2 Tube Rack Purpose
   factory :v2_tube_rack_purpose, class: Sequencescape::Api::V2::TubeRackPurpose, traits: [:barcoded_v2] do
@@ -57,5 +55,4 @@
       Array.new(size) { |i| associated(:plate_purpose, name: "Child Purpose #{i}", uuid: "child-purpose-#{i}") }
     end
   end
->>>>>>> f4f6cce6
 end