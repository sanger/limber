--- conflicted
+++ resolved
@@ -44,15 +44,10 @@
   trait :barcoded do
     transient do
       barcode_number
-<<<<<<< HEAD
-      ean13 { SBCF::SangerBarcode.new(prefix: barcode_prefix, number: barcode_number).machine_barcode.to_s }
-      human_barcode { SBCF::SangerBarcode.new(prefix: barcode_prefix, number: barcode_number).human_barcode }
-=======
       barcode_object { SBCF::SangerBarcode.new(prefix: barcode_prefix, number: barcode_number) }
       ean13 { barcode_object.machine_barcode.to_s }
       human_barcode { barcode_object.human_barcode }
       machine_barcode { human_barcode }
->>>>>>> 7b979de7
     end
 
     barcode do
@@ -64,8 +59,6 @@
         'type' => barcode_type,
         'machine' => human_barcode
       }
-<<<<<<< HEAD
-=======
     end
   end
 
@@ -87,7 +80,6 @@
         'type' => barcode_type,
         'machine' => ean13
       }
->>>>>>> 7b979de7
     end
   end
 
@@ -100,11 +92,6 @@
 
     labware_barcode do
       {
-<<<<<<< HEAD
-        'ean13_barcode' => barcode.machine_barcode,
-        'human_barcode' => barcode.human_barcode,
-        'machine_barcode' => barcode.human_barcode # Mimics a code39 printed barcode
-=======
         'ean13_barcode' => barcode.machine_barcode.to_s,
         'human_barcode' => barcode.human_barcode,
         'machine_barcode' => barcode.human_barcode # Mimics a code39 printed barcode
@@ -124,7 +111,6 @@
         'ean13_barcode' => barcode.machine_barcode.to_s,
         'human_barcode' => barcode.human_barcode,
         'machine_barcode' => barcode.machine_barcode.to_s
->>>>>>> 7b979de7
       }
     end
   end
