# frozen_string_literal: true

require './lib/well_helpers'
require_relative '../support/factory_bot_extensions'

FactoryBot.define do
  factory :v2_plate, class: Sequencescape::Api::V2::Plate, traits: [:barcoded_v2] do
    skip_create
    transient do
      wells []
      size 96
<<<<<<< HEAD
      pool_sizes   []
      library_type 'Standard'
      request_type 'Limber Library Creation'
      pool_prc_cycles { Array.new(pool_sizes.length, 10) }
      for_multiplexing false
      pool_for_multiplexing { [for_multiplexing] * pool_sizes.length }
      pool_complete false
=======
      pool_sizes []
>>>>>>> bbe4fe60
    end

    has_pools_hash

    after(:build) do |plate, evaluator|
      plate.stub(:wells) { evaluator.wells }
    end
  end

  factory :plate, class: Limber::Plate, traits: %i[api_object barcoded] do
    json_root 'plate'
    size 96
    state 'pending'
    created_at { Time.current.to_s }
    updated_at { Time.current.to_s }
    priority 0

    transient do
      barcode_prefix 'DN'
      barcode_type 1
      purpose_name 'example-purpose'
      purpose_uuid 'example-purpose-uuid'
      pool_sizes   []
      library_type 'Standard'
      request_type 'Limber Library Creation'
      stock_plate_barcode 2
      pool_prc_cycles { Array.new(pool_sizes.length, 10) }
      for_multiplexing false
      pool_for_multiplexing { [for_multiplexing] * pool_sizes.length }
      pool_complete false
    end

    with_has_many_associations 'wells', 'comments', 'creation_transfers', 'qc_files',
                               'requests', 'source_transfers', 'submission_pools', 'transfers_to_tubes',
                               'transfer_request_collections'

    has_pools_hash

    pre_cap_groups({})

    plate_purpose do
      {
        'actions' => { 'read' => api_root + purpose_uuid },
        'uuid' => purpose_uuid,
        'name' => purpose_name
      }
    end

    label do
      {
        prefix: 'Limber',
        text: 'Cherrypicked'
      }
    end

    stock_plate do
      sp = associated(:stock_plate, barcode_number: stock_plate_barcode)
      { uuid: sp[:uuid], barcode: sp[:barcode] }
    end

    factory :stock_plate do
      purpose_name 'Limber Cherrypicked'
      purpose_uuid 'stock-plate-purpose-uuid'
      stock_plate { { barcode: barcode, uuid: uuid } }

      factory :stock_plate_with_metadata do
        with_belongs_to_associations 'custom_metadatum_collection'
      end
    end

    factory :plate_with_transfers do
      transfers_to_tubes_count 1
    end

    factory :plate_for_pooling do
      purpose_name 'Pooled example'
      pre_cap_groups('pre-cap-group' => { 'wells' => %w[A1 B1] })
    end

    factory :plate_with_primer_panels do
      transient do
        extra_pool_info('primer_panel' => {
                          'name' => 'example panel',
                          'programs' => {
                            'pcr 1' => { 'name' => 'example program', 'duration' => 45 },
                            'pcr 2' => { 'name' => 'other program', 'duration' => 20 }
                          }
                        })
      end
      has_pools_hash
    end

    factory :passed_plate do
      transient do
        for_multiplexing true
        pool_sizes [2, 2]
        request_type 'limber_multiplexing'
      end
    end

    factory :unpassed_plate do
      pool_sizes [2, 2]
    end
  end

  trait :has_pools_hash do
    transient do
      extra_pool_info { {} }
    end
    pools do
      wells = WellHelpers.column_order(size).dup
      pool_hash = {}
      pool_sizes.each_with_index do |pool_size, index|
        pool_hash["pool-#{index + 1}-uuid"] = {
          'wells' => wells.shift(pool_size).sort_by { |well| WellHelpers.row_order(size).index(well) },
          'insert_size' => { from: 100, to: 300 },
          'library_type' => { name: library_type },
          'request_type' => request_type,
          'pcr_cycles' => pool_prc_cycles[index],
          'for_multiplexing' => pool_for_multiplexing[index],
          'pool_complete' => pool_complete
        }.merge(extra_pool_info)
      end
      pool_hash
    end
  end
end<|MERGE_RESOLUTION|>--- conflicted
+++ resolved
@@ -9,7 +9,6 @@
     transient do
       wells []
       size 96
-<<<<<<< HEAD
       pool_sizes   []
       library_type 'Standard'
       request_type 'Limber Library Creation'
@@ -17,9 +16,6 @@
       for_multiplexing false
       pool_for_multiplexing { [for_multiplexing] * pool_sizes.length }
       pool_complete false
-=======
-      pool_sizes []
->>>>>>> bbe4fe60
     end
 
     has_pools_hash
