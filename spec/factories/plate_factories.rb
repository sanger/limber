# frozen_string_literal: true

require './lib/well_helpers'
require_relative '../support/factory_bot_extensions'

FactoryBot.define do
  factory :v2_plate, class: Sequencescape::Api::V2::Plate, traits: [:barcoded_v2] do
    initialize_with do
      Sequencescape::Api::V2::Plate.load(attributes)
    end
    skip_create

    transient do
      well_count { number_of_rows * number_of_columns }
      well_factory { :v2_well }
      request_factory { :library_request }
      well_uuid_result { "#{barcode_number}-well-%s" }
      outer_requests do
        request_index = -1
        pool_sizes.each_with_index.flat_map do |size, index|
          Array.new(size) do
            create request_factory,
                   pcr_cycles: pool_prc_cycles[index],
                   state: library_state[index],
                   submission_id: index,
                   include_submissions: include_submissions,
                   order_id: index * 2,
                   uuid: "request-#{request_index += 1}"
          end
        end
      end
      wells do
        Array.new(well_count) do |i|
          location = WellHelpers.well_at_column_index(i, size)
          create well_factory, location: location,
                               state: well_states[i] || state,
                               outer_request: outer_requests[i],
                               downstream_assets: transfer_targets[location],
                               uuid: well_uuid_result % location,
                               aliquot_count: outer_requests[i] ? 1 : 0
        end
      end
      purpose_name { 'example-purpose' }
      purpose_uuid { 'example-purpose-uuid' }
      purpose { create :v2_purpose, name: purpose_name, uuid: purpose_uuid }
      pool_sizes { [] }
      pool_prc_cycles { Array.new(pool_sizes.length, 10) }
<<<<<<< HEAD
      library_state { 'pending' }
=======
      library_state { ['pending'] * pool_sizes.length }
>>>>>>> 581e2dfa
      stock_plate { create :v2_stock_plate }
      ancestors { [stock_plate] }
      transfer_targets { {} }
      size { 96 }
      include_submissions { false }
      well_states { [state] * size }
    end

    sequence(:id) { |i| i }
    uuid { SecureRandom.uuid }
    number_of_rows { (((size / 6)**0.5) * 2).floor }
    number_of_columns { (((size / 6)**0.5) * 3).floor }
    state { 'pending' }
    created_at { '2017-06-29T09:31:59.000+01:00' }
    updated_at { '2017-06-29T09:31:59.000+01:00' }

    # Mock the relationships. Should probably handle this all a bit differently
    after(:build) do |plate, evaluator|
      RSpec::Mocks.allow_message(plate, :wells).and_return(evaluator.wells)
      RSpec::Mocks.allow_message(plate, :purpose).and_return(evaluator.purpose)
      ancestors_scope = JsonApiClient::Query::Builder.new(Sequencescape::Api::V2::Asset)

      # Mock the behaviour of the search
      # This is all a bit inelegant at the moment.
      RSpec::Mocks.allow_message(ancestors_scope, :where) do |parameters|
        evaluator.ancestors.select { |a| parameters[:purpose_name].include?(a.purpose.name) }
      end
      RSpec::Mocks.allow_message(plate, :ancestors).and_return(ancestors_scope)
    end

    factory :v2_stock_plate do
      transient do
        barcode_number { 2 }
        well_factory { :v2_stock_well }
        purpose_name { 'Limber Cherrypicked' }
        purpose_uuid { 'stock-plate-purpose-uuid' }
        ancestors { [] }
      end
    end

    factory :v2_plate_with_primer_panels do
      transient do
        purpose_name { 'Primer Panel example' }
        request_factory { :gbs_library_request }
      end
    end

    factory :v2_plate_for_pooling do
      transient do
        purpose_name { 'Pooled example' }
        request_factory { :isc_library_request }
        pool_sizes { [2] }
      end
    end

    factory :unpassed_plate do
      pool_sizes { [2, 2] }
    end

    factory :passed_plate do
      transient do
        for_multiplexing { true }
        pool_sizes { [2, 2] }
        request_type { 'limber_multiplexing' }
        request_factory { :mx_request }
      end
    end
  end

  factory :plate, class: Limber::Plate, traits: %i[api_object barcoded] do
    json_root { 'plate' }
    size { 96 }
    state { 'pending' }
    created_at { Time.current.to_s }
    updated_at { Time.current.to_s }
    priority { 0 }

    transient do
      barcode_prefix { 'DN' }
      barcode_type { 1 }
      purpose_name { 'example-purpose' }
      purpose_uuid { 'example-purpose-uuid' }
      pool_sizes   { [] }
      empty_wells { [] }
      library_type { 'Standard' }
      request_type { 'Limber Library Creation' }
      stock_plate_barcode { 2 }
      pool_prc_cycles { Array.new(pool_sizes.length, 10) }
      for_multiplexing { false }
      pool_for_multiplexing { [for_multiplexing] * pool_sizes.length }
      pool_complete { false }
    end

    with_has_many_associations 'wells', 'comments', 'creation_transfers', 'qc_files',
                               'requests', 'source_transfers', 'submission_pools', 'transfers_to_tubes',
                               'transfer_request_collections'

    has_pools_hash

    pre_cap_groups { {} }

    plate_purpose do
      {
        'actions' => { 'read' => api_root + purpose_uuid },
        'uuid' => purpose_uuid,
        'name' => purpose_name
      }
    end

    label do
      {
        prefix: 'Limber',
        text: 'Cherrypicked'
      }
    end

    stock_plate do
      sp = associated(:stock_plate, barcode_number: stock_plate_barcode)
      { uuid: sp[:uuid], barcode: sp[:barcode] }
    end

    factory :stock_plate do
      purpose_name { 'Limber Cherrypicked' }
      purpose_uuid { 'stock-plate-purpose-uuid' }
      stock_plate { { barcode: barcode, uuid: uuid } }

      factory :stock_plate_with_metadata do
        with_belongs_to_associations 'custom_metadatum_collection'
      end
    end
  end

  trait :has_pools_hash do
    transient do
      extra_pool_info { {} }
      empty_wells { [] }
    end
    pools do
      wells = WellHelpers.column_order(size).dup
      pooled_wells = wells.reject { |w| empty_wells.include?(w) }
      pool_hash = {}
      pool_sizes.each_with_index do |pool_size, index|
        pool_hash["pool-#{index + 1}-uuid"] = {
          'wells' => pooled_wells.shift(pool_size).sort_by { |well| WellHelpers.row_order(size).index(well) },
          'insert_size' => { from: 100, to: 300 },
          'library_type' => { name: library_type },
          'request_type' => request_type,
          'pcr_cycles' => pool_prc_cycles[index],
          'for_multiplexing' => pool_for_multiplexing[index],
          'pool_complete' => pool_complete
        }.merge(extra_pool_info)
      end
      pool_hash
    end
  end
end<|MERGE_RESOLUTION|>--- conflicted
+++ resolved
@@ -45,11 +45,7 @@
       purpose { create :v2_purpose, name: purpose_name, uuid: purpose_uuid }
       pool_sizes { [] }
       pool_prc_cycles { Array.new(pool_sizes.length, 10) }
-<<<<<<< HEAD
-      library_state { 'pending' }
-=======
       library_state { ['pending'] * pool_sizes.length }
->>>>>>> 581e2dfa
       stock_plate { create :v2_stock_plate }
       ancestors { [stock_plate] }
       transfer_targets { {} }
