--- conflicted
+++ resolved
@@ -3,37 +3,7 @@
 require_relative '../support/factory_girl_extensions'
 
 FactoryGirl.define do
-<<<<<<< HEAD
-  factory :plate, class: Limber::Plate, traits: [:api_object] do
-    skip_create
-    # plate_purpose
-    json_root 'plate'
 
-    state 'pending'
-
-    stock_plate do
-      {
-        barcode:
-          {
-            prefix: 'DN',
-            number: '10'
-          }
-      }
-    end
-
-    barcode do
-      {
-        prefix: 'DN',
-        number: '123',
-        ean13: '1234567890123'
-      }
-    end
-
-    label do
-      {
-        prefix: 'Limber',
-        text: 'Cherrypicked',
-=======
   factory :plate, class: Limber::Plate, traits: [:api_object, :barcoded] do
     json_root 'plate'
     size 96
@@ -71,8 +41,15 @@
         'actions' => { 'read' => api_root + purpose_uuid },
         'uuid' => purpose_uuid,
         'name' => purpose_name
->>>>>>> 9dd15641
       }
     end
+
+    label do
+      {
+        prefix: 'Limber',
+        text: 'Cherrypicked'
+      }
+    end
+
   end
 end