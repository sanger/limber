# frozen_string_literal: true
require './lib/well_helpers'
require_relative '../support/factory_girl_extensions'

FactoryGirl.define do

  factory :plate, class: Limber::Plate, traits: [:api_object, :barcoded] do
    json_root 'plate'
    size 96
    state 'pending'
    created_at { Time.current.to_s }
    updated_at { Time.current.to_s }
    priority 0

    transient do
      barcode_prefix 'DN'
      barcode_type 1
      purpose_name 'example-purpose'
      purpose_uuid 'stock-plate-purpose-uuid'
      pool_sizes   []
      library_type 'Standard'
      request_type 'Limber Library Creation'
    end

    with_has_many_associations 'wells', 'comments', 'creation_transfers', 'qc_files',
                               'requests', 'source_transfers', 'submission_pools', 'transfers_to_tubes'

    pools do
      wells = WellHelpers.column_order.dup
      pool_hash = {}
      pool_sizes.each_with_index do |size, index|
        pool_hash["pool-#{index + 1}-uuid"] = {
          wells: wells.shift(size),
          insert_size: { from: 100, to: 300 },
          library_type: { name: library_type },
          request_type: request_type
        }
      end
      pool_hash
    end

    plate_purpose do
      {
        'actions' => { 'read' => api_root + purpose_uuid },
        'uuid' => purpose_uuid,
        'name' => purpose_name
      }
    end

<<<<<<< HEAD
    factory :stock_plate do
      purpose_name 'Limber Cherrypicked'
      purpose_uuid 'stock-plate-purpose-uuid'
      stock_plate { { barcode: barcode, uuid: uuid } }
    end
=======
    label do
      {
        prefix: 'Limber',
        text: 'Cherrypicked'
      }
    end

>>>>>>> fdc2c2e1
  end
end<|MERGE_RESOLUTION|>--- conflicted
+++ resolved
@@ -47,13 +47,6 @@
       }
     end
 
-<<<<<<< HEAD
-    factory :stock_plate do
-      purpose_name 'Limber Cherrypicked'
-      purpose_uuid 'stock-plate-purpose-uuid'
-      stock_plate { { barcode: barcode, uuid: uuid } }
-    end
-=======
     label do
       {
         prefix: 'Limber',
@@ -61,6 +54,10 @@
       }
     end
 
->>>>>>> fdc2c2e1
+    factory :stock_plate do
+      purpose_name 'Limber Cherrypicked'
+      purpose_uuid 'stock-plate-purpose-uuid'
+      stock_plate { { barcode: barcode, uuid: uuid } }
+    end
   end
 end