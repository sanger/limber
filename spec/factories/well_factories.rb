--- conflicted
+++ resolved
@@ -144,20 +144,12 @@
       well_location { 'A1' }
     end
 
-<<<<<<< HEAD
     tag_oligo { nil }
     tag_index { nil }
     tag2_oligo { nil }
     tag2_index { nil }
     suboptimal { false }
-=======
-    tag_oligo nil
-    tag_index nil
-    tag2_oligo nil
-    tag2_index nil
-    suboptimal false
     sample { create :v2_sample }
->>>>>>> cf000117
 
     after(:build) do |aliquot, evaluator|
       RSpec::Mocks.allow_message(aliquot, :request).and_return(evaluator.request)
