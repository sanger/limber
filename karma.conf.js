--- conflicted
+++ resolved
@@ -18,11 +18,7 @@
 
     // list of files / patterns to load in the browser
     files: [
-<<<<<<< HEAD
-      'app/javascript/**/*.spec.js'
-=======
       { pattern: 'app/javascript/**/*.spec.js', watched: true }
->>>>>>> e7e8f297
     ],
 
 
