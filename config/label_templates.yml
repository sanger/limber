--- conflicted
+++ resolved
@@ -50,19 +50,13 @@
   :label_class: Labels::PlateLabelCellacaQc
   :pmb_template: sqsc_96plate_label_template_code39
 
-<<<<<<< HEAD
 tube_traction_compatible:
   :label_class: Labels::TubeLabelTractionCompatible
   :pmb_template: tube_label_template_1d
 
 plate_384_single:
   :label_class: Labels::Plate384SingleLabel
-  :printer_type: 384 Well Plate
-=======
-plate_384_single:
-  :label_class: Labels::Plate384SingleLabel
   # The following is the only printer type configured for 384-well plates in SS barcode_printers table
   :printer_type: 384 Well Plate Double
->>>>>>> 5bdee84e
   :pmb_template: sqsc_384plate_label_template
   :sprint_template: plate_384_single.yml.erb