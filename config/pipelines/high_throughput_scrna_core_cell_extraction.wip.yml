--- conflicted
+++ resolved
@@ -13,18 +13,9 @@
   relationships:
     LRC Blood Bank: LRC PBMC Bank
     LRC PBMC Bank: LRC Bank Seq
-<<<<<<< HEAD
+# This branch allows creation of extra tubes (back ups)
 scRNA Core Cell Extraction Spare:
   pipeline_group: scRNA Core Cell Extraction
   filters: *scrna_core_cell_extraction_filters
   relationships:
-    LRC Blood Bank: LRC PBMC Bank
-    LRC PBMC Bank: LRC Bank Spare
-=======
-# scRNA Core Cell Extraction spare branch
-# This branch allows creation of extra tubes (back ups)
-#   pipeline_group: scRNA Core Cell Extraction
-#   filters: *scrna_core_cell_extraction_filters
-#   relationships:
-#     LRC PBMC Bank: LRC Bank Spare
->>>>>>> a545ee19
+    LRC PBMC Bank: LRC Bank Spare