--- conflicted
+++ resolved
@@ -10,182 +10,30 @@
       :name => 'Illumina A nx-96 Cherrypick to Shear',
       :layout => 'bed',
       :beds => {
-<<<<<<< HEAD
         BED[4]  => {:order=>1, :purpose => 'Cherrypicked', :states => ['passed'],      :label => 'Bed 4'},
         BED[6]  => {:order=>2, :purpose => 'Shear',        :states => ['pending'],     :label => 'Bed 6', :parent =>BED[4], :target_state => 'started'}
-      }
-    },
-    'shear-post-shear' => {
-      :name => 'Illumina A Bravo Shear to Post-Shear and QC',
-      :layout => 'bed',
-      :beds => {
-        BED[4] => {:order=>1, :purpose => 'Shear',         :states => ['passed'],  :label => 'Bed 4'},
-        BED[6] => {:order=>2, :purpose => 'Post Shear',    :states => ['pending'], :label => 'Bed 5',    :parent =>BED[4] },
-        BED[5] => {:order=>3, :purpose => 'Post Shear QC', :states => ['pending'], :label => 'Bed 6', :parent =>BED[6], :target_state => 'started'}
-=======
-        BED[4]  => {:order=>1, :purpose => 'Cherrypicked', :states => ['passed'],      :label => 'Cherrypicked Plate'},
-        BED[6]  => {:order=>2, :purpose => 'Shear',        :states => ['pending'],     :label => 'Shear Plate', :parent =>BED[4], :target_state => 'started'}
       }
     },
     'shear-post-shear' => {
       :name => 'Illumina A Bravo Shear to Post-Shear',
       :layout => 'bed',
       :beds => {
-        BED[4] => {:order=>1, :purpose => 'Shear',         :states => ['passed'],  :label => 'Shear Plate'},
-        BED[6] => {:order=>2, :purpose => 'Post Shear',    :states => ['pending'], :label => 'Post Shear Plate',    :parent =>BED[4], :target_state => 'started' }
->>>>>>> bf332e07
+        BED[4] => {:order=>1, :purpose => 'Shear',         :states => ['passed'],  :label => 'Bed 4'},
+        BED[6] => {:order=>2, :purpose => 'Post Shear',    :states => ['pending'], :label => 'Bed 5',    :parent =>BED[4], :target_state => 'started' }
       }
     },
     'post-shear-post-shear-xp' => {
       :name => 'Illumina A nx-96 Post-Shear to Post-Shear XP',
       :layout => 'bed',
       :beds => {
-<<<<<<< HEAD
-        BED[1]  => {:order=>1, :purpose => 'Post Shear',    :states => ['qc_complete'], :label => 'Bed 1'},
-        BED[9]  => {:order=>2, :purpose => 'Post Shear XP', :states => ['pending'],     :label => 'Bed 9', :parent =>BED[1], :target_state => 'started'},
-        BED[2]  => {:order=>1, :purpose => 'Post Shear',    :states => ['qc_complete'], :label => 'Bed 2'},
-        BED[10] => {:order=>2, :purpose => 'Post Shear XP', :states => ['pending'],     :label => 'Bed 10', :parent =>BED[2], :target_state => 'started'},
-        BED[3]  => {:order=>1, :purpose => 'Post Shear',    :states => ['qc_complete'], :label => 'Bed 3'},
-        BED[11] => {:order=>2, :purpose => 'Post Shear XP', :states => ['pending'],     :label => 'Bed 11', :parent =>BED[3], :target_state => 'started'},
-        BED[4]  => {:order=>1, :purpose => 'Post Shear',    :states => ['qc_complete'], :label => 'Bed 4'},
-        BED[12] => {:order=>2, :purpose => 'Post Shear XP', :states => ['pending'],     :label => 'Bed 12', :parent =>BED[4], :target_state => 'started'}
-=======
-        BED[1]  => {:order=>1, :purpose => 'Post Shear',    :states => ['passed'], :label => 'Post Shear Plate'},
-        BED[9]  => {:order=>2, :purpose => 'Post Shear XP', :states => ['pending'],     :label => 'Post Shear XP Plate', :parent =>BED[1], :target_state => 'started'},
-        BED[2]  => {:order=>1, :purpose => 'Post Shear',    :states => ['passed'], :label => 'Post Shear Plate'},
-        BED[10] => {:order=>2, :purpose => 'Post Shear XP', :states => ['pending'],     :label => 'Post Shear XP Plate', :parent =>BED[2], :target_state => 'started'},
-        BED[3]  => {:order=>1, :purpose => 'Post Shear',    :states => ['passed'], :label => 'Post Shear Plate'},
-        BED[11] => {:order=>2, :purpose => 'Post Shear XP', :states => ['pending'],     :label => 'Post Shear XP Plate', :parent =>BED[3], :target_state => 'started'},
-        BED[4]  => {:order=>1, :purpose => 'Post Shear',    :states => ['passed'], :label => 'Post Shear Plate'},
-        BED[12] => {:order=>2, :purpose => 'Post Shear XP', :states => ['pending'],     :label => 'Post Shear XP Plate', :parent =>BED[4], :target_state => 'started'}
->>>>>>> bf332e07
-      }
-    },
-    'lib-pcr-xp-lib-pcr-xp-qc' => {
-      :name => 'Illumina A nx-96 Lib-PCR XP to Lib-PCR XP QC',
-      :layout => 'bed',
-      :beds => {
-<<<<<<< HEAD
-        BED[1] => {:order=>1, :purpose => 'Lib PCR-XP',    :states => ['passed'],  :label => 'Bed 1'},
-        BED[9] => {:order=>2, :purpose => 'Lib PCR-XP QC', :states => ['pending'], :label => 'Bed 9', :parent =>BED[1], :target_state => 'started'}
-=======
-        BED[1] => {:order=>1, :purpose => 'Lib PCR-XP',    :states => ['passed'],  :label => 'Post Shear Plate'},
-        BED[9] => {:order=>2, :purpose => 'Lib PCR-XP QC', :states => ['pending'], :label => 'Post Shear XP Plate', :parent =>BED[1], :target_state => 'started'}
->>>>>>> bf332e07
-      }
-    },
-    'fx' => {
-      :name => 'Illumina A Bravo Post-Shear XP to Al Libs',
-      :layout => 'bed',
-      :beds   => {
-<<<<<<< HEAD
-        BED[7]    => {:order=>1, :purpose => 'Post Shear XP', :states => ['passed'],  :label => 'Bed 7'},
-        CAR[:c43] => {:order=>2, :purpose => 'AL Libs',       :states => ['pending'], :label => 'Carousel 4,3', :parent =>BED[7], :target_state => 'started'}
-=======
-        BED[7]    => {:order=>1, :purpose => 'Post Shear XP', :states => ['passed'],  :label => 'Post Shear XP Plate A'},
-        CAR[:c43] => {:order=>2, :purpose => 'AL Libs',       :states => ['pending'], :label => 'AL Libs Plate A', :parent =>BED[7], :target_state => 'started'}
->>>>>>> bf332e07
-      }
-    },
-    'fx-add-tags' => {
-      :name => 'Illumina A Bravo Add Tags',
-      :layout => 'bed',
-      :beds   => {
-<<<<<<< HEAD
-        BED[4] => {:purpose => 'AL Libs', :states => ['started'], :label => 'Bed 4'},
-        BED[6] => {:purpose => 'Lib PCR', :states => ['pending'], :parent =>BED[4], :target_state => 'started_fx', :label => 'Bed 6'}
-=======
-        BED[4] => {:purpose => 'AL Libs', :states => ['started']},
-        BED[6] => {:purpose => 'Lib PCR', :states => ['pending'], :parent =>BED[4], :target_state => 'started_fx'}
->>>>>>> bf332e07
-      }
-    },
-    'nx-96' => {
-      :name => 'Illumina A nx-96',
-      :layout => 'bed',
-      :beds   => {
-<<<<<<< HEAD
-        BED[1]   => {:order=>1, :purpose => 'Lib PCR',    :states => ['passed'],  :label => 'Bed 1'},
-        BED[9]   => {:order=>2, :purpose => 'Lib PCR-XP', :states => ['pending'], :label => 'Bed 9', :parent =>BED[1], :target_state => 'started'},
-        BED[2]   => {:order=>3, :purpose => 'Lib PCR',    :states => ['passed'],  :label => 'Bed 2'},
-        BED[10]  => {:order=>4, :purpose => 'Lib PCR-XP', :states => ['pending'], :label => 'Bed 10', :parent =>BED[2], :target_state => 'started'},
-        BED[3]   => {:order=>5, :purpose => 'Lib PCR',    :states => ['passed'],  :label => 'Bed 3'},
-        BED[11]  => {:order=>6, :purpose => 'Lib PCR-XP', :states => ['pending'], :label => 'Bed 11', :parent =>BED[3], :target_state => 'started'},
-        BED[4]   => {:order=>7, :purpose => 'Lib PCR',    :states => ['passed'],  :label => 'Bed 4'},
-        BED[12]  => {:order=>8, :purpose => 'Lib PCR-XP', :states => ['pending'], :label => 'Bed 12', :parent =>BED[4], :target_state => 'started'}
-=======
-        BED[1]   => {:order=>1, :purpose => 'Lib PCR',    :states => ['passed'],  :label => 'Lib PCR Plate A'},
-        BED[9]   => {:order=>2, :purpose => 'Lib PCR-XP', :states => ['pending'], :label => 'Lib PCR-XP Plate A', :parent =>BED[1], :target_state => 'started'},
-        BED[2]   => {:order=>3, :purpose => 'Lib PCR',    :states => ['passed'],  :label => 'Lib PCR Plate B'},
-        BED[10]  => {:order=>4, :purpose => 'Lib PCR-XP', :states => ['pending'], :label => 'Lib PCR-XP Plate B', :parent =>BED[2], :target_state => 'started'},
-        BED[3]   => {:order=>5, :purpose => 'Lib PCR',    :states => ['passed'],  :label => 'Lib PCR Plate C'},
-        BED[11]  => {:order=>6, :purpose => 'Lib PCR-XP', :states => ['pending'], :label => 'Lib PCR-XP Plate C', :parent =>BED[3], :target_state => 'started'},
-        BED[4]   => {:order=>7, :purpose => 'Lib PCR',    :states => ['passed'],  :label => 'Lib PCR Plate D'},
-        BED[12]  => {:order=>8, :purpose => 'Lib PCR-XP', :states => ['pending'], :label => 'Lib PCR-XP Plate D', :parent =>BED[4], :target_state => 'started'}
->>>>>>> bf332e07
-      }
-    }
-  },
-
-
-
-  'illumina_a' => {
-    'cherrypick-to-shear' => {
-      :name => 'Illumina A nx-96 Cherrypick to Shear',
-      :layout => 'bed',
-      :beds => {
-<<<<<<< HEAD
-        BED[4]  => {:order=>1, :purpose => 'Cherrypicked', :states => ['passed'],  :label => 'Bed 4'},
-        BED[6]  => {:order=>2, :purpose => 'Shear',        :states => ['pending'], :label => 'Bed 6', :parent =>BED[4], :target_state => 'started'}
-=======
-        BED[4]  => {:order=>1, :purpose => 'Cherrypicked', :states => ['passed'],      :label => 'Cherrypicked Plate'},
-        BED[6]  => {:order=>2, :purpose => 'Shear',        :states => ['pending'],     :label => 'Shear Plate', :parent =>BED[4], :target_state => 'started'}
-        # BED[2]  => {:order=>1, :purpose => 'Cherrypicked', :states => ['passed'],      :label => 'Cherrypicked Plate'},
-        # BED[10] => {:order=>2, :purpose => 'Shear',        :states => ['pending'],     :label => 'Shear Plate', :parent =>BED[2], :target_state => 'started'},
-        # BED[3]  => {:order=>1, :purpose => 'Cherrypicked', :states => ['passed'],      :label => 'Cherrypicked Plate'},
-        # BED[11] => {:order=>2, :purpose => 'Shear',        :states => ['pending'],     :label => 'Shear Plate', :parent =>BED[3], :target_state => 'started'},
-        # BED[4]  => {:order=>1, :purpose => 'Cherrypicked', :states => ['passed'],      :label => 'Cherrypicked Plate'},
-        # BED[12] => {:order=>2, :purpose => 'Shear',        :states => ['pending'],     :label => 'Shear Plate', :parent =>BED[4], :target_state => 'started'}
->>>>>>> bf332e07
-      }
-    },
-    'shear-post-shear' => {
-      :name => 'Illumina A Bravo Shear to Post-Shear',
-      :layout => 'bed',
-      :beds => {
-<<<<<<< HEAD
-        BED[4] => {:order=>1, :purpose => 'Shear',         :states => ['passed'],  :label => 'Bed 4'},
-        BED[6] => {:order=>2, :purpose => 'Post Shear',    :states => ['pending'], :label => 'Bed 6', :parent =>BED[4] },
-        BED[5] => {:order=>3, :purpose => 'Post Shear QC', :states => ['pending'], :label => 'Bed 5', :parent =>BED[6], :target_state => 'started'}
-=======
-        BED[4] => {:order=>1, :purpose => 'Shear',         :states => ['passed'],  :label => 'Shear Plate'},
-        BED[6] => {:order=>2, :purpose => 'Post Shear',    :states => ['pending'], :label => 'Post Shear Plate',  :parent =>BED[4], :target_state => 'started'}
->>>>>>> bf332e07
-      }
-    },
-    'post-shear-post-shear-xp' => {
-      :name => 'Illumina A nx-96 Post-Shear to Post-Shear XP',
-      :layout => 'bed',
-      :beds => {
-<<<<<<< HEAD
-        BED[1]  => {:order=>1, :purpose => 'Post Shear',    :states => ['qc_complete'], :label => 'Bed 1'},
-        BED[9]  => {:order=>2, :purpose => 'Post Shear XP', :states => ['pending'],     :label => 'Bed 9', :parent =>BED[1], :target_state => 'started'},
-        BED[2]  => {:order=>1, :purpose => 'Post Shear',    :states => ['qc_complete'], :label => 'Bed 2'},
-        BED[10] => {:order=>2, :purpose => 'Post Shear XP', :states => ['pending'],     :label => 'Bed 10', :parent =>BED[2], :target_state => 'started'},
-        BED[3]  => {:order=>1, :purpose => 'Post Shear',    :states => ['qc_complete'], :label => 'Bed 3'},
-        BED[11] => {:order=>2, :purpose => 'Post Shear XP', :states => ['pending'],     :label => 'Bed 11', :parent =>BED[3], :target_state => 'started'},
-        BED[4]  => {:order=>1, :purpose => 'Post Shear',    :states => ['qc_complete'], :label => 'Bed 4'},
-        BED[12] => {:order=>2, :purpose => 'Post Shear XP', :states => ['pending'],     :label => 'Bed 12', :parent =>BED[4], :target_state => 'started'}
-=======
-        BED[1]  => {:order=>1, :purpose => 'Post Shear',    :states => ['passed'], :label => 'Post Shear Plate'},
-        BED[9]  => {:order=>2, :purpose => 'Post Shear XP', :states => ['pending'],     :label => 'Post Shear XP Plate', :parent =>BED[1], :target_state => 'started'},
-        BED[2]  => {:order=>1, :purpose => 'Post Shear',    :states => ['passed'], :label => 'Post Shear Plate'},
-        BED[10] => {:order=>2, :purpose => 'Post Shear XP', :states => ['pending'],     :label => 'Post Shear XP Plate', :parent =>BED[2], :target_state => 'started'},
-        BED[3]  => {:order=>1, :purpose => 'Post Shear',    :states => ['passed'], :label => 'Post Shear Plate'},
-        BED[11] => {:order=>2, :purpose => 'Post Shear XP', :states => ['pending'],     :label => 'Post Shear XP Plate', :parent =>BED[3], :target_state => 'started'},
-        BED[4]  => {:order=>1, :purpose => 'Post Shear',    :states => ['passed'], :label => 'Post Shear Plate'},
-        BED[12] => {:order=>2, :purpose => 'Post Shear XP', :states => ['pending'],     :label => 'Post Shear XP Plate', :parent =>BED[4], :target_state => 'started'}
->>>>>>> bf332e07
+        BED[1]  => {:order=>1, :purpose => 'Post Shear',    :states => ['passed'],  :label => 'Bed 1'},
+        BED[9]  => {:order=>2, :purpose => 'Post Shear XP', :states => ['pending'], :label => 'Bed 9', :parent =>BED[1], :target_state => 'started'},
+        BED[2]  => {:order=>1, :purpose => 'Post Shear',    :states => ['passed'],  :label => 'Bed 2'},
+        BED[10] => {:order=>2, :purpose => 'Post Shear XP', :states => ['pending'], :label => 'Bed 10', :parent =>BED[2], :target_state => 'started'},
+        BED[3]  => {:order=>1, :purpose => 'Post Shear',    :states => ['passed'],  :label => 'Bed 3'},
+        BED[11] => {:order=>2, :purpose => 'Post Shear XP', :states => ['pending'], :label => 'Bed 11', :parent =>BED[3], :target_state => 'started'},
+        BED[4]  => {:order=>1, :purpose => 'Post Shear',    :states => ['passed'],  :label => 'Bed 4'},
+        BED[12] => {:order=>2, :purpose => 'Post Shear XP', :states => ['pending'], :label => 'Bed 12', :parent =>BED[4], :target_state => 'started'}
       }
     },
     'lib-pcr-xp-lib-pcr-xp-qc' => {
@@ -193,7 +41,7 @@
       :layout => 'bed',
       :beds => {
         BED[1] => {:order=>1, :purpose => 'Lib PCR-XP',    :states => ['passed'],  :label => 'Bed 1'},
-        BED[9] => {:order=>2, :purpose => 'Lib PCR-XP QC', :states => ['pending'], :label => 'Bed 2', :parent =>BED[1], :target_state => 'started'}
+        BED[9] => {:order=>2, :purpose => 'Lib PCR-XP QC', :states => ['pending'], :label => 'Bed 9', :parent =>BED[1], :target_state => 'started'}
       }
     },
     'fx' => {
@@ -208,7 +56,7 @@
       :name => 'Illumina A Bravo Add Tags',
       :layout => 'bed',
       :beds   => {
-        BED[4] => {:purpose => 'AL Libs', :states => ['started'],:label => 'Bed 4'},
+        BED[4] => {:purpose => 'AL Libs', :states => ['started'], :label => 'Bed 4'},
         BED[6] => {:purpose => 'Lib PCR', :states => ['pending'], :parent =>BED[4], :target_state => 'started_fx', :label => 'Bed 6'}
       }
     },
@@ -228,6 +76,7 @@
     }
   }
 }
+ROBOT_CONFIG['illumina_a']=ROBOT_CONFIG['illumina_b']
 
 LOCATION_PIPELINES = {
   'Library creation freezer' =>'illumina_b',
