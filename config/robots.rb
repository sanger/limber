--- conflicted
+++ resolved
@@ -56,17 +56,10 @@
                name: 'nx-8 Lib PCR-XP => LB Lib PrePool',
                layout: 'bed',
                beds: {
-<<<<<<< HEAD
-                 bed(2).barcode => { purpose: 'LB Lib PCR-XP', states: ['qc_complete'], child: bed(4).barcode, label: 'Bed 2' },
-                 bed(5).barcode => { purpose: 'LB Lib PCR-XP', states: ['qc_complete'], child: bed(4).barcode, label: 'Bed 5' },
-                 bed(3).barcode => { purpose: 'LB Lib PCR-XP', states: ['qc_complete'], child: bed(4).barcode, label: 'Bed 3' },
-                 bed(6).barcode => { purpose: 'LB Lib PCR-XP', states: ['qc_complete'], child: bed(4).barcode, label: 'Bed 6' },
-=======
                  bed(2).barcode => { purpose: 'LB Lib PCR-XP', states: ['passed', 'qc_complete'], child: bed(4).barcode, label: 'Bed 2' },
                  bed(5).barcode => { purpose: 'LB Lib PCR-XP', states: ['passed', 'qc_complete'], child: bed(4).barcode, label: 'Bed 5' },
                  bed(3).barcode => { purpose: 'LB Lib PCR-XP', states: ['passed', 'qc_complete'], child: bed(4).barcode, label: 'Bed 3' },
                  bed(6).barcode => { purpose: 'LB Lib PCR-XP', states: ['passed', 'qc_complete'], child: bed(4).barcode, label: 'Bed 6' },
->>>>>>> b89aad20
                  bed(4).barcode => {
                    purpose: 'LB Lib PrePool',
                    states: %w[pending started],
@@ -102,7 +95,6 @@
     from 'LB Cap Lib PCR-XP', bed(4)
     to 'LB Cap Lib Pool', bed(2)
   end
-<<<<<<< HEAD
 
   bravo_robot do
     from 'PF Cherrypicked', bed(7)
@@ -159,6 +151,4 @@
     from 'PF Lib XP', bed(4)
     to 'PF Lib XP2', car('2,3')
   end
-=======
->>>>>>> b89aad20
 end