# frozen_string_literal: true

require 'robot_configuration'

ROBOT_CONFIG =
  RobotConfiguration::Register.configure do
    # Simple robots and bravo robots both transfer a single 'passed' source plate to a single 'pending'
    # destination plate. They pass the target plate
    # Simple robots can transition to started if their second argument is 'started'

    # Custom robots are configured manually

    bravo_robot do
      from 'LB Cherrypick', bed(7)
      to 'LB Shear', bed(9)
    end

    bravo_robot do
      from 'LB Shear', bed(9)
      to 'LB Post Shear', bed(7)
    end

    bravo_robot transition_to: 'started' do
      from 'LB Post Shear', bed(4)
      to 'LB End Prep', bed(14)
    end

    custom_robot(
      'bravo-lb-end-prep',
      name: 'bravo LB End Prep',
      verify_robot: true,
      beds: {
        bed(7).barcode => {
          purpose: 'LB End Prep',
          states: ['started'],
          label: 'Bed 7',
          target_state: 'passed'
        }
      }
    )

    bravo_robot do
      from 'LB End Prep', bed(7)
      to 'LB Lib PCR', bed(6)
    end

    custom_robot(
      'bravo-lib-pcr-purification',
      name: 'bravo LB Lib PCR => LB Lib PCR XP',
      verify_robot: false,
      beds: {
        bed(1).barcode => {
          purpose: 'LB Lib PCR',
          states: ['passed'],
          label: 'Bed 1'
        },
        bed(9).barcode => {
          purpose: 'LB Lib PCR-XP',
          states: ['pending'],
          label: 'Bed 9',
          parent: bed(1).barcode,
          target_state: 'passed'
        },
        bed(2).barcode => {
          purpose: 'LB Lib PCR',
          states: ['passed'],
          label: 'Bed 2'
        },
        bed(10).barcode => {
          purpose: 'LB Lib PCR-XP',
          states: ['pending'],
          label: 'Bed 10',
          parent: bed(2).barcode,
          target_state: 'passed'
        },
        bed(3).barcode => {
          purpose: 'LB Lib PCR',
          states: ['passed'],
          label: 'Bed 3'
        },
        bed(11).barcode => {
          purpose: 'LB Lib PCR-XP',
          states: ['pending'],
          label: 'Bed 11',
          parent: bed(3).barcode,
          target_state: 'passed'
        },
        bed(4).barcode => {
          purpose: 'LB Lib PCR',
          states: ['passed'],
          label: 'Bed 4'
        },
        bed(12).barcode => {
          purpose: 'LB Lib PCR-XP',
          states: ['pending'],
          label: 'Bed 12',
          parent: bed(4).barcode,
          target_state: 'passed'
        }
      }
    )

    custom_robot(
      'star-96-lib-pcr-purification',
      name: 'STAR-96 LB Lib PCR => LB Lib PCR-XP',
      verify_robot: false,
      beds: {
        bed(7).barcode => {
          purpose: 'LB Lib PCR',
          states: ['passed'],
          label: 'Bed 7'
        },
        bed(9).barcode => {
          purpose: 'LB Lib PCR-XP',
          states: ['pending'],
          label: 'Bed 9',
          parent: bed(7).barcode,
          target_state: 'passed'
        },
        bed(12).barcode => {
          purpose: 'LB Lib PCR',
          states: ['passed'],
          label: 'Bed 12'
        },
        bed(14).barcode => {
          purpose: 'LB Lib PCR-XP',
          states: ['pending'],
          label: 'Bed 14',
          parent: bed(12).barcode,
          target_state: 'passed'
        }
      }
    )

    custom_robot(
      'zephyr-lib-pcr-purification',
      name: 'Zephyr LB Lib PCR => LB Lib PCR XP',
      verify_robot: false,
      beds: {
        bed(2).barcode => {
          purpose: 'LB Lib PCR',
          states: ['passed'],
          label: 'Bed 2'
        },
        bed(7).barcode => {
          purpose: 'LB Lib PCR-XP',
          states: ['pending'],
          label: 'Bed 7',
          parent: bed(2).barcode,
          target_state: 'passed'
        }
      }
    )

    # Used for ISC and re-ISC pipelines
    # Handles both LB Lib PCR-XP and LTN Lib PCR XP (for targeted nanoseq) source plates
    # 4:1 pooling into the destination LB Lib PrePool plate
    custom_robot(
      'nx-8-lib-pcr-xp-to-isch-lib-pool',
      name: 'nx-8 Lib PCR-XP => LB Lib PrePool',
      beds: {
        bed(2).barcode => {
          purpose: ['LB Lib PCR-XP', 'LTN Lib PCR XP'],
          states: %w[passed qc_complete],
          child: bed(4).barcode,
          label: 'Bed 2'
        },
        bed(5).barcode => {
          purpose: ['LB Lib PCR-XP', 'LTN Lib PCR XP'],
          states: %w[passed qc_complete],
          child: bed(4).barcode,
          label: 'Bed 5'
        },
        bed(3).barcode => {
          purpose: ['LB Lib PCR-XP', 'LTN Lib PCR XP'],
          states: %w[passed qc_complete],
          child: bed(4).barcode,
          label: 'Bed 3'
        },
        bed(6).barcode => {
          purpose: ['LB Lib PCR-XP', 'LTN Lib PCR XP'],
          states: %w[passed qc_complete],
          child: bed(4).barcode,
          label: 'Bed 6'
        },
        bed(4).barcode => {
          purpose: 'LB Lib PrePool',
          states: %w[pending started],
          parents: [bed(2).barcode, bed(5).barcode, bed(3).barcode, bed(6).barcode],
          target_state: 'passed',
          label: 'Bed 4'
        }
      },
      destination_bed: bed(4).barcode,
      class: 'Robots::PoolingRobot'
    )

    simple_robot('nx-8') do
      from 'LB Lib PrePool', bed(2)
      to 'LB Hyb', bed(4)
    end

    bravo_robot do
      from 'LB Hyb', bed(4)
      to 'LB Cap Lib', car('1,3')
    end

    bravo_robot do
      from 'LB Cap Lib', bed(4)
      to 'LB Cap Lib PCR', car('4,5')
    end

    simple_robot('nx-96') do
      from 'LB Cap Lib PCR', bed(1)
      to 'LB Cap Lib PCR-XP', bed(9)
    end

    custom_robot(
      'star-96-post-cap-pcr-purification',
      name: 'STAR-96 LB Cap Lib PCR => LB Cap Lib PCR-XP',
      verify_robot: false,
      beds: {
        bed(7).barcode => {
          purpose: 'LB Cap Lib PCR',
          states: ['passed'],
          label: 'Bed 7'
        },
        bed(9).barcode => {
          purpose: 'LB Cap Lib PCR-XP',
          states: ['pending'],
          label: 'Bed 9',
          parent: bed(7).barcode,
          target_state: 'passed'
        },
        bed(12).barcode => {
          purpose: 'LB Cap Lib PCR',
          states: ['passed'],
          label: 'Bed 12'
        },
        bed(14).barcode => {
          purpose: 'LB Cap Lib PCR-XP',
          states: ['pending'],
          label: 'Bed 14',
          parent: bed(12).barcode,
          target_state: 'passed'
        }
      }
    )

    simple_robot('nx-8') do
      from 'LB Cap Lib PCR-XP', bed(4)
      to 'LB Cap Lib Pool', bed(2)
    end

    simple_robot('nx-8') do
      from 'LB Cap Lib PCR-XP', bed(4)
      to 'LB Cap Lib Pool', bed(2)
    end

    bravo_robot do
      from 'PF Cherrypicked', bed(7)
      to 'PF Shear', bed(9)
    end

    bravo_robot do
      from 'PF Shear', bed(9)
      to 'PF Post Shear', bed(7)
    end

    bravo_robot(transition_to: 'started') do
      from 'PF Post Shear', bed(4)
      to 'PF Post Shear XP', car('2,3')
    end

    custom_robot(
      'nx-96-pf-post-shear-to-pf-post-shear-xp',
      name: 'nx-96 PF Post-Shear => PF Post-Shear XP',
      beds: {
        bed(1).barcode => {
          purpose: 'PF Post Shear',
          states: ['passed'],
          label: 'Bed 1'
        },
        bed(9).barcode => {
          purpose: 'PF Post Shear XP',
          states: ['pending'],
          label: 'Bed 9',
          parent: bed(1).barcode,
          target_state: 'started'
        },
        bed(2).barcode => {
          purpose: 'PF Post Shear',
          states: ['passed'],
          label: 'Bed 2'
        },
        bed(10).barcode => {
          purpose: 'PF Post Shear XP',
          states: ['pending'],
          label: 'Bed 10',
          parent: bed(2).barcode,
          target_state: 'started'
        },
        bed(3).barcode => {
          purpose: 'PF Post Shear',
          states: ['passed'],
          label: 'Bed 3'
        },
        bed(11).barcode => {
          purpose: 'PF Post Shear XP',
          states: ['pending'],
          label: 'Bed 11',
          parent: bed(3).barcode,
          target_state: 'started'
        },
        bed(4).barcode => {
          purpose: 'PF Post Shear',
          states: ['passed'],
          label: 'Bed 4'
        },
        bed(12).barcode => {
          purpose: 'PF Post Shear XP',
          states: ['pending'],
          label: 'Bed 12',
          parent: bed(4).barcode,
          target_state: 'started'
        }
      }
    )

    bravo_robot transition_to: 'started' do
      from 'scRNA Stock', bed(4)
      to 'scRNA cDNA-XP', car('2,3')
    end

    bravo_robot transition_to: 'started' do
      from 'GnT Stock', bed(4)
      to 'scRNA cDNA-XP', car('2,3')
    end

    custom_robot(
      'star-384-scrna-384-stock-to-scrna-384-cdna-xp',
      name: 'STAR-384 scRNA Stock => scRNA-384 cDNA-XP',
      beds: {
        bed(12).barcode => {
          purpose: 'scRNA-384 Stock',
          states: ['passed'],
          label: 'Bed 12'
        },
        bed(17).barcode => {
          purpose: 'scRNA-384 cDNA-XP',
          states: ['pending'],
          label: 'Bed 17',
          parent: bed(12).barcode,
          target_state: 'passed'
        },
        bed(13).barcode => {
          purpose: 'scRNA-384 Stock',
          states: ['passed'],
          label: 'Bed 13'
        },
        bed(18).barcode => {
          purpose: 'scRNA-384 cDNA-XP',
          states: ['pending'],
          label: 'Bed 18',
          parent: bed(13).barcode,
          target_state: 'passed'
        },
        bed(14).barcode => {
          purpose: 'scRNA-384 Stock',
          states: ['passed'],
          label: 'Bed 14'
        },
        bed(19).barcode => {
          purpose: 'scRNA-384 cDNA-XP',
          states: ['pending'],
          label: 'Bed 19',
          parent: bed(14).barcode,
          target_state: 'passed'
        },
        bed(15).barcode => {
          purpose: 'scRNA-384 Stock',
          states: ['passed'],
          label: 'Bed 15'
        },
        bed(20).barcode => {
          purpose: 'scRNA-384 cDNA-XP',
          states: ['pending'],
          label: 'Bed 20',
          parent: bed(15).barcode,
          target_state: 'passed'
        }
      }
    )

    bravo_robot transition_to: 'started' do
      from 'scRNA cDNA-XP', bed(4)
      to 'scRNA End Prep', car('1,4')
    end

    bravo_robot transition_to: 'started' do
      from 'scRNA-384 cDNA-XP', bed(4)
      to 'scRNA-384 End Prep', car('1,4')
    end

    custom_robot(
      'bravo-scdna-end-prep',
      name: 'bravo scDNA End Prep',
      verify_robot: true,
      beds: {
        bed(5).barcode => {
          purpose: 'scRNA End Prep',
          states: ['started'],
          label: 'Bed 5',
          target_state: 'passed'
        }
      }
    )

    custom_robot(
      'bravo-scdna-384-end-prep',
      name: 'bravo scDNA-384 End Prep',
      verify_robot: true,
      beds: {
        bed(5).barcode => {
          purpose: 'scRNA-384 End Prep',
          states: ['started'],
          label: 'Bed 5',
          target_state: 'passed'
        }
      }
    )

    bravo_robot do
      from 'scRNA End Prep', car('1,4')
      to 'scRNA Lib PCR', bed(6)
    end

    bravo_robot do
      from 'scRNA-384 End Prep', car('1,4')
      to 'scRNA-384 Lib PCR', bed(6)
    end

    custom_robot(
      'bravo-pf-post-shear-to-pf-end-prep',
      name: 'Bravo PF Post-Shear => PF End Prep',
      beds: {
        bed(4).barcode => {
          purpose: 'PF Post Shear',
          states: ['passed'],
          label: 'Bed 4'
        },
        car('1,4').barcode => {
          purpose: 'PF End Prep',
          states: ['pending'],
          label: 'Carousel 1,4',
          parent: bed(4).barcode,
          target_state: 'started'
        }
      }
    )

    custom_robot(
      'bravo-pf-end-prep',
      name: 'Bravo PF End Preparation',
      beds: {
        bed(5).barcode => {
          purpose: 'PF End Prep',
          states: ['started'],
          label: 'Bed 5',
          target_state: 'passed'
        }
      }
    )

    custom_robot(
      'bravo-pf-post-shear-xp-prep',
      name: 'Bravo PF Post Shear XP Preparation',
      beds: {
        bed(5).barcode => {
          purpose: 'PF Post Shear XP',
          states: ['started'],
          label: 'Bed 5',
          target_state: 'passed'
        }
      }
    )

    custom_robot(
      'hamilton-star-pf-post-shear-to-pf-post-shear-xp-384',
      name: 'Hamilton STAR-384 PF-Post Shear => PF-384 Post Shear XP',
      beds: {
        bed(12).barcode => {
          purpose: 'PF Post Shear',
          states: %w[passed qc_complete],
          child: bed(7).barcode,
          label: 'Bed 12'
        },
        bed(13).barcode => {
          purpose: 'PF Post Shear',
          states: %w[passed qc_complete],
          child: bed(7).barcode,
          label: 'Bed 13'
        },
        bed(14).barcode => {
          purpose: 'PF Post Shear',
          states: %w[passed qc_complete],
          child: bed(7).barcode,
          label: 'Bed 14'
        },
        bed(15).barcode => {
          purpose: 'PF Post Shear',
          states: %w[passed qc_complete],
          child: bed(7).barcode,
          label: 'Bed 15'
        },
        bed(7).barcode => {
          purpose: 'PF-384 Post Shear XP',
          states: %w[pending],
          parents: [bed(12).barcode, bed(13).barcode, bed(14).barcode, bed(15).barcode],
          target_state: 'passed',
          label: 'Bed 7'
        }
      },
      destination_bed: bed(7).barcode,
      class: 'Robots::QuadrantRobot'
    )

    custom_robot(
      'bravo-pf-post-shear-xp-to-pf-lib-xp',
      name: 'Bravo PF Post Shear XP to PF Lib XP',
      beds: {
        car('1,3').barcode => {
          purpose: 'PF Post Shear XP',
          states: ['passed'],
          label: 'Carousel 1,3'
        },
        bed(6).barcode => {
          purpose: 'PF Lib',
          states: ['pending'],
          label: 'Bed 6',
          target_state: 'passed',
          parent: car('1,3').barcode
        },
        car('4,3').barcode => {
          purpose: 'PF Lib XP',
          states: ['pending'],
          label: 'Carousel 4,3',
          target_state: 'passed',
          parent: bed(6).barcode
        }
      }
    )

    custom_robot(
      'bravo-pf-end-prep-to-pf-lib-xp-2',
      name: 'Bravo PF End Prep to PF Lib XP2',
      beds: {
        bed(5).barcode => {
          purpose: 'PF End Prep',
          states: ['passed'],
          label: 'Bed 5'
        },
        bed(6).barcode => {
          purpose: 'PF Lib',
          states: ['pending'],
          label: 'Bed 6',
          target_state: 'passed',
          parent: bed(5).barcode
        },
        car('4,3').barcode => {
          purpose: 'PF Lib XP2',
          states: ['pending'],
          label: 'Carousel 4,3',
          target_state: 'passed',
          parent: bed(6).barcode
        }
      }
    )

    bravo_robot transition_to: 'started' do
      from 'PF-384 Post Shear XP', bed(4)
      to 'PF-384 End Prep', car('1,4')
    end

    custom_robot(
      'bravo-pf-384-end-prep',
      name: 'Bravo PF-384 End Prep End Preparation',
      verify_robot: true,
      beds: {
        bed(5).barcode => {
          purpose: 'PF-384 End Prep',
          states: ['started'],
          label: 'Bed 5',
          target_state: 'passed'
        }
      }
    )

    custom_robot(
      'bravo-pf-384-end-prep-to-pf-384-lib-xp-2',
      name: 'Bravo PF-384 End Prep to PF-384 Lib XP2',
      beds: {
        bed(5).barcode => {
          purpose: 'PF-384 End Prep',
          states: ['passed'],
          label: 'Bed 5'
        },
        bed(6).barcode => {
          purpose: 'PF-384 Lib',
          states: ['pending'],
          label: 'Bed 6',
          target_state: 'passed',
          parent: bed(5).barcode
        },
        car('4,3').barcode => {
          purpose: 'PF-384 Lib XP2',
          states: ['pending'],
          label: 'Carousel 4,3',
          target_state: 'passed',
          parent: bed(6).barcode
        }
      }
    )

    custom_robot(
      'bravo-pf-384-lib-xp2-to-pl-lib-xp2',
      name: 'Bravo PF-384 Lib XP2 => PF-Lib Q-XP2',
      beds: {
        bed(5).barcode => {
          purpose: 'PF-384 Lib XP2',
          label: 'Bed 5',
          states: ['passed']
        },
        bed(1).barcode => {
          purpose: 'PF Lib Q-XP2',
          label: 'Bed 1',
          states: ['pending'],
          target_state: 'passed'
        },
        bed(4).barcode => {
          purpose: 'PF Lib Q-XP2',
          label: 'Bed 4',
          states: ['pending'],
          target_state: 'passed'
        },
        bed(3).barcode => {
          purpose: 'PF Lib Q-XP2',
          label: 'Bed 3',
          states: ['pending'],
          target_state: 'passed'
        },
        bed(6).barcode => {
          purpose: 'PF Lib Q-XP2',
          label: 'Bed 6',
          states: ['pending'],
          target_state: 'passed'
        }
      },
      class: 'Robots::SplittingRobot',
      relationships: [
        {
          'type' => 'quad_stamp_out',
          'options' => {
            'parent' => bed(5).barcode,
            'children' => [bed(1).barcode, bed(4).barcode, bed(3).barcode, bed(6).barcode]
          }
        }
      ]
    )

    custom_robot(
      'bravo-mrna-capture-rnaag',
      name: 'Bravo mRNA capture RNAAG',
      beds: {
        bed(7).barcode => {
          purpose: 'LBR Cherrypick',
          states: ['passed'],
          label: 'Bed 7'
        },
        bed(6).barcode => {
          purpose: 'LBR mRNA Cap',
          states: ['pending'],
          label: 'Bed 6',
          target_state: 'started',
          parent: bed(7).barcode
        },
        car('2,3').barcode => {
          purpose: 'LBR Globin',
          states: ['pending'],
          label: 'Carousel 2,3',
          parent: bed(6).barcode
        }
      }
    )

    custom_robot(
      'bravo-mrna-capture-rnaa',
      name: 'Bravo mRNA capture RNAA',
      beds: {
        bed(7).barcode => {
          purpose: 'LBR Cherrypick',
          states: ['passed'],
          label: 'Bed 7'
        },
        bed(6).barcode => {
          purpose: 'LBR mRNA Cap',
          states: ['pending'],
          label: 'Bed 6',
          target_state: 'started',
          parent: bed(7).barcode
        },
        car('2,3').barcode => {
          purpose: 'LBR Frag',
          states: ['pending'],
          label: 'Carousel 2,3',
          parent: bed(6).barcode
        },
        car('3,4').barcode => {
          purpose: 'LB cDNA',
          states: ['pending'],
          label: 'Carousel 3,4',
          parent: car('2,3').barcode
        },
        car('4,3').barcode => {
          purpose: 'LB cDNA XP',
          states: ['pending'],
          label: 'Carousel 4,3',
          parent: car('3,4').barcode
        }
      }
    )

    custom_robot(
      'bravo-mrna-capture-rnaa-m',
      name: 'Bravo mRNA capture RNAA (modular)',
      beds: {
        bed(7).barcode => {
          purpose: 'LBR Cherrypick',
          states: ['passed'],
          label: 'Bed 7'
        },
        bed(6).barcode => {
          purpose: 'LBR mRNA Cap',
          states: ['pending'],
          label: 'Bed 6',
          target_state: 'started',
          parent: bed(7).barcode
        },
        car('2,3').barcode => {
          purpose: 'LBR Frag',
          states: ['pending'],
          label: 'Carousel 2,3',
          parent: bed(6).barcode
        }
      }
    )

    bravo_robot do
      from 'PF Lib XP', bed(4)
      to 'PF Lib XP2', car('2,3')
    end

    bravo_robot transition_to: 'started' do
      from 'LBR Cherrypick', bed(7)
      to 'LBR mRNA Cap', bed(6)
    end

    custom_robot(
      'bravo-lbr-mrna-cap',
      name: 'Bravo LBR mRNA Cap',
      verify_robot: true,
      beds: {
        bed(8).barcode => {
          purpose: 'LBR mRNA Cap',
          states: ['started'],
          label: 'Bed 8',
          target_state: 'passed'
        }
      }
    )

    custom_robot(
      'bravo-lbr-mrna-cap-globin',
      name: 'Bravo LBR mRNA Cap to LBR Globin',
      verify_robot: true,
      beds: {
        bed(8).barcode => {
          purpose: 'LBR mRNA Cap',
          states: ['passed'],
          label: 'Bed 8'
        },
        car('2,3').barcode => {
          purpose: 'LBR Globin',
          states: ['pending'],
          label: 'Carousel 2,3',
          parent: bed(8).barcode,
          target_state: 'processed_1'
        }
      }
    )

    custom_robot(
      'bravo-hyb-setup',
      name: 'Bravo Hyb Setup',
      beds: {
        bed(6).barcode => {
          purpose: 'LBR Globin',
          states: ['processed_1'],
          label: 'Bed 6',
          target_state: 'processed_2'
        },
        car('4,3').barcode => {
          purpose: 'LBR Globin DNase',
          states: ['pending'],
          label: 'Carousel 4,3',
          parent: bed(6).barcode
        },
        car('4,4').barcode => {
          purpose: 'LBR Frag cDNA',
          states: ['pending'],
          label: 'Carousel 4,4',
          parent: car('4,3').barcode
        }
      }
    )

    custom_robot(
      'bravo-ribo-hyb-setup',
      name: 'Bravo Ribo Hyb Setup',
      beds: {
        bed(6).barcode => {
          purpose: 'LBR Cherrypick',
          states: ['passed'],
          label: 'Bed 6'
        },
        car('4,3').barcode => {
          purpose: 'LBR Ribo DNase',
          states: ['pending'],
          label: 'Carousel 4,3',
          parent: bed(6).barcode
        },
        car('4,4').barcode => {
          purpose: 'LBR Frag cDNA',
          states: ['pending'],
          label: 'Carousel 4,4',
          parent: car('4,3').barcode
        }
      }
    )

    custom_robot(
      'bravo-riboglobin-hyb-setup',
      name: 'Bravo Ribo Globin Hyb Setup',
      beds: {
        bed(6).barcode => {
          purpose: 'LBR Cherrypick',
          states: ['passed'],
          label: 'Bed 6'
        },
        car('4,3').barcode => {
          purpose: 'LBR RiboGlobin DNase',
          states: ['pending'],
          label: 'Carousel 4,3',
          parent: bed(6).barcode
        },
        car('4,4').barcode => {
          purpose: 'LBR Frag cDNA',
          states: ['pending'],
          label: 'Carousel 4,4',
          parent: car('4,3').barcode
        }
      }
    )

    custom_robot(
      'bravo-depletion-setup',
      name: 'Bravo Depletion Setup',
      verify_robot: true,
      beds: {
        bed(6).barcode => {
          purpose: 'LBR Globin',
          states: ['processed_2'],
          label: 'Bed 6',
          target_state: 'passed'
        }
      }
    )

    custom_robot(
      'bravo-ribo-depletion-setup',
      name: 'Bravo Ribo Depletion Setup',
      verify_robot: true,
      beds: {
        bed(6).barcode => {
          purpose: 'LBR Cherrypick',
          states: ['passed'],
          label: 'Bed 6'
        }
      }
    )

    custom_robot(
      'bravo-riboglobin-depletion-setup',
      name: 'Bravo Ribo Globin Depletion Setup',
      verify_robot: true,
      beds: {
        bed(6).barcode => {
          purpose: 'LBR Cherrypick',
          states: ['passed'],
          label: 'Bed 6'
        }
      }
    )

    custom_robot(
      'bravo-globin-globin-dnase',
      name: 'Bravo Globin To Globin DNase',
      verify_robot: true,
      beds: {
        bed(8).barcode => {
          purpose: 'LBR Globin',
          states: ['passed'],
          label: 'Bed 8'
        },
        car('4,3').barcode => {
          purpose: 'LBR Globin DNase',
          states: ['pending'],
          label: 'Carousel 4,3',
          parent: bed(8).barcode,
          target_state: 'passed'
        }
      }
    )

    custom_robot(
      'bravo-ribo-dnase',
      name: 'Bravo Cherrypick To Ribo DNase',
      verify_robot: true,
      beds: {
        bed(8).barcode => {
          purpose: 'LBR Cherrypick',
          states: ['passed'],
          label: 'Bed 8'
        },
        car('4,3').barcode => {
          purpose: 'LBR Ribo DNase',
          states: ['pending'],
          label: 'Carousel 4,3',
          parent: bed(8).barcode,
          target_state: 'passed'
        }
      }
    )

    custom_robot(
      'bravo-riboglobin-dnase',
      name: 'Bravo Cherrypick To Ribo Globin DNase',
      verify_robot: true,
      beds: {
        bed(8).barcode => {
          purpose: 'LBR Cherrypick',
          states: ['passed'],
          label: 'Bed 8'
        },
        car('4,3').barcode => {
          purpose: 'LBR RiboGlobin DNase',
          states: ['pending'],
          label: 'Carousel 4,3',
          parent: bed(8).barcode,
          target_state: 'passed'
        }
      }
    )

    custom_robot(
      'bravo-lbr-globin-dnase-frag-cdna',
      name: 'Bravo LBR Globin DNase To LBR Frag cDNA',
      verify_robot: true,
      beds: {
        bed(8).barcode => {
          purpose: 'LBR Globin DNase',
          states: ['passed'],
          label: 'Bed 8'
        },
        car('4,4').barcode => {
          purpose: 'LBR Frag cDNA',
          states: ['pending'],
          label: 'Carousel 4,4',
          parent: bed(8).barcode,
          target_state: 'processed_1'
        }
      }
    )

    custom_robot(
      'bravo-lbr-ribo-dnase-frag-cdna',
      name: 'Bravo LBR Ribo DNase To LBR Frag cDNA',
      verify_robot: true,
      beds: {
        bed(8).barcode => {
          purpose: 'LBR Ribo DNase',
          states: ['passed'],
          label: 'Bed 8'
        },
        car('4,4').barcode => {
          purpose: 'LBR Frag cDNA',
          states: ['pending'],
          label: 'Carousel 4,4',
          parent: bed(8).barcode,
          target_state: 'processed_1'
        }
      }
    )

    custom_robot(
      'bravo-lbr-riboglobin-dnase-frag-cdna',
      name: 'Bravo LBR Ribo Globin DNase To LBR Frag cDNA',
      verify_robot: true,
      beds: {
        bed(8).barcode => {
          purpose: 'LBR RiboGlobin DNase',
          states: ['passed'],
          label: 'Bed 8'
        },
        car('4,4').barcode => {
          purpose: 'LBR Frag cDNA',
          states: ['pending'],
          label: 'Carousel 4,4',
          parent: bed(8).barcode,
          target_state: 'processed_1'
        }
      }
    )

    custom_robot(
      'bravo-strand-setup',
      name: 'Bravo Strand Setup',
      beds: {
        bed(8).barcode => {
          purpose: 'LBR Frag cDNA',
          states: ['processed_1'],
          label: 'Bed 8',
          target_state: 'processed_2'
        },
        car('4,3').barcode => {
          purpose: 'LB cDNA XP',
          states: ['pending'],
          label: 'Carousel 4,3',
          parent: bed(8).barcode
        }
      }
    )

    custom_robot(
      'bravo-strand-setup-rnaa-m',
      name: 'Bravo Strand Setup RNAA (modular)',
      beds: {
        bed(8).barcode => {
          purpose: 'LBR Frag cDNA',
          states: ['passed'],
          label: 'Bed 8'
        },
        car('3,4').barcode => {
          purpose: 'LB cDNA',
          states: ['pending'],
          label: 'Carousel 3,4',
          parent: bed(8).barcode
        },
        car('4,3').barcode => {
          purpose: 'LB cDNA XP',
          states: ['pending'],
          label: 'Carousel 4,3',
          parent: car('3,4').barcode
        }
      }
    )

    custom_robot(
      'bravo-second-strand-setup',
      name: 'Bravo Second Strand Setup',
      verify_robot: true,
      beds: {
        bed(8).barcode => {
          purpose: 'LBR Frag cDNA',
          states: ['processed_2'],
          label: 'Bed 8',
          target_state: 'passed'
        }
      }
    )

    custom_robot(
      'bravo-lbr-frag-lb-cdna-xp',
      name: 'Bravo LBR Frag To LB cDNA XP',
      verify_robot: true,
      beds: {
        bed(8).barcode => {
          purpose: 'LBR Frag cDNA',
          states: ['passed'],
          label: 'Bed 8'
        },
        car('4,3').barcode => {
          purpose: 'LB cDNA XP',
          states: ['pending'],
          label: 'Carousel 4,3',
          parent: bed(8).barcode,
          target_state: 'passed'
        }
      }
    )

    bravo_robot do
      from 'LBR mRNA Cap', bed(8)
      to 'LBR Frag', car('2,3')
    end

    bravo_robot transition_to: 'started' do
      from 'LBR Frag', bed(8)
      to 'LB cDNA', car('3,4')
    end

    custom_robot(
      'bravo-lb-cdna',
      name: 'Bravo LB cDNA',
      verify_robot: true,
      beds: {
        bed(8).barcode => {
          purpose: 'LB cDNA',
          states: ['started'],
          label: 'Bed 8',
          target_state: 'passed'
        }
      }
    )

    bravo_robot do
      from 'LB cDNA', bed(8)
      to 'LB cDNA XP', car('4,3')
    end

    bravo_robot transition_to: 'started' do
      from 'LB cDNA XP', bed(7)
      to 'LB End Prep', car('1,4')
    end

    simple_robot('mosquito', transition_to: 'started') do
      from 'GBS PCR1', bed(1)
      to 'GBS PCR2', bed(2)
    end

    custom_robot(
      'mosquito-gbs-pcr1-to-gbs-pcr2',
      name: 'mosquito GBS PCR1 => GBS PCR2',
      beds: {
        bed(1).barcode => {
          purpose: 'GBS PCR1',
          states: ['passed'],
          label: 'Bed 1'
        },
        bed(2).barcode => {
          purpose: 'GBS PCR2',
          states: ['pending'],
          label: 'Bed 2',
          parent: bed(1).barcode,
          target_state: 'started'
        },
        bed(4).barcode => {
          purpose: 'GBS PCR1',
          states: ['passed'],
          label: 'Bed 4'
        },
        bed(5).barcode => {
          purpose: 'GBS PCR2',
          states: ['pending'],
          label: 'Bed 5',
          parent: bed(4).barcode,
          target_state: 'started'
        }
      }
    )

    # GBS pipeline bed verification
    # Allows use of either GBS or ANOSPP 96-well source plates
    # GBS-96 Stock or LANS-96 Lysate to GBS PCR1
    # Transfers 4:1 (1-4 source 96-well plates of either type to 1 destination 384-well plate)
    custom_robot(
      'mosquito-gbs-96-stock-to-gbs-pcr1',
      name: 'Mosquito GBS-96 Stock or LANS-96 Lysate => GBS PCR1',
      beds: {
        bed(1).barcode => {
          purpose: ['GBS-96 Stock', 'LANS-96 Lysate'],
          states: %w[passed qc_complete],
          child: bed(3).barcode,
          label: 'Bed 1'
        },
        bed(2).barcode => {
          purpose: ['GBS-96 Stock', 'LANS-96 Lysate'],
          states: %w[passed qc_complete],
          child: bed(3).barcode,
          label: 'Bed 2'
        },
        bed(3).barcode => {
          purpose: 'GBS PCR1',
          states: %w[pending],
          parents: [bed(1).barcode, bed(2).barcode, bed(4).barcode, bed(5).barcode],
          target_state: 'passed',
          label: 'Bed 3'
        },
        bed(4).barcode => {
          purpose: ['GBS-96 Stock', 'LANS-96 Lysate'],
          states: %w[passed qc_complete],
          child: bed(3).barcode,
          label: 'Bed 4'
        },
        bed(5).barcode => {
          purpose: ['GBS-96 Stock', 'LANS-96 Lysate'],
          states: %w[passed qc_complete],
          child: bed(3).barcode,
          label: 'Bed 5'
        }
      },
      destination_bed: bed(3).barcode,
      class: 'Robots::QuadrantRobot'
    )

    custom_robot(
      'bravo-gbs-pcr1-to-gbs-pcr2',
      name: 'bravo GBS PCR1 => GBS PCR2',
      beds: {
        bed(4).barcode => {
          purpose: 'GBS PCR1',
          states: ['passed'],
          label: 'Bed 4'
        },
        bed(6).barcode => {
          purpose: 'GBS PCR2',
          states: ['pending'],
          label: 'Bed 6',
          parent: bed(4).barcode,
          target_state: 'started'
        }
      }
    )

    # GnT Stuff, might change a lot.
    custom_robot(
      'hamilton-gnt-stock-to-gnt-scdna-stock',
      name: 'Hamilton GnT Stock => GnT scDNA and scRNA',
      beds: {
        bed(3).barcode => {
          purpose: 'GnT Stock',
          states: ['passed'],
          label: 'Bed 1'
        },
        bed(10).barcode => {
          purpose: 'GnT scDNA',
          states: ['pending'],
          label: 'Bed 10',
          parent: bed(3).barcode,
          target_state: 'started'
        }
      }
    )

    custom_robot(
      'hamilton-gnt-scdna-stock',
      name: 'Hamilton GnT scDNA',
      verify_robot: true,
      beds: {
        bed(10).barcode => {
          purpose: 'GnT scDNA',
          states: ['started'],
          label: 'Bed 10',
          target_state: 'passed'
        }
      }
    )

    bravo_robot transition_to: 'started' do
      from 'GnT Pico-XP', bed(4)
      to 'GnT Pico End Prep', car('1,4')
    end

    custom_robot(
      'bravo-pico-end-prep',
      name: 'bravo GnT Pico End Prep',
      verify_robot: true,
      beds: {
        bed(5).barcode => {
          purpose: 'GnT Pico End Prep',
          states: ['started'],
          label: 'Bed 5',
          target_state: 'passed'
        }
      }
    )

    bravo_robot do
      from 'GnT Pico End Prep', car('1,4')
      to 'GnT Pico Lib PCR', bed(6)
    end

    bravo_robot do
      from 'GnT scDNA', bed(4)
      to 'GnT Pico-XP', car('2,3')
    end

    bravo_robot do
      from 'GnT scDNA', bed(4)
      to 'GnT MDA Norm', car('2,3')
    end

    custom_robot(
      'hamilton-lcm-lysate-to-lcm-dna',
      name: 'hamilton LCA Lysate => LCA DNA',
      beds: {
        bed(1).barcode => {
          purpose: 'Lysate LCA',
          states: %w[passed qc_complete],
          child: bed(13).barcode,
          label: 'Bed 1'
        },
        bed(2).barcode => {
          purpose: 'Lysate LCA',
          states: %w[passed qc_complete],
          child: bed(13).barcode,
          label: 'Bed 2'
        },
        bed(3).barcode => {
          purpose: 'Lysate LCA',
          states: %w[passed qc_complete],
          child: bed(13).barcode,
          label: 'Bed 3'
        },
        bed(4).barcode => {
          purpose: 'Lysate LCA',
          states: %w[passed qc_complete],
          child: bed(13).barcode,
          label: 'Bed 4'
        },
        bed(13).barcode => {
          purpose: 'Lysate DNAseq cherrypick',
          states: %w[pending started],
          parents: [
            bed(1).barcode,
            bed(2).barcode,
            bed(3).barcode,
            bed(4).barcode,
            bed(5).barcode,
            bed(6).barcode,
            bed(7).barcode,
            bed(8).barcode,
            bed(9).barcode,
            bed(10).barcode
          ],
          target_state: 'passed',
          label: 'Bed 13'
        }
      },
      destination_bed: bed(13).barcode,
      class: 'Robots::PoolingRobot'
    )

    # For Chromium 10x pipeline aggregation to cherrypick
    custom_robot(
      'hamilton-lbc-aggregate-to-lbc-cherrypick',
      name: 'hamilton LBC Aggregate => LBC Cherrypick',
      beds: {
        bed(1).barcode => {
          purpose: 'LBC Aggregate',
          states: %w[passed qc_complete],
          child: bed(13).barcode,
          label: 'Bed 1'
        },
        bed(2).barcode => {
          purpose: 'LBC Aggregate',
          states: %w[passed qc_complete],
          child: bed(13).barcode,
          label: 'Bed 2'
        },
        bed(3).barcode => {
          purpose: 'LBC Aggregate',
          states: %w[passed qc_complete],
          child: bed(13).barcode,
          label: 'Bed 3'
        },
        bed(4).barcode => {
          purpose: 'LBC Aggregate',
          states: %w[passed qc_complete],
          child: bed(13).barcode,
          label: 'Bed 4'
        },
        bed(5).barcode => {
          purpose: 'LBC Aggregate',
          states: %w[passed qc_complete],
          child: bed(13).barcode,
          label: 'Bed 5'
        },
        bed(6).barcode => {
          purpose: 'LBC Aggregate',
          states: %w[passed qc_complete],
          child: bed(13).barcode,
          label: 'Bed 6'
        },
        bed(7).barcode => {
          purpose: 'LBC Aggregate',
          states: %w[passed qc_complete],
          child: bed(13).barcode,
          label: 'Bed 7'
        },
        bed(8).barcode => {
          purpose: 'LBC Aggregate',
          states: %w[passed qc_complete],
          child: bed(13).barcode,
          label: 'Bed 8'
        },
        bed(9).barcode => {
          purpose: 'LBC Aggregate',
          states: %w[passed qc_complete],
          child: bed(13).barcode,
          label: 'Bed 9'
        },
        bed(10).barcode => {
          purpose: 'LBC Aggregate',
          states: %w[passed qc_complete],
          child: bed(13).barcode,
          label: 'Bed 10'
        },
        bed(13).barcode => {
          purpose: 'LBC Cherrypick',
          states: %w[pending started],
          parents: [
            bed(1).barcode,
            bed(2).barcode,
            bed(3).barcode,
            bed(4).barcode,
            bed(5).barcode,
            bed(6).barcode,
            bed(7).barcode,
            bed(8).barcode,
            bed(9).barcode,
            bed(10).barcode
          ],
          target_state: 'passed',
          label: 'Bed 13'
        }
      },
      destination_bed: bed(13).barcode,
      class: 'Robots::PoolingRobot'
    )

    # For scRNA Core pipeline aggregate to cherrypick
    custom_robot(
      'hamilton-lrc-gem-x-5p-aggregate-to-lrc-gem-x-5p-cherrypick',
      name: 'Hamilton LRC GEM-X 5p Aggregate => LRC GEM-X 5p Cherrypick',
      beds: {
        bed(1).barcode => {
          purpose: 'LRC GEM-X 5p Aggregate',
          states: %w[passed qc_complete],
          child: bed(13).barcode,
          label: 'Bed 1'
        },
        bed(2).barcode => {
          purpose: 'LRC GEM-X 5p Aggregate',
          states: %w[passed qc_complete],
          child: bed(13).barcode,
          label: 'Bed 2'
        },
        bed(3).barcode => {
          purpose: 'LRC GEM-X 5p Aggregate',
          states: %w[passed qc_complete],
          child: bed(13).barcode,
          label: 'Bed 3'
        },
        bed(4).barcode => {
          purpose: 'LRC GEM-X 5p Aggregate',
          states: %w[passed qc_complete],
          child: bed(13).barcode,
          label: 'Bed 4'
        },
        bed(5).barcode => {
          purpose: 'LRC GEM-X 5p Aggregate',
          states: %w[passed qc_complete],
          child: bed(13).barcode,
          label: 'Bed 5'
        },
        bed(6).barcode => {
          purpose: 'LRC GEM-X 5p Aggregate',
          states: %w[passed qc_complete],
          child: bed(13).barcode,
          label: 'Bed 6'
        },
        bed(7).barcode => {
          purpose: 'LRC GEM-X 5p Aggregate',
          states: %w[passed qc_complete],
          child: bed(13).barcode,
          label: 'Bed 7'
        },
        bed(8).barcode => {
          purpose: 'LRC GEM-X 5p Aggregate',
          states: %w[passed qc_complete],
          child: bed(13).barcode,
          label: 'Bed 8'
        },
        bed(9).barcode => {
          purpose: 'LRC GEM-X 5p Aggregate',
          states: %w[passed qc_complete],
          child: bed(13).barcode,
          label: 'Bed 9'
        },
        bed(10).barcode => {
          purpose: 'LRC GEM-X 5p Aggregate',
          states: %w[passed qc_complete],
          child: bed(13).barcode,
          label: 'Bed 10'
        },
        bed(13).barcode => {
          purpose: 'LRC GEM-X 5p Cherrypick',
          states: %w[pending started],
          parents: [
            bed(1).barcode,
            bed(2).barcode,
            bed(3).barcode,
            bed(4).barcode,
            bed(5).barcode,
            bed(6).barcode,
            bed(7).barcode,
            bed(8).barcode,
            bed(9).barcode,
            bed(10).barcode
          ],
          target_state: 'passed',
          label: 'Bed 13'
        }
      },
      destination_bed: bed(13).barcode,
      class: 'Robots::PoolingRobot'
    )

    # For Chromium 10x pipeline cherrypick to 3pv3 dilution
    custom_robot(
      'hamilton-lbc-cherrypick-to-lbc-3pv3-gex-dil',
      name: 'hamilton LBC Cherrypick => LBC 3pV3 GEX Dil',
      beds: {
        bed(13).barcode => {
          purpose: 'LBC Cherrypick',
          states: ['passed'],
          label: 'Bed 13'
        },
        bed(3).barcode => {
          purpose: 'LBC 3pV3 GEX Dil',
          states: ['pending'],
          label: 'Bed 3',
          target_state: 'passed',
          parent: bed(13).barcode
        }
      }
    )

    # For Chromium 10x pipeline 3pv3 dilution to frag 2xp
    custom_robot(
      'hamilton-lbc-3pv3-gex-dil-to-lbc-3pv3-gex-frag-2xp',
      name: 'hamilton LBC 3pV3 GEX Dil => LBC 3pV3 GEX Frag 2XP',
      beds: {
        bed(13).barcode => {
          purpose: 'LBC 3pV3 GEX Dil',
          states: ['passed'],
          label: 'Bed 13'
        },
        bed(3).barcode => {
          purpose: 'LBC 3pV3 GEX Frag 2XP',
          states: ['pending'],
          label: 'Bed 3',
          target_state: 'passed',
          parent: bed(13).barcode
        }
      }
    )

    # For Chromium 10x pipeline 3pv3 frag 2xp to ligxp
    custom_robot(
      'hamilton-lbc-3pv3-gex-frag-2xp-to-lbc-3pv3-gex-ligxp',
      name: 'hamilton LBC 3pV3 GEX Frag 2XP => LBC 3pV3 GEX LigXP',
      beds: {
        bed(13).barcode => {
          purpose: 'LBC 3pV3 GEX Frag 2XP',
          states: ['passed'],
          label: 'Bed 13'
        },
        bed(3).barcode => {
          purpose: 'LBC 3pV3 GEX LigXP',
          states: ['pending'],
          label: 'Bed 3',
          target_state: 'passed',
          parent: bed(13).barcode
        }
      }
    )

    # For Chromium 10x pipeline cherrypick to 5p GEX Dil plate
    custom_robot(
      'hamilton-lbc-cherrypick-to-lbc-5p-gex-dil',
      name: 'hamilton LBC Cherrypick => LBC 5p GEX Dil',
      beds: {
        bed(13).barcode => {
          purpose: 'LBC Cherrypick',
          states: ['passed'],
          label: 'Bed 13'
        },
        bed(3).barcode => {
          purpose: 'LBC 5p GEX Dil',
          states: ['pending'],
          label: 'Bed 3',
          target_state: 'passed',
          parent: bed(13).barcode
        }
      }
    )

    # For scRNA Core pipeline cherrypick to 5p Dil plate
    custom_robot(
      'hamilton-lrc-gem-x-5p-cherrypick-to-lrc-gem-x-5p-ge-dil',
      name: 'Hamilton LRC GEM-X 5p Cherrypick => LRC GEM-X 5p GE Dil',
      beds: {
        bed(13).barcode => {
          purpose: 'LRC GEM-X 5p Cherrypick',
          states: ['passed'],
          label: 'Bed 13'
        },
        bed(3).barcode => {
          purpose: 'LRC GEM-X 5p GE Dil',
          states: ['pending'],
          label: 'Bed 3',
          target_state: 'passed',
          parent: bed(13).barcode
        }
      }
    )

    # For Chromium 10x pipeline 5p dilution to frag 2xp
    custom_robot(
      'hamilton-lbc-5p-gex-dil-to-lbc-5p-gex-frag-2xp',
      name: 'hamilton LBC 5p GEX Dil => LBC 5p GEX Frag 2XP',
      beds: {
        bed(13).barcode => {
          purpose: 'LBC 5p GEX Dil',
          states: ['passed'],
          label: 'Bed 13'
        },
        bed(3).barcode => {
          purpose: 'LBC 5p GEX Frag 2XP',
          states: ['pending'],
          label: 'Bed 3',
          target_state: 'passed',
          parent: bed(13).barcode
        }
      }
    )

    # For scRNA Core pipeline 5p dilution to frag 2xp
    custom_robot(
      'hamilton-lrc-gem-x-5p-ge-dil-to-lrc-gem-x-5p-ge-frag-2xp',
      name: 'Hamilton LRC GEM-X 5p GE Dil => LRC GEM-X 5p GE Frag 2XP',
      beds: {
        bed(13).barcode => {
          purpose: 'LRC GEM-X 5p GE Dil',
          states: ['passed'],
          label: 'Bed 13'
        },
        bed(3).barcode => {
          purpose: 'LRC GEM-X 5p GE Frag 2XP',
          states: ['pending'],
          label: 'Bed 3',
          target_state: 'passed',
          parent: bed(13).barcode
        }
      }
    )

    # For Chromium 10x pipeline 5p frag 2xp to ligxp
    custom_robot(
      'hamilton-lbc-5p-gex-frag-2xp-to-lbc-5p-gex-ligxp',
      name: 'hamilton LBC 5p GEX Frag 2XP => LBC 5p GEX LigXP',
      beds: {
        bed(13).barcode => {
          purpose: 'LBC 5p GEX Frag 2XP',
          states: ['passed'],
          label: 'Bed 13'
        },
        bed(3).barcode => {
          purpose: 'LBC 5p GEX LigXP',
          states: ['pending'],
          label: 'Bed 3',
          target_state: 'passed',
          parent: bed(13).barcode
        }
      }
    )

    # For scRNA Core pipeline 5p frag 2xp to ligxp
    custom_robot(
      'hamilton-lrc-gem-x-5p-ge-frag-2xp-to-lrc-gem-x-5p-ge-ligxp',
      name: 'Hamilton LRC GEM-X 5p GE Frag 2XP => LRC GEM-X 5p GE LigXP',
      beds: {
        bed(13).barcode => {
          purpose: 'LRC GEM-X 5p GE Frag 2XP',
          states: ['passed'],
          label: 'Bed 13'
        },
        bed(3).barcode => {
          purpose: 'LRC GEM-X 5p GE LigXP',
          states: ['pending'],
          label: 'Bed 3',
          target_state: 'passed',
          parent: bed(13).barcode
        }
      }
    )

    # Robots for Chromium 10x pipeline 5p TCR route
    custom_robot(
      'hamilton-lbc-cherrypick-to-lbc-tcr-dil-1',
      name: 'hamilton LBC Cherrypick => LBC TCR Dil 1',
      beds: {
        bed(1).barcode => {
          purpose: 'LBC Cherrypick',
          states: ['passed'],
          label: 'Bed 1'
        },
        bed(13).barcode => {
          purpose: 'LBC TCR Dil 1',
          states: ['pending'],
          label: 'Bed 13',
          target_state: 'passed',
          parent: bed(1).barcode
        }
      }
    )

    custom_robot(
      'hamilton-lbc-tcr-dil-1-to-lbc-tcr-enrich1-2xspri',
      name: 'hamilton LBC TCR Dil 1 => LBC TCR Enrich1 2XSPRI',
      beds: {
        bed(13).barcode => {
          purpose: 'LBC TCR Dil 1',
          states: ['passed'],
          label: 'Bed 13'
        },
        bed(3).barcode => {
          purpose: 'LBC TCR Enrich1 2XSPRI',
          states: ['pending'],
          label: 'Bed 3',
          target_state: 'passed',
          parent: bed(13).barcode
        }
      }
    )

    custom_robot(
      'hamilton-lbc-tcr-enrich1-2xspri-to-lbc-tcr-enrich2-2xspri',
      name: 'hamilton LBC TCR Enrich1 2XSPRI => LBC TCR Enrich2 2XSPRI',
      beds: {
        bed(13).barcode => {
          purpose: 'LBC TCR Enrich1 2XSPRI',
          states: ['passed'],
          label: 'Bed 13'
        },
        bed(3).barcode => {
          purpose: 'LBC TCR Enrich2 2XSPRI',
          states: ['pending'],
          label: 'Bed 3',
          target_state: 'passed',
          parent: bed(13).barcode
        }
      }
    )

    custom_robot(
      'hamilton-lbc-tcr-enrich2-2xspri-to-lbc-tcr-dil-2',
      name: 'hamilton LBC TCR Enrich2 2XSPRI => LBC TCR Dil 2',
      beds: {
        bed(13).barcode => {
          purpose: 'LBC TCR Enrich2 2XSPRI',
          states: ['passed'],
          label: 'Bed 13'
        },
        bed(3).barcode => {
          purpose: 'LBC TCR Dil 2',
          states: ['pending'],
          label: 'Bed 3',
          target_state: 'passed',
          parent: bed(13).barcode
        }
      }
    )

    custom_robot(
      'hamilton-lbc-tcr-dil-2-to-lbc-tcr-post-lig-1xspri',
      name: 'hamilton LBC TCR Dil 2 => LBC TCR Post Lig 1XSPRI',
      beds: {
        bed(13).barcode => {
          purpose: 'LBC TCR Dil 2',
          states: ['passed'],
          label: 'Bed 13'
        },
        bed(3).barcode => {
          purpose: 'LBC TCR Post Lig 1XSPRI',
          states: ['pending'],
          label: 'Bed 3',
          target_state: 'passed',
          parent: bed(13).barcode
        }
      }
    )

    # Robots for Chromium 10x pipeline 5p BCR route
    custom_robot(
      'hamilton-lbc-cherrypick-to-lbc-bcr-dil-1',
      name: 'hamilton LBC Cherrypick => LBC BCR Dil 1',
      beds: {
        bed(1).barcode => {
          purpose: 'LBC Cherrypick',
          states: ['passed'],
          label: 'Bed 1'
        },
        bed(13).barcode => {
          purpose: 'LBC BCR Dil 1',
          states: ['pending'],
          label: 'Bed 13',
          target_state: 'passed',
          parent: bed(1).barcode
        }
      }
    )

    custom_robot(
      'hamilton-lbc-bcr-dil-1-to-lbc-bcr-enrich1-2xspri',
      name: 'hamilton LBC BCR Dil 1 => LBC BCR Enrich1 2XSPRI',
      beds: {
        bed(13).barcode => {
          purpose: 'LBC BCR Dil 1',
          states: ['passed'],
          label: 'Bed 13'
        },
        bed(3).barcode => {
          purpose: 'LBC BCR Enrich1 2XSPRI',
          states: ['pending'],
          label: 'Bed 3',
          target_state: 'passed',
          parent: bed(13).barcode
        }
      }
    )

    custom_robot(
      'hamilton-lbc-bcr-enrich1-2xspri-to-lbc-bcr-enrich2-2xspri',
      name: 'hamilton LBC BCR Enrich1 2XSPRI => LBC BCR Enrich2 2XSPRI',
      beds: {
        bed(13).barcode => {
          purpose: 'LBC BCR Enrich1 2XSPRI',
          states: ['passed'],
          label: 'Bed 13'
        },
        bed(3).barcode => {
          purpose: 'LBC BCR Enrich2 2XSPRI',
          states: ['pending'],
          label: 'Bed 3',
          target_state: 'passed',
          parent: bed(13).barcode
        }
      }
    )

    custom_robot(
      'hamilton-lbc-bcr-enrich2-2xspri-to-lbc-bcr-dil-2',
      name: 'hamilton LBC BCR Enrich2 2XSPRI => LBC BCR Dil 2',
      beds: {
        bed(13).barcode => {
          purpose: 'LBC BCR Enrich2 2XSPRI',
          states: ['passed'],
          label: 'Bed 13'
        },
        bed(3).barcode => {
          purpose: 'LBC BCR Dil 2',
          states: ['pending'],
          label: 'Bed 3',
          target_state: 'passed',
          parent: bed(13).barcode
        }
      }
    )

    custom_robot(
      'hamilton-lbc-bcr-dil-2-to-lbc-bcr-post-lig-1xspri',
      name: 'hamilton LBC BCR Dil 2 => LBC BCR Post Lig 1XSPRI',
      beds: {
        bed(13).barcode => {
          purpose: 'LBC BCR Dil 2',
          states: ['passed'],
          label: 'Bed 13'
        },
        bed(3).barcode => {
          purpose: 'LBC BCR Post Lig 1XSPRI',
          states: ['pending'],
          label: 'Bed 3',
          target_state: 'passed',
          parent: bed(13).barcode
        }
      }
    )

    # duplex seq
    custom_robot(
      'hamilton-lds-al-lib-to-lds-al-lib-dil',
      name: 'hamilton LDS AL Lib => LDS AL Lib Dil',
      beds: {
        bed(13).barcode => {
          purpose: 'LDS AL Lib',
          states: ['passed'],
          label: 'Bed 13'
        },
        bed(3).barcode => {
          purpose: 'LDS AL Lib Dil',
          states: ['pending'],
          label: 'Bed 3',
          target_state: 'passed',
          parent: bed(13).barcode
        }
      }
    )

    # targeted nanoseq
    custom_robot(
      'hamilton-ltn-al-lib-to-ltn-al-lib-dil',
      name: 'hamilton LTN AL Lib => LTN AL Lib Dil',
      beds: {
        bed(13).barcode => {
          purpose: 'LTN AL Lib',
          states: ['passed'],
          label: 'Bed 13'
        },
        bed(3).barcode => {
          purpose: 'LTN AL Lib Dil',
          states: ['pending'],
          label: 'Bed 3',
          target_state: 'passed',
          parent: bed(13).barcode
        }
      }
    )

    custom_robot(
      'bravo-ltn-cherrypick-to-ltn-shear',
      name: 'bravo LTN Cherrypick => LTN Shear',
      beds: {
        bed(7).barcode => {
          purpose: 'LTN Cherrypick',
          states: ['passed'],
          label: 'Bed 7'
        },
        bed(9).barcode => {
          purpose: 'LTN Shear',
          states: ['pending'],
          label: 'Bed 9',
          target_state: 'passed',
          parent: bed(7).barcode
        }
      }
    )

    custom_robot(
      'bravo-ltn-shear-to-ltn-post-shear',
      name: 'bravo LTN Shear => LTN Post Shear',
      beds: {
        bed(9).barcode => {
          purpose: 'LTN Shear',
          states: ['passed'],
          label: 'Bed 9'
        },
        bed(7).barcode => {
          purpose: 'LTN Post Shear',
          states: ['pending'],
          label: 'Bed 7',
          target_state: 'passed',
          parent: bed(9).barcode
        }
      }
    )

    custom_robot(
      'bravo-lhr-rt-to-pcr-1-and-2',
      name: 'Bravo LHR RT => LHR PCR 1 and 2',
      beds: {
        bed(9).barcode => {
          purpose: 'LHR RT',
          states: ['passed'],
          label: 'Bed 9'
        },
        bed(4).barcode => {
          purpose: 'LHR PCR 1',
          states: ['pending'],
          label: 'Bed 4',
          target_state: 'passed',
          parent: bed(9).barcode
        },
        bed(6).barcode => {
          purpose: 'LHR PCR 2',
          states: ['pending'],
          label: 'Bed 6',
          target_state: 'passed',
          parent: bed(9).barcode
        }
      }
    )

    custom_robot(
      'nx-96-lhr-pcr-1-and-2-to-lhr-xp',
      name: 'NX-96 LHR PCR 1 and 2 => LHR XP',
      beds: {
        bed(1).barcode => {
          purpose: 'LHR PCR 1',
          states: ['passed'],
          label: 'Bed 1',
          child: bed(9).barcode
        },
        bed(2).barcode => {
          purpose: 'LHR PCR 2',
          states: ['passed'],
          label: 'Bed 2',
          child: bed(9).barcode
        },
        bed(3).barcode => {
          purpose: 'LHR PCR 1',
          states: ['passed'],
          label: 'Bed 3',
          child: bed(11).barcode
        },
        bed(4).barcode => {
          purpose: 'LHR PCR 2',
          states: ['passed'],
          label: 'Bed 4',
          child: bed(11).barcode
        },
        bed(9).barcode => {
          purpose: 'LHR XP',
          label: 'Bed 9',
          states: ['pending'],
          target_state: 'passed',
          parents: [bed(1).barcode, bed(2).barcode]
        },
        bed(11).barcode => {
          purpose: 'LHR XP',
          label: 'Bed 11',
          states: ['pending'],
          target_state: 'passed',
          parents: [bed(3).barcode, bed(4).barcode]
        }
      }
    )

    bravo_robot transition_to: 'started', require_robot: true do
      from 'LHR XP', bed(4)
      to 'LHR End Prep', car('1,4')
    end

    custom_robot(
      'bravo-lhr-end-prep',
      name: 'bravo LHR End Prep',
      verify_robot: true,
      beds: {
        bed(7).barcode => {
          purpose: 'LHR End Prep',
          states: ['started'],
          label: 'Bed 7',
          target_state: 'passed'
        }
      }
    )

    bravo_robot verify_robot: true do
      from 'LHR End Prep', car('1,4')
      to 'LHR Lib PCR', bed(6)
    end

    custom_robot(
      'bravo-lhr-384-rt-to-lhr-384-pcr-1-and-2',
      name: 'bravo LHR-384 RT => LHR-384 PCR 1 and 2',
      beds: {
        bed(9).barcode => {
          purpose: 'LHR-384 RT',
          states: ['passed'],
          label: 'Bed 9'
        },
        bed(4).barcode => {
          purpose: 'LHR-384 PCR 1',
          states: ['pending'],
          label: 'Bed 4',
          target_state: 'passed',
          parent: bed(9).barcode
        },
        bed(6).barcode => {
          purpose: 'LHR-384 PCR 2',
          states: ['pending'],
          label: 'Bed 6',
          target_state: 'passed',
          parent: bed(9).barcode
        }
      }
    )

    custom_robot(
      'mosquito-lhr-384-pcr-1-and-2-to-lhr-384-cdna',
      name: 'mosquito LHR-384 PCR 1 and 2 => LHR-384 cDNA',
      beds: {
        bed(1).barcode => {
          purpose: 'LHR-384 PCR 1',
          states: ['passed'],
          label: 'Bed 1'
        },
        bed(2).barcode => {
          purpose: 'LHR-384 PCR 2',
          states: ['passed'],
          label: 'Bed 2'
        },
        bed(4).barcode => {
          purpose: 'LHR-384 cDNA',
          states: ['pending'],
          label: 'Bed 4',
          parents: [bed(1).barcode, bed(2).barcode],
          target_state: 'passed'
        }
      }
    )

    # allows for up to four pairs of plates to be processed simultaneously
    custom_robot(
      'hamilton-lhr-384-cdna-to-lhr-384-xp',
      name: 'hamilton LHR-384 cDNA => LHR-384 XP',
      beds: {
        bed(12).barcode => {
          purpose: 'LHR-384 cDNA',
          states: ['passed'],
          label: 'Bed 12'
        },
        bed(17).barcode => {
          purpose: 'LHR-384 XP',
          states: ['pending'],
          label: 'Bed 17',
          parent: bed(12).barcode,
          target_state: 'passed'
        },
        bed(13).barcode => {
          purpose: 'LHR-384 cDNA',
          states: ['passed'],
          label: 'Bed 13'
        },
        bed(18).barcode => {
          purpose: 'LHR-384 XP',
          states: ['pending'],
          label: 'Bed 18',
          parent: bed(13).barcode,
          target_state: 'passed'
        },
        bed(14).barcode => {
          purpose: 'LHR-384 cDNA',
          states: ['passed'],
          label: 'Bed 14'
        },
        bed(19).barcode => {
          purpose: 'LHR-384 XP',
          states: ['pending'],
          label: 'Bed 19',
          parent: bed(14).barcode,
          target_state: 'passed'
        },
        bed(15).barcode => {
          purpose: 'LHR-384 cDNA',
          states: ['passed'],
          label: 'Bed 15'
        },
        bed(20).barcode => {
          purpose: 'LHR-384 XP',
          states: ['pending'],
          label: 'Bed 20',
          parent: bed(15).barcode,
          target_state: 'passed'
        }
      }
    )

    custom_robot(
      'bravo-setup-lhr-384-xp-to-lhr-384-end-prep-to-lhr-384-al-lib',
      name: 'bravo Setup LHR-384 XP, End Prep and AL Lib',
      require_robot: true,
      beds: {
        bed(4).barcode => {
          purpose: 'LHR-384 XP',
          states: ['passed'],
          label: 'Bed 4'
        },
        car('1,4').barcode => {
          purpose: 'LHR-384 End Prep',
          states: ['pending'],
          label: 'Carousel 1,4',
          target_state: 'started'
        },
        car('3,5').barcode => {
          purpose: 'LHR-384 AL Lib',
          states: ['pending'],
          label: 'Carousel 3,5',
          target_state: 'started'
        }
      }
    )

    custom_robot(
      'bravo-lhr-384-end-prep',
      name: 'bravo LHR-384 End Prep',
      verify_robot: true,
      beds: {
        bed(5).barcode => {
          purpose: 'LHR-384 End Prep',
          states: ['started'],
          label: 'Bed 5',
          target_state: 'passed'
        }
      }
    )

    custom_robot(
      'bravo-setup-lhr-384-al-lib',
      name: 'bravo Setup Library LHR-384 AL Lib',
      verify_robot: true,
      beds: {
        bed(5).barcode => {
          purpose: 'LHR-384 AL Lib',
          states: ['started'],
          label: 'Bed 5',
          target_state: 'passed'
        }
      }
    )

    custom_robot(
      'bravo-lhr-384-al-lib-to-lhr-384-lib-pcr',
      name: 'bravo Library PCR LHR-384 AL Lib => LHR-384 Lib PCR',
      verify_robot: true,
      beds: {
        bed(7).barcode => {
          purpose: 'LHR-384 AL Lib',
          states: ['passed'],
          label: 'Bed 7'
        },
        bed(6).barcode => {
          purpose: 'LHR-384 Lib PCR',
          states: ['pending'],
          label: 'Bed 6',
          parent: bed(7).barcode,
          target_state: 'passed'
        }
      }
    )

    # Heron LTHR 384 Pipeline

    custom_robot(
      'bravo-lthr-cherrypick-to-lthr-384-rt-q',
      name: 'Bravo LTHR Cherrypick => LTHR-384 RT-Q',
      beds: {
        bed(1).barcode => {
          purpose: 'LTHR Cherrypick',
          states: ['passed'],
          child: bed(5).barcode,
          label: 'Bed 1'
        },
        bed(4).barcode => {
          purpose: 'LTHR Cherrypick',
          states: ['passed'],
          child: bed(5).barcode,
          label: 'Bed 4'
        },
        bed(3).barcode => {
          purpose: 'LTHR Cherrypick',
          states: ['passed'],
          child: bed(5).barcode,
          label: 'Bed 3'
        },
        bed(6).barcode => {
          purpose: 'LTHR Cherrypick',
          states: ['passed'],
          child: bed(5).barcode,
          label: 'Bed 6'
        },
        bed(5).barcode => {
          purpose: 'LTHR-384 RT-Q',
          states: ['pending'],
          label: 'Bed 5',
          parents: [bed(1).barcode, bed(4).barcode, bed(3).barcode, bed(6).barcode],
          target_state: 'passed'
        }
      },
      destination_bed: bed(5).barcode,
      class: 'Robots::QuadrantRobot'
    )

    # alternative hamilton robot added for surge testing
    custom_robot(
      'hamilton-lthr-cherrypick-to-lthr-384-rt-q',
      name: 'Hamilton LTHR Cherrypick => LTHR-384 RT-Q',
      beds: {
        bed(5).barcode => {
          purpose: 'LTHR Cherrypick',
          states: ['passed'],
          child: bed(2).barcode,
          label: 'Bed 5'
        },
        bed(6).barcode => {
          purpose: 'LTHR Cherrypick',
          states: ['passed'],
          child: bed(2).barcode,
          label: 'Bed 6'
        },
        bed(7).barcode => {
          purpose: 'LTHR Cherrypick',
          states: ['passed'],
          child: bed(2).barcode,
          label: 'Bed 7'
        },
        bed(8).barcode => {
          purpose: 'LTHR Cherrypick',
          states: ['passed'],
          child: bed(2).barcode,
          label: 'Bed 8'
        },
        bed(2).barcode => {
          purpose: 'LTHR-384 RT-Q',
          states: ['pending'],
          label: 'Bed 2',
          parents: [bed(5).barcode, bed(6).barcode, bed(7).barcode, bed(8).barcode],
          target_state: 'passed'
        }
      },
      destination_bed: bed(2).barcode,
      class: 'Robots::QuadrantRobot'
    )

    custom_robot(
      'bravo-lthr-384-rt-to-lthr-384-pcr-1-and-2',
      name: 'bravo LTHR-384 RT => LTHR-384 PCR 1 and 2',
      beds: {
        bed(9).barcode => {
          purpose: ['LTHR-384 RT', 'LTHR-384 RT-Q'],
          states: ['passed'],
          label: 'Bed 9'
        },
        bed(4).barcode => {
          purpose: 'LTHR-384 PCR 1',
          states: ['pending'],
          label: 'Bed 4',
          target_state: 'passed',
          parent: bed(9).barcode
        },
        bed(6).barcode => {
          purpose: 'LTHR-384 PCR 2',
          states: ['pending'],
          label: 'Bed 6',
          target_state: 'passed',
          parent: bed(9).barcode
        }
      }
    )

    custom_robot(
      'hamilton-lthr-384-rt-to-lthr-384-pcr-1-and-2',
      name: 'Hamilton LTHR-384 RT => LTHR-384 PCR 1 and 2',
      beds: {
        bed(2).barcode => {
          purpose: ['LTHR-384 RT', 'LTHR-384 RT-Q'],
          states: ['passed'],
          label: 'Bed 2'
        },
        bed(1).barcode => {
          purpose: 'LTHR-384 PCR 1',
          states: ['pending'],
          label: 'Bed 1',
          target_state: 'passed',
          parent: bed(2).barcode
        },
        bed(3).barcode => {
          purpose: 'LTHR-384 PCR 2',
          states: ['pending'],
          label: 'Bed 3',
          target_state: 'passed',
          parent: bed(2).barcode
        }
      }
    )

    custom_robot(
      'mosquito-lthr-384-pcr-1-and-2-to-lthr-384-lib-pcr-1-and-2',
      name: 'Mosquito LV LTHR-384 PCR 1 and 2 => LTHR-384 Lib PCR 1 and 2',
      beds: {
        bed(2).barcode => {
          purpose: 'LTHR-384 PCR 1',
          states: ['passed'],
          label: 'Bed 2'
        },
        bed(4).barcode => {
          purpose: 'LTHR-384 PCR 2',
          states: ['passed'],
          label: 'Bed 4'
        },
        bed(3).barcode => {
          purpose: 'LTHR-384 Lib PCR 1',
          states: ['pending'],
          label: 'Bed 3',
          target_state: 'passed',
          parent: bed(2).barcode
        },
        bed(5).barcode => {
          purpose: 'LTHR-384 Lib PCR 2',
          states: ['pending'],
          label: 'Bed 5',
          target_state: 'passed',
          parent: bed(4).barcode
        }
      }
    )

    custom_robot(
      'bravo-lthr-384-pcr-1-and-2-to-lthr-384-lib-pcr-pool',
      name: 'bravo LTHR-384 Lib PCR 1 and 2 => LTHR-384 Lib PCR pool',
      beds: {
        bed(4).barcode => {
          purpose: 'LTHR-384 Lib PCR 1',
          states: ['passed'],
          label: 'Bed 4'
        },
        bed(6).barcode => {
          purpose: 'LTHR-384 Lib PCR 2',
          states: ['passed'],
          label: 'Bed 6'
        },
        bed(8).barcode => {
          purpose: 'LTHR-384 Lib PCR pool',
          states: ['pending'],
          label: 'Bed 8',
          parents: [bed(4).barcode, bed(6).barcode],
          target_state: 'passed'
        }
      }
    )

    # alternative hamilton robot added for surge testing
    custom_robot(
      'hamilton-lthr-384-pcr-1-and-2-to-lthr-384-lib-pcr-pool',
      name: 'Hamilton LTHR-384 Lib PCR 1 and 2 => LTHR-384 Lib PCR pool',
      beds: {
        bed(1).barcode => {
          purpose: 'LTHR-384 Lib PCR 1',
          states: ['passed'],
          label: 'Bed 1'
        },
        bed(3).barcode => {
          purpose: 'LTHR-384 Lib PCR 2',
          states: ['passed'],
          label: 'Bed 3'
        },
        bed(2).barcode => {
          purpose: 'LTHR-384 Lib PCR pool',
          states: ['pending'],
          label: 'Bed 2',
          parents: [bed(1).barcode, bed(3).barcode],
          target_state: 'passed'
        }
      }
    )

    # hamilton robot added for surge testing
    custom_robot(
      'hamilton-lthr-384-lib-pcr-pool-to-lthr-384-pool-xp',
      name: 'Hamilton LTHR-384 Lib PCR pool => LTHR-384 Pool XP',
      beds: {
        bed(16).barcode => {
          purpose: 'LTHR-384 Lib PCR pool',
          states: ['passed'],
          label: 'Bed 16'
        },
        bed(22).barcode => {
          purpose: 'LTHR-384 Pool XP',
          states: ['pending'],
          label: 'Bed 22',
          parents: [bed(16).barcode, bed(28).barcode],
          target_state: 'passed'
        },
        bed(17).barcode => {
          purpose: 'LTHR-384 Lib PCR pool',
          states: ['passed'],
          label: 'Bed 17'
        },
        bed(23).barcode => {
          purpose: 'LTHR-384 Pool XP',
          states: ['pending'],
          label: 'Bed 23',
          parents: [bed(17).barcode, bed(28).barcode],
          target_state: 'passed'
        },
        bed(18).barcode => {
          purpose: 'LTHR-384 Lib PCR pool',
          states: ['passed'],
          label: 'Bed 18'
        },
        bed(24).barcode => {
          purpose: 'LTHR-384 Pool XP',
          states: ['pending'],
          label: 'Bed 24',
          parents: [bed(18).barcode, bed(28).barcode],
          target_state: 'passed'
        },
        bed(19).barcode => {
          purpose: 'LTHR-384 Lib PCR pool',
          states: ['passed'],
          label: 'Bed 19'
        },
        bed(25).barcode => {
          purpose: 'LTHR-384 Pool XP',
          states: ['pending'],
          label: 'Bed 25',
          parents: [bed(19).barcode, bed(28).barcode],
          target_state: 'passed'
        },
        bed(20).barcode => {
          purpose: 'LTHR-384 Lib PCR pool',
          states: ['passed'],
          label: 'Bed 20'
        },
        bed(26).barcode => {
          purpose: 'LTHR-384 Pool XP',
          states: ['pending'],
          label: 'Bed 26',
          parents: [bed(20).barcode, bed(28).barcode],
          target_state: 'passed'
        },
        bed(21).barcode => {
          purpose: 'LTHR-384 Lib PCR pool',
          states: ['passed'],
          label: 'Bed 21'
        },
        bed(27).barcode => {
          purpose: 'LTHR-384 Pool XP',
          states: ['pending'],
          label: 'Bed 27',
          parents: [bed(21).barcode, bed(28).barcode],
          target_state: 'passed'
        },
        #  PhiX bed location, shared parent for all XP tubes in this run
        bed(28).barcode => {
          purpose: 'PhiX Spiked Buffer',
          shared_parent: true,
          states: ['pending'],
          label: 'Bed 28'
        }
      }
    )

    # Heron LTHR 96 Pipeline

    bravo_robot do
      from 'LTHR Cherrypick', bed(1)
      to 'LTHR RT-S', bed(5)
    end

    custom_robot(
      'bravo-lthr-96-rt-to-lthr-96-pcr-1-and-2',
      name: 'bravo LTHR RT => LTHR PCR 1 and 2',
      beds: {
        bed(9).barcode => {
          purpose: ['LTHR RT', 'LTHR RT-S'],
          states: ['passed'],
          label: 'Bed 9'
        },
        bed(4).barcode => {
          purpose: 'LTHR PCR 1',
          states: ['pending'],
          label: 'Bed 4',
          target_state: 'passed',
          parent: bed(9).barcode
        },
        bed(6).barcode => {
          purpose: 'LTHR PCR 2',
          states: ['pending'],
          label: 'Bed 6',
          target_state: 'passed',
          parent: bed(9).barcode
        }
      }
    )

    custom_robot(
      'mosquito-lthr-96-pcr-1-and-2-to-lthr-96-lib-pcr-1-and-2',
      name: 'Mosquito LV LTHR PCR 1 and 2 => LTHR Lib PCR 1 and 2',
      beds: {
        bed(2).barcode => {
          purpose: 'LTHR PCR 1',
          states: ['passed'],
          label: 'Bed 2'
        },
        bed(4).barcode => {
          purpose: 'LTHR PCR 2',
          states: ['passed'],
          label: 'Bed 4'
        },
        bed(3).barcode => {
          purpose: 'LTHR Lib PCR 1',
          states: ['pending'],
          label: 'Bed 3',
          target_state: 'passed',
          parent: bed(2).barcode
        },
        bed(5).barcode => {
          purpose: 'LTHR Lib PCR 2',
          states: ['pending'],
          label: 'Bed 5',
          target_state: 'passed',
          parent: bed(4).barcode
        }
      }
    )

    custom_robot(
      'bravo-lthr-96-pcr-1-and-2-to-lthr-96-lib-pcr-pool',
      name: 'bravo LTHR Lib PCR 1 and 2 => Heron LTHR Lib PCR pool',
      beds: {
        bed(4).barcode => {
          purpose: 'LTHR Lib PCR 1',
          states: ['passed'],
          label: 'Bed 4'
        },
        bed(6).barcode => {
          purpose: 'LTHR Lib PCR 2',
          states: ['passed'],
          label: 'Bed 6'
        },
        bed(8).barcode => {
          purpose: 'LTHR Lib PCR pool',
          states: ['pending'],
          label: 'Bed 8',
          parents: [bed(4).barcode, bed(6).barcode],
          target_state: 'passed'
        }
      }
    )

    # Robots for pWGS 384 pipeline

    custom_robot(
      'star-lb-post-shear-to-pwgs-384-post-shear-xp',
      name: 'STAR LB Post Shear => pWGS-384 Post Shear XP',
      beds: {
        bed(12).barcode => {
          purpose: 'LB Post Shear',
          states: ['passed'],
          child: bed(7).barcode,
          label: 'Bed 12'
        },
        bed(13).barcode => {
          purpose: 'LB Post Shear',
          states: ['passed'],
          child: bed(7).barcode,
          label: 'Bed 13'
        },
        bed(14).barcode => {
          purpose: 'LB Post Shear',
          states: ['passed'],
          child: bed(7).barcode,
          label: 'Bed 14'
        },
        bed(15).barcode => {
          purpose: 'LB Post Shear',
          states: ['passed'],
          child: bed(7).barcode,
          label: 'Bed 15'
        },
        bed(7).barcode => {
          purpose: 'pWGS-384 Post Shear XP',
          states: ['pending'],
          label: 'Bed 7',
          parents: [bed(12).barcode, bed(13).barcode, bed(14).barcode, bed(15).barcode],
          target_state: 'passed'
        }
      },
      destination_bed: bed(7).barcode,
      class: 'Robots::QuadrantRobot'
    )

    custom_robot(
      'bravo-pwgs-384-post-shear-xp-to-pwgs-384-end-prep',
      name: 'Bravo pWGS-384 Post Shear XP => pWGS-384 End Prep',
      require_robot: true,
      beds: {
        bed(4).barcode => {
          purpose: 'pWGS-384 Post Shear XP',
          states: ['passed'],
          label: 'Bed 4'
        },
        car('1,4').barcode => {
          purpose: 'pWGS-384 End Prep',
          states: ['pending'],
          label: 'Carousel 1,4',
          target_state: 'started'
        },
        car('3,5').barcode => {
          purpose: 'pWGS-384 AL Lib',
          states: ['pending'],
          label: 'Carousel 3,5',
          target_state: 'started'
        }
      }
    )

    custom_robot(
      'bravo-pwgs-384-end-prep',
      name: 'Bravo pWGS-384 End Prep',
      verify_robot: true,
      beds: {
        bed(5).barcode => {
          purpose: 'pWGS-384 End Prep',
          states: ['started'],
          label: 'Bed 5',
          target_state: 'passed'
        }
      }
    )

    custom_robot(
      'bravo-pwgs-384-al-lib',
      name: 'Bravo pWGS-384 AL-Lib',
      verify_robot: true,
      beds: {
        bed(5).barcode => {
          purpose: 'pWGS-384 AL Lib',
          states: ['started'],
          label: 'Bed 5',
          target_state: 'passed'
        }
      }
    )

    custom_robot(
      'bravo-pwgs-384-al-lib-to-pwgs-384-lib-pcr',
      name: 'Bravo pWGS-384 AL Lib => pWGS-384 Lib PCR',
      verify_robot: true,
      beds: {
        bed(7).barcode => {
          purpose: 'pWGS-384 AL Lib',
          states: ['passed'],
          label: 'Bed 7'
        },
        bed(6).barcode => {
          purpose: 'pWGS-384 Lib PCR',
          states: ['pending'],
          label: 'Bed 6',
          parent: bed(7).barcode,
          target_state: 'passed'
        }
      }
    )

    # Robots for Combined LCM pipeline

    custom_robot(
      'bravo-clcm-stock-to-clcm-lysate-dna-and-rna',
      name: 'Bravo CLCM Stock => CLCM Lysate DNA and RNA',
      require_robot: true,
      beds: {
        bed(4).barcode => {
          purpose: 'CLCM Stock',
          states: ['passed'],
          label: 'Bed 4'
        },
        bed(7).barcode => {
          purpose: 'CLCM Stock',
          states: ['passed'],
          label: 'Bed 7'
        },
        bed(3).barcode => {
          purpose: 'CLCM Stock',
          states: ['passed'],
          label: 'Bed 3'
        },
        bed(6).barcode => {
          purpose: 'CLCM Stock',
          states: ['passed'],
          label: 'Bed 6'
        },
        bed(5).barcode => {
          purpose: 'CLCM Lysate RNA',
          states: ['pending'],
          label: 'Bed 5',
          target_state: 'passed'
        },
        bed(8).barcode => {
          purpose: 'CLCM Lysate DNA',
          states: ['pending'],
          label: 'Bed 8',
          target_state: 'passed'
        }
      },
      class: 'Robots::PoolingAndSplittingRobot',
      relationships: [
        {
          'type' => 'RNA and DNA split',
          'options' => {
            'parents' => [bed(4).barcode, bed(7).barcode, bed(3).barcode, bed(6).barcode],
            'children' => [bed(5).barcode, bed(8).barcode]
          }
        }
      ]
    )

    custom_robot(
      'bravo-clcm-dna-end-prep-to-clcm-dna-lib-pcr',
      name: 'Bravo CLCM DNA End Prep => CLCM DNA Lib PCR',
      require_robot: true,
      beds: {
        bed(7).barcode => {
          purpose: 'CLCM DNA End Prep',
          states: ['passed'],
          label: 'Bed 7',
          child: bed(6).barcode
        },
        bed(6).barcode => {
          purpose: 'CLCM DNA Lib PCR',
          states: ['pending'],
          label: 'Bed 6',
          parent: bed(7).barcode,
          target_state: 'passed'
        }
      }
    )

    custom_robot(
      'bravo-clcm-rna-end-prep-to-clcm-rna-lib-pcr',
      name: 'Bravo CLCM RNA End Prep => CLCM RNA Lib PCR',
      require_robot: true,
      beds: {
        bed(7).barcode => {
          purpose: 'CLCM RNA End Prep',
          states: ['passed'],
          label: 'Bed 7',
          child: bed(6).barcode
        },
        bed(6).barcode => {
          purpose: 'CLCM RNA Lib PCR',
          states: ['pending'],
          label: 'Bed 6',
          parent: bed(7).barcode,
          target_state: 'passed'
        }
      }
    )

    custom_robot(
      'star-96-clcm-dna-lib-pcr-purification',
      name: 'STAR-96 CLCM DNA Lib PCR => CLCM DNA Lib PCR XP',
      verify_robot: false,
      beds: {
        bed(7).barcode => {
          purpose: 'CLCM DNA Lib PCR',
          states: ['passed'],
          label: 'Bed 7'
        },
        bed(9).barcode => {
          purpose: 'CLCM DNA Lib PCR XP',
          states: ['pending'],
          label: 'Bed 9',
          parent: bed(7).barcode,
          target_state: 'passed'
        },
        bed(12).barcode => {
          purpose: 'CLCM DNA Lib PCR',
          states: ['passed'],
          label: 'Bed 12'
        },
        bed(14).barcode => {
          purpose: 'CLCM DNA Lib PCR XP',
          states: ['pending'],
          label: 'Bed 14',
          parent: bed(12).barcode,
          target_state: 'passed'
        }
      }
    )

    custom_robot(
      'zephyr-clcm-dna-lib-pcr-purification',
      name: 'Zephyr CLCM DNA Lib PCR => CLCM DNA Lib PCR XP',
      verify_robot: false,
      beds: {
        bed(2).barcode => {
          purpose: 'CLCM DNA Lib PCR',
          states: ['passed'],
          label: 'Bed 2'
        },
        bed(7).barcode => {
          purpose: 'CLCM DNA Lib PCR XP',
          states: ['pending'],
          label: 'Bed 7',
          parent: bed(2).barcode,
          target_state: 'passed'
        }
      }
    )

    custom_robot(
      'star-96-clcm-rna-lib-pcr-purification',
      name: 'STAR-96 CLCM RNA Lib PCR => CLCM RNA Lib PCR XP',
      verify_robot: false,
      beds: {
        bed(7).barcode => {
          purpose: 'CLCM RNA Lib PCR',
          states: ['passed'],
          label: 'Bed 7'
        },
        bed(9).barcode => {
          purpose: 'CLCM RNA Lib PCR XP',
          states: ['pending'],
          label: 'Bed 9',
          parent: bed(7).barcode,
          target_state: 'passed'
        },
        bed(12).barcode => {
          purpose: 'CLCM RNA Lib PCR',
          states: ['passed'],
          label: 'Bed 12'
        },
        bed(14).barcode => {
          purpose: 'CLCM RNA Lib PCR XP',
          states: ['pending'],
          label: 'Bed 14',
          parent: bed(12).barcode,
          target_state: 'passed'
        }
      }
    )

    custom_robot(
      'zephyr-clcm-rna-lib-pcr-purification',
      name: 'Zephyr CLCM RNA Lib PCR => CLCM RNA Lib PCR XP',
      verify_robot: false,
      beds: {
        bed(2).barcode => {
          purpose: 'CLCM RNA Lib PCR',
          states: ['passed'],
          label: 'Bed 2'
        },
        bed(7).barcode => {
          purpose: 'CLCM RNA Lib PCR XP',
          states: ['pending'],
          label: 'Bed 7',
          parent: bed(2).barcode,
          target_state: 'passed'
        }
      }
    )

    # Bioscan Beckman bed verification
    # LILYS-96 Stock ethanol removal step
    custom_robot(
      'beckman-lilys-96-stock-preparation',
      name: 'Beckman LILYS-96 Stock Preparation',
      require_robot: true,
      beds: {
        bed(9).barcode => {
          purpose: 'LILYS-96 Stock',
          states: ['passed'],
          label: 'Bed 9',
          target_state: 'passed'
        }
      }
    )

    # Bioscan Beckman bed verification
    # LILYS-96 Stock to LBSN-96 Lysate
    # one to one stamp with added randomised controls
    custom_robot(
      'beckman-lilys-96-stock-to-lbsn-96-lysate',
      name: 'Beckman LILYS-96 Stock => LBSN-96 Lysate',
      require_robot: true,
      beds: {
        bed(9).barcode => {
          purpose: 'LILYS-96 Stock',
          states: ['passed'],
          label: 'Bed 9',
          target_state: 'passed'
        },
        bed(14).barcode => {
          purpose: 'LBSN-96 Lysate',
          states: ['pending'],
          label: 'Bed 14',
          target_state: 'passed',
          parent: bed(9).barcode
        }
      }
    )

    # Bioscan Mosquito bed verification
    # LBSN-96 Lysate plates to LBSN-384 PCR 1
    # transfers up to 4 plates into the 384 destination
    custom_robot(
      'mosquito-lbsn-96-lysate-to-lbsn-384-pcr-1',
      name: 'Mosquito LBSN-96 Lysate => LBSN-384 PCR 1',
      require_robot: true,
      beds: {
        bed(1).barcode => {
          purpose: 'LBSN-96 Lysate',
          states: ['passed'],
          child: bed(5).barcode,
          label: 'Bed 1'
        },
        bed(2).barcode => {
          purpose: 'LBSN-96 Lysate',
          states: ['passed'],
          child: bed(5).barcode,
          label: 'Bed 2'
        },
        bed(3).barcode => {
          purpose: 'LBSN-96 Lysate',
          states: ['passed'],
          child: bed(5).barcode,
          label: 'Bed 3'
        },
        bed(4).barcode => {
          purpose: 'LBSN-96 Lysate',
          states: ['passed'],
          child: bed(5).barcode,
          label: 'Bed 4'
        },
        bed(5).barcode => {
          purpose: 'LBSN-384 PCR 1',
          states: ['pending'],
          label: 'Bed 5',
          parents: [bed(1).barcode, bed(2).barcode, bed(3).barcode, bed(4).barcode],
          target_state: 'passed'
        }
      },
      destination_bed: bed(5).barcode,
      class: 'Robots::QuadrantRobot'
    )

    # Bioscan Mosquito bed verification
    # LBSN-384 PCR 1 to LBSN-384 PCR 2
    # transfers up to 2 pairs of plates at a time
    custom_robot(
      'mosquito-lbsn-384-pcr-1-to-lbsn-384-pcr-2',
      name: 'Mosquito LBSN-384 PCR 1 => LBSN-384 PCR 2',
      require_robot: true,
      beds: {
        bed(2).barcode => {
          purpose: 'LBSN-384 PCR 1',
          states: ['passed'],
          child: bed(3).barcode,
          label: 'Bed 2'
        },
        bed(3).barcode => {
          purpose: 'LBSN-384 PCR 2',
          states: ['pending'],
          label: 'Bed 3',
          parent: bed(2).barcode,
          target_state: 'passed'
        },
        bed(4).barcode => {
          purpose: 'LBSN-384 PCR 1',
          states: ['passed'],
          child: bed(5).barcode,
          label: 'Bed 4'
        },
        bed(5).barcode => {
          purpose: 'LBSN-384 PCR 2',
          states: ['pending'],
          label: 'Bed 5',
          parent: bed(4).barcode,
          target_state: 'passed'
        }
      }
    )

    # RVI Deep well to shallow well stamping bed verification
    # Hamilton Robot
    # LDW-96 Stock to LSW-96 Stock
    # Transfers 1:1
    custom_robot(
      'hamilton-ldw-96-stock-to-lsw-96-stock',
      name: 'Hamilton LDW-96 Stock => LSW-96 Stock',
      beds: {
        bed(12).barcode => {
          purpose: 'LDW-96 Stock',
          states: ['passed'],
          label: 'Bed 12'
        },
        bed(2).barcode => {
          purpose: 'LSW-96 Stock',
          states: ['pending'],
          label: 'Bed 2',
          parent: bed(12).barcode,
          target_state: 'passed'
        }
      }
    )

    # RVI Deep well to shallow well stamping bed verification
    # Bravo Robot
    # LDW-96 Stock to LSW-96 Stock
    # Transfers 1:1
    custom_robot(
      'bravo-ldw-96-stock-to-lsw-96-stock',
      name: 'Bravo LDW-96 Stock => LSW-96 Stock',
      beds: {
        bed(4).barcode => {
          purpose: 'LDW-96 Stock',
          states: ['passed'],
          label: 'Bed 4'
        },
        bed(6).barcode => {
          purpose: 'LSW-96 Stock',
          states: ['pending'],
          label: 'Bed 6',
          parent: bed(4).barcode,
          target_state: 'passed'
        }
      }
    )

    # LCMB Bravo bed verification
    # LCMB Cherrypick to LCMB End Prep
    # Transfers 1:1
    custom_robot(
      'bravo-lcmb-cherrypick-to-lcmb-end-prep',
      name: 'Bravo LCMB Cherrypick => LCMB End Prep',
      beds: {
        bed(4).barcode => {
          purpose: 'LCMB Cherrypick',
          states: ['passed'],
          label: 'Bed 4'
        },
        car('1,4').barcode => {
          purpose: 'LCMB End Prep',
          states: ['pending'],
          label: 'Carousel 1,4',
          parent: bed(4).barcode,
          target_state: 'started'
        }
      }
    )

    # LCMB Bravo bed verification
    # Checks LCMB End Prep plate is on deck (alone)
    # Requires robot scan so can be checked in next bed verification
    custom_robot(
      'bravo-lcmb-end-prep',
      name: 'Bravo LCMB End Prep',
      require_robot: true,
      beds: {
        bed(5).barcode => {
          purpose: 'LCMB End Prep',
          states: ['started'],
          label: 'Bed 5',
          target_state: 'passed'
        }
      }
    )

    # LCMB Bravo bed verification
    # LCMB End Prep to LCMB Lib PCR
    # Transfers 1:1
    # Checks same robot used as for previous bed verification ie. LCMB End Prep is in same
    # position on same robot as before.
    custom_robot(
      'bravo-lcmb-end-prep-to-lcmb-lib-pcr',
      name: 'Bravo LCMB End Prep => LCMB Lib PCR',
      verify_robot: true,
      beds: {
        bed(7).barcode => {
          purpose: 'LCMB End Prep',
          states: ['passed'],
          label: 'Bed 7'
        },
        bed(6).barcode => {
          purpose: 'LCMB Lib PCR',
          states: ['pending'],
          label: 'Bed 6',
          parent: bed(7).barcode,
          target_state: 'passed'
        }
      }
    )

    # LCMB Hamilton Star bed verification
    # LCMB Lib PCR to LCMB Lib PCR-XP
    # Transfers up to 2 pairs of plates at the same time
    custom_robot(
      'star-96-lcmb-lib-pcr-purification',
      name: 'STAR-96 LCMB Lib PCR => LCMB Lib PCR-XP',
      verify_robot: false,
      beds: {
        bed(7).barcode => {
          purpose: 'LCMB Lib PCR',
          states: ['passed'],
          label: 'Bed 7'
        },
        bed(9).barcode => {
          purpose: 'LCMB Lib PCR-XP',
          states: ['pending'],
          label: 'Bed 9',
          parent: bed(7).barcode,
          target_state: 'passed'
        },
        bed(12).barcode => {
          purpose: 'LCMB Lib PCR',
          states: ['passed'],
          label: 'Bed 12'
        },
        bed(14).barcode => {
          purpose: 'LCMB Lib PCR-XP',
          states: ['pending'],
          label: 'Bed 14',
          parent: bed(12).barcode,
          target_state: 'passed'
        }
      }
    )

    # LRC Hamilton Star bed verification
    # LRC Blood Bank to LRC PBMC Bank
    # Transfers 1:1
    custom_robot(
      'hamilton-lrc-blood-bank-to-lrc-pbmc-bank',
      name: 'Hamilton LRC Blood Bank => LRC PBMC Bank',
      beds: {
        bed(15).barcode => {
          purpose: 'LRC Blood Bank',
          states: ['passed'],
          label: 'Bed 15'
        },
        bed(5).barcode => {
          purpose: 'LRC PBMC Bank',
          states: ['pending'],
          label: 'Bed 5',
          parent: bed(15).barcode,
          target_state: 'passed'
        }
      }
    )

    # LRC Hamilton Star bed verification
    # LRC PBMC Bank to LRC Bank Seq and LRC Bank Spare
    custom_robot(
      'hamilton-lrc-pbmc-bank-to-lrc-bank-seq-and-lrc-bank-spare',
      name: 'Hamilton LRC PBMC Bank => LRC Bank Seq and LRC Bank Spare',
      beds: {
        bed(12).barcode => {
          purpose: 'LRC PBMC Bank',
          states: ['passed'],
          label: 'Bed 12'
        },
        bed(15).barcode => {
          purpose: 'LRC Bank Seq',
          states: ['pending'],
          label: 'Bed 15',
          target_state: 'passed'
        },
        bed(14).barcode => {
          purpose: 'LRC Bank Spare',
          states: ['pending'],
          label: 'Bed 14',
          target_state: 'passed'
        }
      },
      class: 'Robots::PlateToTubeRacksRobot',
      relationships: [
        { 'options' => { 'parent' => bed(12).barcode, 'children' => [bed(15).barcode, bed(14).barcode] } }
      ]
    )

    # RVI Bait Capture Library prep pipeline bed verifications
    custom_robot(
      'bravo-rvi-cherrypick-to-rvi-rt',
      name: 'Bravo RVI Cherrypick => RVI RT',
      beds: {
        bed(4).barcode => {
          purpose: 'RVI Cherrypick',
          states: ['passed'],
          label: 'Bed 4'
        },
        bed(6).barcode => {
          purpose: 'RVI RT',
          states: ['pending'],
          label: 'Bed 6',
          parent: bed(4).barcode
        }
      }
    )

    custom_robot(
      'bravo-rvi-rt-to-rvi-cdna-xp',
      name: 'Bravo verify RVI RT & RVI cDNA XP',
      beds: {
        bed(8).barcode => {
          purpose: 'RVI RT',
          states: ['pending'],
          label: 'Bed 8'
        },
        car('4,3').barcode => {
          purpose: 'RVI cDNA XP',
          states: ['pending'],
          label: 'Carousel 4,3',
          parent: bed(8).barcode
        }
      }
    )

    custom_robot(
      'mosquito-rvi-rt',
      name: 'Mosquito RVI RT Random Primers',
      beds: {
        bed(3).barcode => {
          purpose: 'RVI RT',
          states: ['pending'],
          label: 'Bed 3',
          target_state: 'processed_1'
        }
      }
    )

    custom_robot(
      'bravo-rvi-rt-1',
      name: 'Bravo RVI RT Mix',
      beds: {
        bed(8).barcode => {
          purpose: 'RVI RT',
          states: ['processed_1'],
          label: 'Bed 8',
          target_state: 'processed_2'
        }
      }
    )

    custom_robot(
      'bravo-rvi-rt-2',
      name: 'Bravo RVI RT First Strand Mix',
      beds: {
        bed(6).barcode => {
          purpose: 'RVI RT',
          states: ['processed_2'],
          label: 'Bed 6',
          target_state: 'processed_3'
        }
      }
    )

    custom_robot(
      'bravo-rvi-rt-3',
      name: 'Bravo RVI RT Second Strand Mix',
      beds: {
        bed(8).barcode => {
          purpose: 'RVI RT',
          states: ['processed_3'],
          label: 'Bed 8',
          target_state: 'processed_4'
        }
      }
    )

    custom_robot(
      'bravo-rvi-rt-4',
      name: 'Bravo RVI RT SPRI Cleanup',
      beds: {
        bed(8).barcode => {
          purpose: 'RVI RT',
          states: ['processed_4'],
          label: 'Bed 8',
          target_state: 'passed'
        }
      }
    )

    custom_robot(
      'bravo-rvi-cdna-xp-to-rvi-lig-bind',
      name: 'Bravo verify RVI cDNA XP & RVI Lig Bind',
      beds: {
        bed(8).barcode => {
          purpose: 'RVI cDNA XP',
          states: ['started'],
          label: 'Bed 8'
        },
        car('3,5').barcode => {
          purpose: 'RVI Lig Bind',
          states: ['pending'],
          label: 'Carousel 3,5',
          parent: bed(8).barcode
        }
      }
    )

    custom_robot(
      'bravo-rvi-cdna-xp-ligation-mix',
      name: 'Bravo RVI cDNA XP Ligation mix',
      beds: {
        bed(8).barcode => {
          purpose: 'RVI cDNA XP',
          states: ['started'],
          label: 'Bed 8',
          target_state: 'passed'
        }
      }
    )

    custom_robot(
      'bravo-rvi-lig-bind-to-rvi-lib-pcr',
      name: 'Bravo RVI Lig Bind => RVI Lib PCR',
      beds: {
        bed(7).barcode => {
          purpose: 'RVI Lig Bind',
          states: ['passed'],
          label: 'Bed 7'
        },
        bed(6).barcode => {
          purpose: 'RVI Lib PCR',
          states: ['pending'],
          label: 'Bed 6',
          parent: bed(7).barcode,
          target_state: 'passed'
        }
      }
    )

    custom_robot(
      'hamilton-rvi-lib-pcr-to-rvi-lib-pcr-xp',
      name: 'Hamilton RVI Lib PCR => RVI Lib PCR XP',
      beds: {
        bed(7).barcode => {
          purpose: 'RVI Lib PCR',
          states: ['passed'],
          label: 'Bed 7'
        },
        bed(9).barcode => {
          purpose: 'RVI Lib PCR XP',
          states: ['pending'],
          label: 'Bed 9',
          parent: bed(7).barcode,
          target_state: 'passed'
        },
        bed(12).barcode => {
          purpose: 'RVI Lib PCR',
          states: ['passed'],
          label: 'Bed 12'
        },
        bed(14).barcode => {
          purpose: 'RVI Lib PCR XP',
          states: ['pending'],
          label: 'Bed 14',
          parent: bed(12).barcode,
          target_state: 'passed'
        }
      }
    )

    custom_robot(
      'beckman-rvi-lib-pcr-xp-to-rvi-lib-prepool',
      name: 'Beckman RVI Lib PCR XP => RVI Lib PrePool',
      beds: {
        bed(2).barcode => {
          purpose: 'RVI Lib PCR XP',
          states: %w[passed],
          child: bed(4).barcode,
          label: 'Bed 2'
        },
        bed(5).barcode => {
          purpose: 'RVI Lib PCR XP',
          states: %w[passed],
          child: bed(4).barcode,
          label: 'Bed 5'
        },
        bed(3).barcode => {
          purpose: 'RVI Lib PCR XP',
          states: %w[passed],
          child: bed(4).barcode,
          label: 'Bed 3'
        },
        bed(6).barcode => {
          purpose: 'RVI Lib PCR XP',
          states: %w[passed],
          child: bed(4).barcode,
          label: 'Bed 6'
        },
        bed(4).barcode => {
          purpose: 'RVI Lib PrePool',
          states: %w[pending],
          parents: [bed(2).barcode, bed(5).barcode, bed(3).barcode, bed(6).barcode],
          target_state: 'passed',
          label: 'Bed 4'
        }
      },
      destination_bed: bed(4).barcode,
      class: 'Robots::PoolingRobot'
    )

    custom_robot(
      'bravo-rvi-hyb-to-rvi-cap-lib',
      name: 'Bravo RVI Hyb => RVI Cap Lib',
      beds: {
        bed(4).barcode => {
          purpose: 'RVI Hyb',
          states: ['passed'],
          label: 'Bed 4'
        },
        car('1,3').barcode => {
          purpose: 'RVI Cap Lib',
          states: ['pending'],
          label: 'Carousel 1,3',
          parent: bed(4).barcode,
          target_state: 'passed'
        }
      }
    )

    custom_robot(
      'bravo-rvi-cap-lib-to-rvi-cap-lib-pcr',
      name: 'Bravo RVI Cap Lib => RVI Cap Lib PCR',
      beds: {
        bed(4).barcode => {
          purpose: 'RVI Cap Lib',
          states: ['passed'],
          label: 'Bed 4'
        },
        car('4,5').barcode => {
          purpose: 'RVI Cap Lib PCR',
          states: ['pending'],
          label: 'Carousel 4,5',
          parent: bed(4).barcode,
          target_state: 'passed'
        }
      }
    )

    custom_robot(
      'hamilton-rvi-cap-lib-pcr-to-rvi-cap-lib-pcr-xp',
      name: 'Hamilton RVI Cap Lib PCR => RVI Cap Lib PCR XP',
      beds: {
        bed(7).barcode => {
          purpose: 'RVI Cap Lib PCR',
          states: ['passed'],
          label: 'Bed 7'
        },
        bed(9).barcode => {
          purpose: 'RVI Cap Lib PCR XP',
          states: ['pending'],
          label: 'Bed 9',
          parent: bed(7).barcode,
          target_state: 'passed'
        },
        bed(12).barcode => {
          purpose: 'RVI Cap Lib PCR',
          states: ['passed'],
          label: 'Bed 12'
        },
        bed(14).barcode => {
          purpose: 'RVI Cap Lib PCR XP',
          states: ['pending'],
          label: 'Bed 14',
          parent: bed(12).barcode,
          target_state: 'passed'
        }
      }
    )

    custom_robot(
      'beckman-rvi-cap-lib-pcr-xp-to-rvi-cap-lib-pool',
      name: 'Beckman RVI Cap Lib PCR XP => RVI Cap Lib Pool',
      beds: {
        bed(4).barcode => {
          purpose: 'RVI Cap Lib PCR XP',
          states: ['passed'],
          label: 'Bed 4'
        },
        bed(2).barcode => {
          purpose: 'RVI Cap Lib Pool',
          states: ['pending'],
          label: 'Bed 2',
          parent: bed(4).barcode,
          target_state: 'passed'
        }
      }
    )

    # scRNA pipeline
    # Hamilton STAR bed verification
    # LRC PBMC Defrost PBS to LRC PBMC Pools
    # Transfers 1:1
    custom_robot(
      'hamilton-star-lrc-pbmc-defrost-pbs-to-lrc-pbmc-pools',
      name: 'Hamilton STAR LRC PBMC Defrost PBS => LRC PBMC Pools',
      require_robot: true,
      beds: {
        bed(15).barcode => {
          purpose: 'LRC PBMC Defrost PBS',
          states: ['passed'],
          label: 'Bed 15'
        },
        bed(13).barcode => {
          purpose: 'LRC PBMC Pools',
          states: ['pending'],
          label: 'Bed 13',
          parent: bed(15).barcode,
          target_state: 'passed'
        }
      }
    )

    # scRNA pipeline
    # Hamilton STARlet bed verification
    # Transfers 1:1
    # LRC PBMC Pools to LRC GEM-X 5p Chip
    custom_robot(
      'hamilton-lrc-pbmc-pools-or-input-to-lrc-gem-x-5p-chip',
      name: 'Hamilton LRC PBMC Pools => LRC GEM-X 5p Chip',
      require_robot: true,
      beds: {
        bed(5).barcode => {
          purpose: 'LRC PBMC Pools',
          states: ['passed'],
          label: 'Bed 5'
        },
        bed(12).barcode => {
          purpose: 'LRC GEM-X 5p Chip',
          states: ['pending'],
          label: 'Bed 12',
          parent: bed(5).barcode,
          target_state: 'passed'
        }
      }
    )

    # scRNA pipeline
    # LRC Hamilton STARlet bed verification
    # LRC GEM-X 5p Chip to LRC GEM-X 5p GEMs
    # Transfers 1:1
    custom_robot(
      'hamilton-lrc-gem-x-5p-chip-to-lrc-gem-x-5p-gems',
      name: 'Hamilton LRC GEM-X 5p Chip => LRC GEM-X 5p GEMs',
      require_robot: true,
      beds: {
        bed(12).barcode => {
          purpose: 'LRC GEM-X 5p Chip',
          states: ['passed'],
          label: 'Bed 12'
        },
        bed(4).barcode => {
          purpose: 'LRC GEM-X 5p GEMs',
          states: ['pending'],
          label: 'Bed 4',
          parent: bed(12).barcode,
          target_state: 'passed'
        }
      }
    )

    # scRNA pipeline
    # Hamilton bed verification
    # LRC GEM-X 5p GEMs or LRC GEM-X 5p GEMs Input to LRC GEM-X 5p cDNA PCR
    # Transfers 1:1
    custom_robot(
      'hamilton-lrc-gem-x-5p-gems-to-lrc-gem-x-5p-cdna-pcr',
      name: 'Hamilton LRC GEM-X 5p GEMs(or Input) => LRC GEM-X 5p cDNA PCR',
      beds: {
<<<<<<< HEAD
        bed(13).barcode => {
          purpose: ['LRC GEM-X 5p GEMs', 'LRC GEM-X 5p GEMs Input'],
=======
        bed(15).barcode => {
          purpose: ['LRC GEM-X 5p GEMs', 'LRC GEM-X 5p GEMs Input', 'LRC GEM-X 5p GEMs Input CITE'],
>>>>>>> 65772757
          states: ['passed'],
          label: 'Bed 13'
        },
        bed(5).barcode => {
          purpose: 'LRC GEM-X 5p cDNA PCR',
          states: ['pending'],
          label: 'Bed 5',
          parent: bed(13).barcode,
          target_state: 'passed'
        }
      }
    )

    # scRNA pipeline
    # Hamilton bed verification
    # LRC GEM-X 5p cDNA PCR to LRC GEM-X 5p cDNA PCR XP
    # Transfers 1:1
    custom_robot(
      'hamilton-lrc-gem-x-cdna-pcr-to-lrc-gem-x-5p-cdna-pcr-xp',
      name: 'Hamilton LRC GEM-X 5p cDNA PCR => LRC GEM-X 5p cDNA PCR XP',
      require_robot: true,
      beds: {
        bed(13).barcode => {
          purpose: 'LRC GEM-X 5p cDNA PCR',
          states: ['passed'],
          label: 'Bed 13'
        },
        bed(3).barcode => {
          purpose: 'LRC GEM-X 5p cDNA PCR XP',
          states: ['pending'],
          label: 'Bed 3',
          parent: bed(13).barcode,
          target_state: 'passed'
        }
      }
    )

    # ANOSPP Beckman bed verification
    # LANS-96 Stock ethanol removal step
    custom_robot(
      'beckman-lans-96-stock-preparation',
      name: 'Beckman LANS-96 Stock Preparation',
      require_robot: true,
      beds: {
        bed(9).barcode => {
          purpose: 'LANS-96 Stock',
          states: ['passed'],
          label: 'Bed 9',
          target_state: 'passed'
        }
      }
    )

    # ANOSPP Beckman bed verification
    # LANS-96 Stock to LANS-96 Lysate
    # one to one stamp with added randomised controls
    custom_robot(
      'beckman-lans-96-stock-to-lans-96-lysate',
      name: 'Beckman LANS-96 Stock => LANS-96 Lysate',
      require_robot: true,
      beds: {
        bed(9).barcode => {
          purpose: 'LANS-96 Stock',
          states: ['passed'],
          label: 'Bed 9',
          target_state: 'passed'
        },
        bed(14).barcode => {
          purpose: 'LANS-96 Lysate',
          states: ['pending'],
          label: 'Bed 14',
          target_state: 'passed',
          parent: bed(9).barcode
        }
      }
    )

    # LCM Triomics WGS and EMSeq bed verification
    # Verify initial setup
    custom_robot(
      'bravo-lcmt-emseq-verify-initial-setup',
      name: 'Bravo LCMT EMSeq Verify Initial Setup',
      require_robot: true, # Robot barcode must be scanned in.
      verify_robot: false, # First robot step; no previous robot.
      beds: {
        bed(4).barcode => {
          purpose: 'LCMT Lysate',
          states: ['passed'],
          label: 'Bed 4'
        },
        car('1,4').barcode => {
          purpose: 'LCMT DNA Frag',
          states: ['pending'],
          label: 'Carousel 1,4',
          parent: bed(4).barcode,
          target_state: 'started'
        },
        car('2,4').barcode => {
          purpose: 'LCMT DNA End Prep',
          states: ['pending'],
          label: 'Carousel 2,4',
          parent: car('1,4').barcode,
          target_state: 'started'
        },
        car('3,5').barcode => {
          purpose: 'LCMT DNA Adp Lig',
          states: ['pending'],
          label: 'Carousel 3,5',
          parent: car('2,4').barcode,
          target_state: 'started'
        },
        car('4,4').barcode => {
          purpose: 'LCMT EM TET2 Ox',
          states: ['pending'],
          label: 'Carousel 4,4',
          parent: car('3,5').barcode,
          target_state: 'started'
        },
        car('4,3').barcode => {
          purpose: 'LCMT EM TET2 Stop',
          states: ['pending'],
          label: 'Carousel 4,3',
          parent: car('4,4').barcode,
          target_state: 'started'
        }
      }
    )

    # LCM Triomics WGS and EMSeq bed verification
    # Bravo LCMT DNA Frag Verification
    custom_robot(
      'bravo-lcmt-dna-frag-verification',
      name: 'Bravo LCMT DNA Frag Verification',
      require_robot: true,
      verify_robot: true,
      start_button_text: 'Finish Bravo LCMT DNA Frag Verification',
      beds: {
        bed(5).barcode => {
          purpose: 'LCMT DNA Frag',
          states: ['started'],
          label: 'Bed 5',
          target_state: 'passed'
        }
      }
    )

    # LCM Triomics WGS and EMSeq bed verification
    # Bravo LCMT DNA End Prep Verification
    custom_robot(
      'bravo-lcmt-dna-end-prep-verification',
      name: 'Bravo LCMT DNA End Prep Verification',
      require_robot: true,
      verify_robot: true,
      start_button_text: 'Finish Bravo LCMT DNA End Prep Verification',
      beds: {
        bed(5).barcode => {
          purpose: 'LCMT DNA End Prep',
          states: ['started'],
          label: 'Bed 5',
          target_state: 'passed'
        }
      }
    )

    # LCM Triomics WGS and EMSeq bed verification
    # Bravo LCMT DNA Adp Lig to LCMT DNA Lib PCR
    custom_robot(
      'bravo-lcmt-dna-adp-lig-to-lcmt-dna-lib-pcr',
      name: 'Bravo LCMT DNA Adp Lig => LCMT DNA Lib PCR',
      require_robot: true,
      verify_robot: true,
      beds: {
        bed(7).barcode => {
          purpose: 'LCMT DNA Adp Lig',
          states: ['passed'],
          label: 'Bed 7'
        },
        bed(6).barcode => {
          purpose: 'LCMT DNA Lib PCR',
          states: ['pending'],
          label: 'Bed 6',
          parent: bed(7).barcode,
          target_state: 'passed'
        }
      }
    )

    # LCM Triomics WGS and EMSeq bed verification
    # Bravo LCMT EM TET2 Ox Verification
    custom_robot(
      'bravo-lcmt-em-tet2-ox-verification',
      name: 'Bravo LCMT EM TET2 Ox Verification',
      require_robot: true,
      verify_robot: true,
      start_button_text: 'Finish Bravo LCMT EM TET2 Ox Verification',
      beds: {
        bed(5).barcode => {
          purpose: 'LCMT EM TET2 Ox',
          states: ['started'],
          label: 'Bed 5',
          target_state: 'passed'
        }
      }
    )

    # LCM Triomics WGS and EMSeq bed verification
    # Bravo LCMT EM TET2 Stop to Denat and Deam Setup
    custom_robot(
      'bravo-lcmt-em-tet2-stop-to-denat-and-deam-setup',
      name: 'Bravo LCMT EM TET2 Stop to Denat and Deam Setup',
      require_robot: true,
      verify_robot: true,
      beds: {
        bed(4).barcode => {
          purpose: 'LCMT EM TET2 Stop',
          states: ['passed'],
          label: 'Bed 4'
        },
        car('3,3').barcode => {
          purpose: 'LCMT EM NaOH Denat',
          states: ['pending'],
          label: 'Carousel 3,3',
          parent: bed(4).barcode,
          target_state: 'started'
        },
        car('4,3').barcode => {
          purpose: 'LCMT EM APOBEC Deam',
          states: ['pending'],
          label: 'Carousel 4,3',
          parent: car('3,3').barcode,
          target_state: 'started'
        }
      }
    )

    # LCM Triomics WGS and EMSeq bed verification
    # Bravo LCMT EM NaOH Denat Verification
    custom_robot(
      'bravo-lcmt-em-naoh-denat-verification',
      name: 'Bravo LCMT EM NaOH Denat Verification',
      require_robot: true,
      verify_robot: true,
      start_button_text: 'Finish Bravo LCMT EM NaOH Denat Verification',
      beds: {
        bed(5).barcode => {
          purpose: 'LCMT EM NaOH Denat',
          states: ['started'],
          label: 'Bed 5',
          target_state: 'passed'
        }
      }
    )

    # LCM Triomics WGS and EMSeq bed verification
    # Bravo LCMT EM APOBEC Deam => LCMT EM Lib PCR
    custom_robot(
      'bravo-lcmt-em-apobec-deam-to-lcmt-em-lib-pcr',
      name: 'Bravo LCMT EM APOBEC Deam => LCMT EM Lib PCR',
      require_robot: true,
      verify_robot: true,
      beds: {
        bed(5).barcode => {
          purpose: 'LCMT EM APOBEC Deam',
          states: ['passed'],
          label: 'Bed 5'
        },
        bed(6).barcode => {
          purpose: 'LCMT EM Lib PCR',
          states: ['pending'],
          label: 'Bed 6',
          parent: bed(5).barcode,
          target_state: 'passed'
        }
      }
    )

    # LCM Triomics WGS and EMSeq bed verification
    # Hamilton LCMT DNA Lib PCR => LCMT DNA PCR XP
    custom_robot(
      'hamilton-lcmt-dna-lib-pcr-to-lcmt-dna-pcr-xp',
      name: 'Hamilton LCMT DNA Lib PCR => LCMT DNA PCR XP',
      require_robot: true,
      verify_robot: false, # Previous robot is Bravo.
      beds: {
        bed(7).barcode => {
          purpose: 'LCMT DNA Lib PCR',
          states: ['passed'],
          label: 'Bed 7'
        },
        bed(9).barcode => {
          purpose: 'LCMT DNA PCR XP',
          states: ['pending'],
          label: 'Bed 9',
          parent: bed(7).barcode,
          target_state: 'passed'
        },
        bed(12).barcode => {
          purpose: 'LCMT DNA Lib PCR',
          states: ['passed'],
          label: 'Bed 12'
        },
        bed(14).barcode => {
          purpose: 'LCMT DNA PCR XP',
          states: ['pending'],
          label: 'Bed 14',
          parent: bed(12).barcode,
          target_state: 'passed'
        }
      }
    )

    # LCM Triomics WGS and EMSeq bed verification
    # Hamilton LCMT EM Lib PCR => LCMT EM PCR XP
    custom_robot(
      'hamilton-lcmt-em-lib-pcr-to-lcmt-em-pcr-xp',
      name: 'Hamilton LCMT EM Lib PCR => LCMT EM PCR XP',
      require_robot: true,
      verify_robot: false, # Previous robot is Bravo.
      beds: {
        bed(7).barcode => {
          purpose: 'LCMT EM Lib PCR',
          states: ['passed'],
          label: 'Bed 7'
        },
        bed(9).barcode => {
          purpose: 'LCMT EM PCR XP',
          states: ['pending'],
          label: 'Bed 9',
          parent: bed(7).barcode,
          target_state: 'passed'
        },
        bed(12).barcode => {
          purpose: 'LCMT EM Lib PCR',
          states: ['passed'],
          label: 'Bed 12'
        },
        bed(14).barcode => {
          purpose: 'LCMT EM PCR XP',
          states: ['pending'],
          label: 'Bed 14',
          parent: bed(12).barcode,
          target_state: 'passed'
        }
      }
    )

    custom_robot(
      'bravo-lbr-cherrypick-to-lrnaf-frag',
      name: 'Bravo LBR Cherrypick => LRNAF Frag',
      require_robot: true,
      beds: {
        bed(8).barcode => {
          purpose: 'LBR Cherrypick',
          states: ['passed'],
          label: 'Bed 8'
        },
        car('2,3').barcode => {
          purpose: 'LRNAF Frag',
          states: ['pending'],
          label: 'Carousel 2,3',
          parent: bed(8).barcode,
          target_state: 'passed'
        }
      }
    )

    custom_robot(
      'bravo-lrnaf-frag-to-lb-cdna',
      name: 'Bravo LRNAF Frag => LB cDNA',
      require_robot: true,
      beds: {
        bed('8').barcode => {
          purpose: 'LRNAF Frag',
          states: ['passed'],
          label: 'Bed 8'
        },
        car('3,4').barcode => {
          purpose: 'LB cDNA',
          states: ['pending'],
          label: 'Carousel 3,4',
          parent: bed(8).barcode,
          target_state: 'started'
        },
        car('4,3').barcode => {
          purpose: 'LB cDNA XP',
          states: ['pending'],
          label: 'Carousel 4,3',
          parent: car('3,4').barcode
        }
      }
    )
  end<|MERGE_RESOLUTION|>--- conflicted
+++ resolved
@@ -3673,13 +3673,8 @@
       'hamilton-lrc-gem-x-5p-gems-to-lrc-gem-x-5p-cdna-pcr',
       name: 'Hamilton LRC GEM-X 5p GEMs(or Input) => LRC GEM-X 5p cDNA PCR',
       beds: {
-<<<<<<< HEAD
         bed(13).barcode => {
-          purpose: ['LRC GEM-X 5p GEMs', 'LRC GEM-X 5p GEMs Input'],
-=======
-        bed(15).barcode => {
           purpose: ['LRC GEM-X 5p GEMs', 'LRC GEM-X 5p GEMs Input', 'LRC GEM-X 5p GEMs Input CITE'],
->>>>>>> 65772757
           states: ['passed'],
           label: 'Bed 13'
         },
