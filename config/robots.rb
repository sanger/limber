# frozen_string_literal: true

require 'robot_configuration'

ROBOT_CONFIG =
  RobotConfiguration::Register.configure do
    # Simple robots and bravo robots both transfer a single 'passed' source plate to a single 'pending'
    # destination plate. They pass the target plate
    # Simple robots can transition to started if their second argument is 'started'

    # Custom robots are configured manually

    bravo_robot do
      from 'LB Cherrypick', bed(7)
      to 'LB Shear', bed(9)
    end

    bravo_robot do
      from 'LB Shear', bed(9)
      to 'LB Post Shear', bed(7)
    end

    bravo_robot transition_to: 'started' do
      from 'LB Post Shear', bed(4)
      to 'LB End Prep', bed(14)
    end

    custom_robot(
      'bravo-lb-end-prep',
      name: 'bravo LB End Prep',
      verify_robot: true,
      beds: {
        bed(7).barcode => {
          purpose: 'LB End Prep',
          states: ['started'],
          label: 'Bed 7',
          target_state: 'passed'
        }
      }
    )

    bravo_robot do
      from 'LB End Prep', bed(7)
      to 'LB Lib PCR', bed(6)
    end

    custom_robot(
      'bravo-lib-pcr-purification',
      name: 'bravo LB Lib PCR => LB Lib PCR XP',
      verify_robot: false,
      beds: {
        bed(1).barcode => {
          purpose: 'LB Lib PCR',
          states: ['passed'],
          label: 'Bed 1'
        },
        bed(9).barcode => {
          purpose: 'LB Lib PCR-XP',
          states: ['pending'],
          label: 'Bed 9',
          parent: bed(1).barcode,
          target_state: 'passed'
        },
        bed(2).barcode => {
          purpose: 'LB Lib PCR',
          states: ['passed'],
          label: 'Bed 2'
        },
        bed(10).barcode => {
          purpose: 'LB Lib PCR-XP',
          states: ['pending'],
          label: 'Bed 10',
          parent: bed(2).barcode,
          target_state: 'passed'
        },
        bed(3).barcode => {
          purpose: 'LB Lib PCR',
          states: ['passed'],
          label: 'Bed 3'
        },
        bed(11).barcode => {
          purpose: 'LB Lib PCR-XP',
          states: ['pending'],
          label: 'Bed 11',
          parent: bed(3).barcode,
          target_state: 'passed'
        },
        bed(4).barcode => {
          purpose: 'LB Lib PCR',
          states: ['passed'],
          label: 'Bed 4'
        },
        bed(12).barcode => {
          purpose: 'LB Lib PCR-XP',
          states: ['pending'],
          label: 'Bed 12',
          parent: bed(4).barcode,
          target_state: 'passed'
        }
      }
    )

    custom_robot(
      'star-96-lib-pcr-purification',
      name: 'STAR-96 LB Lib PCR => LB Lib PCR-XP',
      verify_robot: false,
      beds: {
        bed(7).barcode => {
          purpose: 'LB Lib PCR',
          states: ['passed'],
          label: 'Bed 7'
        },
        bed(9).barcode => {
          purpose: 'LB Lib PCR-XP',
          states: ['pending'],
          label: 'Bed 9',
          parent: bed(7).barcode,
          target_state: 'passed'
        },
        bed(12).barcode => {
          purpose: 'LB Lib PCR',
          states: ['passed'],
          label: 'Bed 12'
        },
        bed(14).barcode => {
          purpose: 'LB Lib PCR-XP',
          states: ['pending'],
          label: 'Bed 14',
          parent: bed(12).barcode,
          target_state: 'passed'
        }
      }
    )

    custom_robot(
      'zephyr-lib-pcr-purification',
      name: 'Zephyr LB Lib PCR => LB Lib PCR XP',
      verify_robot: false,
      beds: {
        bed(2).barcode => {
          purpose: 'LB Lib PCR',
          states: ['passed'],
          label: 'Bed 2'
        },
        bed(7).barcode => {
          purpose: 'LB Lib PCR-XP',
          states: ['pending'],
          label: 'Bed 7',
          parent: bed(2).barcode,
          target_state: 'passed'
        }
      }
    )

    custom_robot(
      'nx-8-lib-pcr-xp-to-isch-lib-pool',
      name: 'nx-8 Lib PCR-XP => LB Lib PrePool',
      beds: {
        bed(2).barcode => {
          purpose: 'LB Lib PCR-XP',
          states: %w[passed qc_complete],
          child: bed(4).barcode,
          label: 'Bed 2'
        },
        bed(5).barcode => {
          purpose: 'LB Lib PCR-XP',
          states: %w[passed qc_complete],
          child: bed(4).barcode,
          label: 'Bed 5'
        },
        bed(3).barcode => {
          purpose: 'LB Lib PCR-XP',
          states: %w[passed qc_complete],
          child: bed(4).barcode,
          label: 'Bed 3'
        },
        bed(6).barcode => {
          purpose: 'LB Lib PCR-XP',
          states: %w[passed qc_complete],
          child: bed(4).barcode,
          label: 'Bed 6'
        },
        bed(4).barcode => {
          purpose: 'LB Lib PrePool',
          states: %w[pending started],
          parents: [
            bed(2).barcode,
            bed(5).barcode,
            bed(3).barcode,
            bed(6).barcode,
            bed(2).barcode,
            bed(5).barcode,
            bed(3).barcode,
            bed(6).barcode
          ],
          target_state: 'passed',
          label: 'Bed 4'
        }
      },
      destination_bed: bed(4).barcode,
      class: 'Robots::PoolingRobot'
    )

    simple_robot('nx-8') do
      from 'LB Lib PrePool', bed(2)
      to 'LB Hyb', bed(4)
    end

    bravo_robot do
      from 'LB Hyb', bed(4)
      to 'LB Cap Lib', car('1,3')
    end

    bravo_robot do
      from 'LB Cap Lib', bed(4)
      to 'LB Cap Lib PCR', car('4,5')
    end

    simple_robot('nx-96') do
      from 'LB Cap Lib PCR', bed(1)
      to 'LB Cap Lib PCR-XP', bed(9)
    end

    custom_robot(
      'star-96-post-cap-pcr-purification',
      name: 'STAR-96 LB Cap Lib PCR => LB Cap Lib PCR-XP',
      verify_robot: false,
      beds: {
        bed(7).barcode => {
          purpose: 'LB Cap Lib PCR',
          states: ['passed'],
          label: 'Bed 7'
        },
        bed(9).barcode => {
          purpose: 'LB Cap Lib PCR-XP',
          states: ['pending'],
          label: 'Bed 9',
          parent: bed(7).barcode,
          target_state: 'passed'
        },
        bed(12).barcode => {
          purpose: 'LB Cap Lib PCR',
          states: ['passed'],
          label: 'Bed 12'
        },
        bed(14).barcode => {
          purpose: 'LB Cap Lib PCR-XP',
          states: ['pending'],
          label: 'Bed 14',
          parent: bed(12).barcode,
          target_state: 'passed'
        }
      }
    )

    simple_robot('nx-8') do
      from 'LB Cap Lib PCR-XP', bed(4)
      to 'LB Cap Lib Pool', bed(2)
    end

    simple_robot('nx-8') do
      from 'LB Cap Lib PCR-XP', bed(4)
      to 'LB Cap Lib Pool', bed(2)
    end

    bravo_robot do
      from 'PF Cherrypicked', bed(7)
      to 'PF Shear', bed(9)
    end

    bravo_robot do
      from 'PF Shear', bed(9)
      to 'PF Post Shear', bed(7)
    end

    bravo_robot(transition_to: 'started') do
      from 'PF Post Shear', bed(4)
      to 'PF Post Shear XP', car('2,3')
    end

    custom_robot(
      'nx-96-pf-post-shear-to-pf-post-shear-xp',
      name: 'nx-96 PF Post-Shear => PF Post-Shear XP',
      beds: {
        bed(1).barcode => {
          purpose: 'PF Post Shear',
          states: ['passed'],
          label: 'Bed 1'
        },
        bed(9).barcode => {
          purpose: 'PF Post Shear XP',
          states: ['pending'],
          label: 'Bed 9',
          parent: bed(1).barcode,
          target_state: 'started'
        },
        bed(2).barcode => {
          purpose: 'PF Post Shear',
          states: ['passed'],
          label: 'Bed 2'
        },
        bed(10).barcode => {
          purpose: 'PF Post Shear XP',
          states: ['pending'],
          label: 'Bed 10',
          parent: bed(2).barcode,
          target_state: 'started'
        },
        bed(3).barcode => {
          purpose: 'PF Post Shear',
          states: ['passed'],
          label: 'Bed 3'
        },
        bed(11).barcode => {
          purpose: 'PF Post Shear XP',
          states: ['pending'],
          label: 'Bed 11',
          parent: bed(3).barcode,
          target_state: 'started'
        },
        bed(4).barcode => {
          purpose: 'PF Post Shear',
          states: ['passed'],
          label: 'Bed 4'
        },
        bed(12).barcode => {
          purpose: 'PF Post Shear XP',
          states: ['pending'],
          label: 'Bed 12',
          parent: bed(4).barcode,
          target_state: 'started'
        }
      }
    )

    bravo_robot transition_to: 'started' do
      from 'scRNA Stock', bed(4)
      to 'scRNA cDNA-XP', car('2,3')
    end

    bravo_robot transition_to: 'started' do
      from 'GnT Stock', bed(4)
      to 'scRNA cDNA-XP', car('2,3')
    end

    custom_robot(
      'star-384-scrna-384-stock-to-scrna-384-cdna-xp',
      name: 'STAR-384 scRNA Stock => scRNA-384 cDNA-XP',
      beds: {
        bed(12).barcode => {
          purpose: 'scRNA-384 Stock',
          states: ['passed'],
          label: 'Bed 12'
        },
        bed(17).barcode => {
          purpose: 'scRNA-384 cDNA-XP',
          states: ['pending'],
          label: 'Bed 17',
          parent: bed(12).barcode,
          target_state: 'passed'
        },
        bed(13).barcode => {
          purpose: 'scRNA-384 Stock',
          states: ['passed'],
          label: 'Bed 13'
        },
        bed(18).barcode => {
          purpose: 'scRNA-384 cDNA-XP',
          states: ['pending'],
          label: 'Bed 18',
          parent: bed(13).barcode,
          target_state: 'passed'
        },
        bed(14).barcode => {
          purpose: 'scRNA-384 Stock',
          states: ['passed'],
          label: 'Bed 14'
        },
        bed(19).barcode => {
          purpose: 'scRNA-384 cDNA-XP',
          states: ['pending'],
          label: 'Bed 19',
          parent: bed(14).barcode,
          target_state: 'passed'
        },
        bed(15).barcode => {
          purpose: 'scRNA-384 Stock',
          states: ['passed'],
          label: 'Bed 15'
        },
        bed(20).barcode => {
          purpose: 'scRNA-384 cDNA-XP',
          states: ['pending'],
          label: 'Bed 20',
          parent: bed(15).barcode,
          target_state: 'passed'
        }
      }
    )

    bravo_robot transition_to: 'started' do
      from 'scRNA cDNA-XP', bed(4)
      to 'scRNA End Prep', car('1,4')
    end

    bravo_robot transition_to: 'started' do
      from 'scRNA-384 cDNA-XP', bed(4)
      to 'scRNA-384 End Prep', car('1,4')
    end

    custom_robot(
      'bravo-scdna-end-prep',
      name: 'bravo scDNA End Prep',
      verify_robot: true,
      beds: {
        bed(5).barcode => {
          purpose: 'scRNA End Prep',
          states: ['started'],
          label: 'Bed 5',
          target_state: 'passed'
        }
      }
    )

    custom_robot(
      'bravo-scdna-384-end-prep',
      name: 'bravo scDNA-384 End Prep',
      verify_robot: true,
      beds: {
        bed(5).barcode => {
          purpose: 'scRNA-384 End Prep',
          states: ['started'],
          label: 'Bed 5',
          target_state: 'passed'
        }
      }
    )

    bravo_robot do
      from 'scRNA End Prep', car('1,4')
      to 'scRNA Lib PCR', bed(6)
    end

    bravo_robot do
      from 'scRNA-384 End Prep', car('1,4')
      to 'scRNA-384 Lib PCR', bed(6)
    end

    custom_robot(
      'bravo-pf-post-shear-to-pf-end-prep',
      name: 'Bravo PF Post-Shear => PF End Prep',
      beds: {
        bed(4).barcode => {
          purpose: 'PF Post Shear',
          states: ['passed'],
          label: 'Bed 4'
        },
        car('1,4').barcode => {
          purpose: 'PF End Prep',
          states: ['pending'],
          label: 'Carousel 1,4',
          parent: bed(4).barcode,
          target_state: 'started'
        }
      }
    )

    custom_robot(
      'bravo-pf-end-prep',
      name: 'Bravo PF End Preparation',
      beds: {
        bed(5).barcode => {
          purpose: 'PF End Prep',
          states: ['started'],
          label: 'Bed 5',
          target_state: 'passed'
        }
      }
    )

    custom_robot(
      'bravo-pf-post-shear-xp-prep',
      name: 'Bravo PF Post Shear XP Preparation',
      beds: {
        bed(5).barcode => {
          purpose: 'PF Post Shear XP',
          states: ['started'],
          label: 'Bed 5',
          target_state: 'passed'
        }
      }
    )

    custom_robot(
      'hamilton-star-pf-post-shear-to-pf-post-shear-xp-384',
      name: 'Hamilton STAR-384 PF-Post Shear => PF-384 Post Shear XP',
      beds: {
        bed(12).barcode => {
          purpose: 'PF Post Shear',
          states: %w[passed qc_complete],
          child: bed(7).barcode,
          label: 'Bed 12'
        },
        bed(13).barcode => {
          purpose: 'PF Post Shear',
          states: %w[passed qc_complete],
          child: bed(7).barcode,
          label: 'Bed 13'
        },
        bed(14).barcode => {
          purpose: 'PF Post Shear',
          states: %w[passed qc_complete],
          child: bed(7).barcode,
          label: 'Bed 14'
        },
        bed(15).barcode => {
          purpose: 'PF Post Shear',
          states: %w[passed qc_complete],
          child: bed(7).barcode,
          label: 'Bed 15'
        },
        bed(7).barcode => {
          purpose: 'PF-384 Post Shear XP',
          states: %w[pending],
          parents: [bed(12).barcode, bed(13).barcode, bed(14).barcode, bed(15).barcode],
          target_state: 'passed',
          label: 'Bed 7'
        }
      },
      destination_bed: bed(7).barcode,
      class: 'Robots::QuadrantRobot'
    )

    custom_robot(
      'bravo-pf-post-shear-xp-to-pf-lib-xp',
      name: 'Bravo PF Post Shear XP to PF Lib XP',
      beds: {
        car('1,3').barcode => {
          purpose: 'PF Post Shear XP',
          states: ['passed'],
          label: 'Carousel 1,3'
        },
        bed(6).barcode => {
          purpose: 'PF Lib',
          states: ['pending'],
          label: 'Bed 6',
          target_state: 'passed',
          parent: car('1,3').barcode
        },
        car('4,3').barcode => {
          purpose: 'PF Lib XP',
          states: ['pending'],
          label: 'Carousel 4,3',
          target_state: 'passed',
          parent: bed(6).barcode
        }
      }
    )

    custom_robot(
      'bravo-pf-end-prep-to-pf-lib-xp-2',
      name: 'Bravo PF End Prep to PF Lib XP2',
      beds: {
        bed(5).barcode => {
          purpose: 'PF End Prep',
          states: ['passed'],
          label: 'Bed 5'
        },
        bed(6).barcode => {
          purpose: 'PF Lib',
          states: ['pending'],
          label: 'Bed 6',
          target_state: 'passed',
          parent: bed(5).barcode
        },
        car('4,3').barcode => {
          purpose: 'PF Lib XP2',
          states: ['pending'],
          label: 'Carousel 4,3',
          target_state: 'passed',
          parent: bed(6).barcode
        }
      }
    )

    bravo_robot transition_to: 'started' do
      from 'PF-384 Post Shear XP', bed(4)
      to 'PF-384 End Prep', car('1,4')
    end

    custom_robot(
      'bravo-pf-384-end-prep',
      name: 'Bravo PF-384 End Prep End Preparation',
      verify_robot: true,
      beds: {
        bed(5).barcode => {
          purpose: 'PF-384 End Prep',
          states: ['started'],
          label: 'Bed 5',
          target_state: 'passed'
        }
      }
    )

    custom_robot(
      'bravo-pf-384-end-prep-to-pf-384-lib-xp-2',
      name: 'Bravo PF-384 End Prep to PF-384 Lib XP2',
      beds: {
        bed(5).barcode => {
          purpose: 'PF-384 End Prep',
          states: ['passed'],
          label: 'Bed 5'
        },
        bed(6).barcode => {
          purpose: 'PF-384 Lib',
          states: ['pending'],
          label: 'Bed 6',
          target_state: 'passed',
          parent: bed(5).barcode
        },
        car('4,3').barcode => {
          purpose: 'PF-384 Lib XP2',
          states: ['pending'],
          label: 'Carousel 4,3',
          target_state: 'passed',
          parent: bed(6).barcode
        }
      }
    )

    custom_robot(
      'bravo-pf-384-lib-xp2-to-pl-lib-xp2',
      name: 'Bravo PF-384 Lib XP2 => PF-Lib Q-XP2',
      beds: {
        bed(5).barcode => {
          purpose: 'PF-384 Lib XP2',
          label: 'Bed 5',
          states: ['passed']
        },
        bed(1).barcode => {
          purpose: 'PF Lib Q-XP2',
          label: 'Bed 1',
          states: ['pending'],
          target_state: 'passed'
        },
        bed(4).barcode => {
          purpose: 'PF Lib Q-XP2',
          label: 'Bed 4',
          states: ['pending'],
          target_state: 'passed'
        },
        bed(3).barcode => {
          purpose: 'PF Lib Q-XP2',
          label: 'Bed 3',
          states: ['pending'],
          target_state: 'passed'
        },
        bed(6).barcode => {
          purpose: 'PF Lib Q-XP2',
          label: 'Bed 6',
          states: ['pending'],
          target_state: 'passed'
        }
      },
      class: 'Robots::SplittingRobot',
      relationships: [
        {
          'type' => 'quad_stamp_out',
          'options' => {
            'parent' => bed(5).barcode,
            'children' => [bed(1).barcode, bed(4).barcode, bed(3).barcode, bed(6).barcode]
          }
        }
      ]
    )

    custom_robot(
      'bravo-mrna-capture-rnaag',
      name: 'Bravo mRNA capture RNAAG',
      beds: {
        bed(7).barcode => {
          purpose: 'LBR Cherrypick',
          states: ['passed'],
          label: 'Bed 7'
        },
        bed(6).barcode => {
          purpose: 'LBR mRNA Cap',
          states: ['pending'],
          label: 'Bed 6',
          target_state: 'started',
          parent: bed(7).barcode
        },
        car('2,3').barcode => {
          purpose: 'LBR Globin',
          states: ['pending'],
          label: 'Carousel 2,3',
          parent: bed(6).barcode
        }
      }
    )

    custom_robot(
      'bravo-mrna-capture-rnaa',
      name: 'Bravo mRNA capture RNAA',
      beds: {
        bed(7).barcode => {
          purpose: 'LBR Cherrypick',
          states: ['passed'],
          label: 'Bed 7'
        },
        bed(6).barcode => {
          purpose: 'LBR mRNA Cap',
          states: ['pending'],
          label: 'Bed 6',
          target_state: 'started',
          parent: bed(7).barcode
        },
        car('2,3').barcode => {
          purpose: 'LBR Frag',
          states: ['pending'],
          label: 'Carousel 2,3',
          parent: bed(6).barcode
        },
        car('3,4').barcode => {
          purpose: 'LB cDNA',
          states: ['pending'],
          label: 'Carousel 3,4',
          parent: car('2,3').barcode
        },
        car('4,3').barcode => {
          purpose: 'LB cDNA XP',
          states: ['pending'],
          label: 'Carousel 4,3',
          parent: car('3,4').barcode
        }
      }
    )

    custom_robot(
      'bravo-mrna-capture-rnaa-m',
      name: 'Bravo mRNA capture RNAA (modular)',
      beds: {
        bed(7).barcode => {
          purpose: 'LBR Cherrypick',
          states: ['passed'],
          label: 'Bed 7'
        },
        bed(6).barcode => {
          purpose: 'LBR mRNA Cap',
          states: ['pending'],
          label: 'Bed 6',
          target_state: 'started',
          parent: bed(7).barcode
        },
        car('2,3').barcode => {
          purpose: 'LBR Frag',
          states: ['pending'],
          label: 'Carousel 2,3',
          parent: bed(6).barcode
        }
      }
    )

    bravo_robot do
      from 'PF Lib XP', bed(4)
      to 'PF Lib XP2', car('2,3')
    end

    bravo_robot transition_to: 'started' do
      from 'LBR Cherrypick', bed(7)
      to 'LBR mRNA Cap', bed(6)
    end

    custom_robot(
      'bravo-lbr-mrna-cap',
      name: 'Bravo LBR mRNA Cap',
      verify_robot: true,
      beds: {
        bed(8).barcode => {
          purpose: 'LBR mRNA Cap',
          states: ['started'],
          label: 'Bed 8',
          target_state: 'passed'
        }
      }
    )

    custom_robot(
      'bravo-lbr-mrna-cap-globin',
      name: 'Bravo LBR mRNA Cap to LBR Globin',
      verify_robot: true,
      beds: {
        bed(8).barcode => {
          purpose: 'LBR mRNA Cap',
          states: ['passed'],
          label: 'Bed 8'
        },
        car('2,3').barcode => {
          purpose: 'LBR Globin',
          states: ['pending'],
          label: 'Carousel 2,3',
          parent: bed(8).barcode,
          target_state: 'processed_1'
        }
      }
    )

    custom_robot(
      'bravo-hyb-setup',
      name: 'Bravo Hyb Setup',
      beds: {
        bed(6).barcode => {
          purpose: 'LBR Globin',
          states: ['processed_1'],
          label: 'Bed 6',
          target_state: 'processed_2'
        },
        car('4,3').barcode => {
          purpose: 'LBR Globin DNase',
          states: ['pending'],
          label: 'Carousel 4,3',
          parent: bed(6).barcode
        },
        car('4,4').barcode => {
          purpose: 'LBR Frag cDNA',
          states: ['pending'],
          label: 'Carousel 4,4',
          parent: car('4,3').barcode
        }
      }
    )

    custom_robot(
      'bravo-ribo-hyb-setup',
      name: 'Bravo Ribo Hyb Setup',
      beds: {
        bed(6).barcode => {
          purpose: 'LBR Cherrypick',
          states: ['passed'],
          label: 'Bed 6'
        },
        car('4,3').barcode => {
          purpose: 'LBR Ribo DNase',
          states: ['pending'],
          label: 'Carousel 4,3',
          parent: bed(6).barcode
        },
        car('4,4').barcode => {
          purpose: 'LBR Frag cDNA',
          states: ['pending'],
          label: 'Carousel 4,4',
          parent: car('4,3').barcode
        }
      }
    )

    custom_robot(
      'bravo-riboglobin-hyb-setup',
      name: 'Bravo Ribo Globin Hyb Setup',
      beds: {
        bed(6).barcode => {
          purpose: 'LBR Cherrypick',
          states: ['passed'],
          label: 'Bed 6'
        },
        car('4,3').barcode => {
          purpose: 'LBR RiboGlobin DNase',
          states: ['pending'],
          label: 'Carousel 4,3',
          parent: bed(6).barcode
        },
        car('4,4').barcode => {
          purpose: 'LBR Frag cDNA',
          states: ['pending'],
          label: 'Carousel 4,4',
          parent: car('4,3').barcode
        }
      }
    )

    custom_robot(
      'bravo-depletion-setup',
      name: 'Bravo Depletion Setup',
      verify_robot: true,
      beds: {
        bed(6).barcode => {
          purpose: 'LBR Globin',
          states: ['processed_2'],
          label: 'Bed 6',
          target_state: 'passed'
        }
      }
    )

    custom_robot(
      'bravo-ribo-depletion-setup',
      name: 'Bravo Ribo Depletion Setup',
      verify_robot: true,
      beds: {
        bed(6).barcode => {
          purpose: 'LBR Cherrypick',
          states: ['passed'],
          label: 'Bed 6'
        }
      }
    )

    custom_robot(
      'bravo-riboglobin-depletion-setup',
      name: 'Bravo Ribo Globin Depletion Setup',
      verify_robot: true,
      beds: {
        bed(6).barcode => {
          purpose: 'LBR Cherrypick',
          states: ['passed'],
          label: 'Bed 6'
        }
      }
    )

    custom_robot(
      'bravo-globin-globin-dnase',
      name: 'Bravo Globin To Globin DNase',
      verify_robot: true,
      beds: {
        bed(8).barcode => {
          purpose: 'LBR Globin',
          states: ['passed'],
          label: 'Bed 8'
        },
        car('4,3').barcode => {
          purpose: 'LBR Globin DNase',
          states: ['pending'],
          label: 'Carousel 4,3',
          parent: bed(8).barcode,
          target_state: 'passed'
        }
      }
    )

    custom_robot(
      'bravo-ribo-dnase',
      name: 'Bravo Cherrypick To Ribo DNase',
      verify_robot: true,
      beds: {
        bed(8).barcode => {
          purpose: 'LBR Cherrypick',
          states: ['passed'],
          label: 'Bed 8'
        },
        car('4,3').barcode => {
          purpose: 'LBR Ribo DNase',
          states: ['pending'],
          label: 'Carousel 4,3',
          parent: bed(8).barcode,
          target_state: 'passed'
        }
      }
    )

    custom_robot(
      'bravo-riboglobin-dnase',
      name: 'Bravo Cherrypick To Ribo Globin DNase',
      verify_robot: true,
      beds: {
        bed(8).barcode => {
          purpose: 'LBR Cherrypick',
          states: ['passed'],
          label: 'Bed 8'
        },
        car('4,3').barcode => {
          purpose: 'LBR RiboGlobin DNase',
          states: ['pending'],
          label: 'Carousel 4,3',
          parent: bed(8).barcode,
          target_state: 'passed'
        }
      }
    )

    custom_robot(
      'bravo-lbr-globin-dnase-frag-cdna',
      name: 'Bravo LBR Globin DNase To LBR Frag cDNA',
      verify_robot: true,
      beds: {
        bed(8).barcode => {
          purpose: 'LBR Globin DNase',
          states: ['passed'],
          label: 'Bed 8'
        },
        car('4,4').barcode => {
          purpose: 'LBR Frag cDNA',
          states: ['pending'],
          label: 'Carousel 4,4',
          parent: bed(8).barcode,
          target_state: 'processed_1'
        }
      }
    )

    custom_robot(
      'bravo-lbr-ribo-dnase-frag-cdna',
      name: 'Bravo LBR Ribo DNase To LBR Frag cDNA',
      verify_robot: true,
      beds: {
        bed(8).barcode => {
          purpose: 'LBR Ribo DNase',
          states: ['passed'],
          label: 'Bed 8'
        },
        car('4,4').barcode => {
          purpose: 'LBR Frag cDNA',
          states: ['pending'],
          label: 'Carousel 4,4',
          parent: bed(8).barcode,
          target_state: 'processed_1'
        }
      }
    )

    custom_robot(
      'bravo-lbr-riboglobin-dnase-frag-cdna',
      name: 'Bravo LBR Ribo Globin DNase To LBR Frag cDNA',
      verify_robot: true,
      beds: {
        bed(8).barcode => {
          purpose: 'LBR RiboGlobin DNase',
          states: ['passed'],
          label: 'Bed 8'
        },
        car('4,4').barcode => {
          purpose: 'LBR Frag cDNA',
          states: ['pending'],
          label: 'Carousel 4,4',
          parent: bed(8).barcode,
          target_state: 'processed_1'
        }
      }
    )

    custom_robot(
      'bravo-strand-setup',
      name: 'Bravo Strand Setup',
      beds: {
        bed(8).barcode => {
          purpose: 'LBR Frag cDNA',
          states: ['processed_1'],
          label: 'Bed 8',
          target_state: 'processed_2'
        },
        car('4,3').barcode => {
          purpose: 'LB cDNA XP',
          states: ['pending'],
          label: 'Carousel 4,3',
          parent: bed(8).barcode
        }
      }
    )

    custom_robot(
      'bravo-strand-setup-rnaa-m',
      name: 'Bravo Strand Setup RNAA (modular)',
      beds: {
        bed(8).barcode => {
          purpose: 'LBR Frag cDNA',
          states: ['passed'],
          label: 'Bed 8'
        },
        car('3,4').barcode => {
          purpose: 'LB cDNA',
          states: ['pending'],
          label: 'Carousel 3,4',
          parent: bed(8).barcode
        },
        car('4,3').barcode => {
          purpose: 'LB cDNA XP',
          states: ['pending'],
          label: 'Carousel 4,3',
          parent: car('3,4').barcode
        }
      }
    )

    custom_robot(
      'bravo-second-strand-setup',
      name: 'Bravo Second Strand Setup',
      verify_robot: true,
      beds: {
        bed(8).barcode => {
          purpose: 'LBR Frag cDNA',
          states: ['processed_2'],
          label: 'Bed 8',
          target_state: 'passed'
        }
      }
    )

    custom_robot(
      'bravo-lbr-frag-lb-cdna-xp',
      name: 'Bravo LBR Frag To LB cDNA XP',
      verify_robot: true,
      beds: {
        bed(8).barcode => {
          purpose: 'LBR Frag cDNA',
          states: ['passed'],
          label: 'Bed 8'
        },
        car('4,3').barcode => {
          purpose: 'LB cDNA XP',
          states: ['pending'],
          label: 'Carousel 4,3',
          parent: bed(8).barcode,
          target_state: 'passed'
        }
      }
    )

    bravo_robot do
      from 'LBR mRNA Cap', bed(8)
      to 'LBR Frag', car('2,3')
    end

    bravo_robot transition_to: 'started' do
      from 'LBR Frag', bed(8)
      to 'LB cDNA', car('3,4')
    end

    custom_robot(
      'bravo-lb-cdna',
      name: 'Bravo LB cDNA',
      verify_robot: true,
      beds: {
        bed(8).barcode => {
          purpose: 'LB cDNA',
          states: ['started'],
          label: 'Bed 8',
          target_state: 'passed'
        }
      }
    )

    bravo_robot do
      from 'LB cDNA', bed(8)
      to 'LB cDNA XP', car('4,3')
    end

    bravo_robot transition_to: 'started' do
      from 'LB cDNA XP', bed(7)
      to 'LB End Prep', car('1,4')
    end

    simple_robot('mosquito', transition_to: 'started') do
      from 'GBS PCR1', bed(1)
      to 'GBS PCR2', bed(2)
    end

    custom_robot(
      'mosquito-gbs-pcr1-to-gbs-pcr2',
      name: 'mosquito GBS PCR1 => GBS PCR2',
      beds: {
        bed(1).barcode => {
          purpose: 'GBS PCR1',
          states: ['passed'],
          label: 'Bed 1'
        },
        bed(2).barcode => {
          purpose: 'GBS PCR2',
          states: ['pending'],
          label: 'Bed 2',
          parent: bed(1).barcode,
          target_state: 'started'
        },
        bed(4).barcode => {
          purpose: 'GBS PCR1',
          states: ['passed'],
          label: 'Bed 4'
        },
        bed(5).barcode => {
          purpose: 'GBS PCR2',
          states: ['pending'],
          label: 'Bed 5',
          parent: bed(4).barcode,
          target_state: 'started'
        }
      }
    )

    custom_robot(
      'mosquito-gbs-96-stock-to-gbs-pcr1',
      name: 'Mosquito GBS-96 Stock => GBS PCR1',
      beds: {
        bed(1).barcode => {
          purpose: 'GBS-96 Stock',
          states: %w[passed qc_complete],
          child: bed(3).barcode,
          label: 'Bed 1'
        },
        bed(2).barcode => {
          purpose: 'GBS-96 Stock',
          states: %w[passed qc_complete],
          child: bed(3).barcode,
          label: 'Bed 2'
        },
        bed(3).barcode => {
          purpose: 'GBS PCR1',
          states: %w[pending],
          parents: [bed(1).barcode, bed(2).barcode, bed(4).barcode, bed(5).barcode],
          target_state: 'passed',
          label: 'Bed 3'
        },
        bed(4).barcode => {
          purpose: 'GBS-96 Stock',
          states: %w[passed qc_complete],
          child: bed(3).barcode,
          label: 'Bed 4'
        },
        bed(5).barcode => {
          purpose: 'GBS-96 Stock',
          states: %w[passed qc_complete],
          child: bed(3).barcode,
          label: 'Bed 5'
        }
      },
      destination_bed: bed(3).barcode,
      class: 'Robots::QuadrantRobot'
    )

    custom_robot(
      'bravo-gbs-pcr1-to-gbs-pcr2',
      name: 'bravo GBS PCR1 => GBS PCR2',
      beds: {
        bed(4).barcode => {
          purpose: 'GBS PCR1',
          states: ['passed'],
          label: 'Bed 4'
        },
        bed(6).barcode => {
          purpose: 'GBS PCR2',
          states: ['pending'],
          label: 'Bed 6',
          parent: bed(4).barcode,
          target_state: 'started'
        }
      }
    )

    # GnT Stuff, might change a lot.
    custom_robot(
      'hamilton-gnt-stock-to-gnt-scdna-stock',
      name: 'Hamilton GnT Stock => GnT scDNA and scRNA',
      beds: {
        bed(3).barcode => {
          purpose: 'GnT Stock',
          states: ['passed'],
          label: 'Bed 1'
        },
        bed(10).barcode => {
          purpose: 'GnT scDNA',
          states: ['pending'],
          label: 'Bed 10',
          parent: bed(3).barcode,
          target_state: 'started'
        }
      }
    )

    custom_robot(
      'hamilton-gnt-scdna-stock',
      name: 'Hamilton GnT scDNA',
      verify_robot: true,
      beds: {
        bed(10).barcode => {
          purpose: 'GnT scDNA',
          states: ['started'],
          label: 'Bed 10',
          target_state: 'passed'
        }
      }
    )

    bravo_robot transition_to: 'started' do
      from 'GnT Pico-XP', bed(4)
      to 'GnT Pico End Prep', car('1,4')
    end

    custom_robot(
      'bravo-pico-end-prep',
      name: 'bravo GnT Pico End Prep',
      verify_robot: true,
      beds: {
        bed(5).barcode => {
          purpose: 'GnT Pico End Prep',
          states: ['started'],
          label: 'Bed 5',
          target_state: 'passed'
        }
      }
    )

    bravo_robot do
      from 'GnT Pico End Prep', car('1,4')
      to 'GnT Pico Lib PCR', bed(6)
    end

    bravo_robot do
      from 'GnT scDNA', bed(4)
      to 'GnT Pico-XP', car('2,3')
    end

    bravo_robot do
      from 'GnT scDNA', bed(4)
      to 'GnT MDA Norm', car('2,3')
    end

    # For Chromium 10x pipeline aggregation to cherrypick
    custom_robot(
      'hamilton-lcm-lysate-to-lcm-dna',
      name: 'hamilton LCA Lysate => LCA DNA',
      beds: {
        bed(1).barcode => {
          purpose: 'Lysate LCA',
          states: %w[passed qc_complete],
          child: bed(13).barcode,
          label: 'Bed 1'
        },
        bed(2).barcode => {
          purpose: 'Lysate LCA',
          states: %w[passed qc_complete],
          child: bed(13).barcode,
          label: 'Bed 2'
        },
        bed(3).barcode => {
          purpose: 'Lysate LCA',
          states: %w[passed qc_complete],
          child: bed(13).barcode,
          label: 'Bed 3'
        },
        bed(4).barcode => {
          purpose: 'Lysate LCA',
          states: %w[passed qc_complete],
          child: bed(13).barcode,
          label: 'Bed 4'
        },
        bed(13).barcode => {
          purpose: 'Lysate DNAseq cherrypick',
          states: %w[pending started],
          parents: [
            bed(1).barcode,
            bed(2).barcode,
            bed(3).barcode,
            bed(4).barcode,
            bed(5).barcode,
            bed(6).barcode,
            bed(7).barcode,
            bed(8).barcode,
            bed(9).barcode,
            bed(10).barcode
          ],
          target_state: 'passed',
          label: 'Bed 13'
        }
      },
      destination_bed: bed(13).barcode,
      class: 'Robots::PoolingRobot'
    )

    # For Chromium 10x pipeline aggregation to cherrypick
    custom_robot(
      'hamilton-lbc-aggregate-to-lbc-cherrypick',
      name: 'hamilton LBC Aggregate => LBC Cherrypick',
      beds: {
        bed(1).barcode => {
          purpose: 'LBC Aggregate',
          states: %w[passed qc_complete],
          child: bed(13).barcode,
          label: 'Bed 1'
        },
        bed(2).barcode => {
          purpose: 'LBC Aggregate',
          states: %w[passed qc_complete],
          child: bed(13).barcode,
          label: 'Bed 2'
        },
        bed(3).barcode => {
          purpose: 'LBC Aggregate',
          states: %w[passed qc_complete],
          child: bed(13).barcode,
          label: 'Bed 3'
        },
        bed(4).barcode => {
          purpose: 'LBC Aggregate',
          states: %w[passed qc_complete],
          child: bed(13).barcode,
          label: 'Bed 4'
        },
        bed(5).barcode => {
          purpose: 'LBC Aggregate',
          states: %w[passed qc_complete],
          child: bed(13).barcode,
          label: 'Bed 5'
        },
        bed(6).barcode => {
          purpose: 'LBC Aggregate',
          states: %w[passed qc_complete],
          child: bed(13).barcode,
          label: 'Bed 6'
        },
        bed(7).barcode => {
          purpose: 'LBC Aggregate',
          states: %w[passed qc_complete],
          child: bed(13).barcode,
          label: 'Bed 7'
        },
        bed(8).barcode => {
          purpose: 'LBC Aggregate',
          states: %w[passed qc_complete],
          child: bed(13).barcode,
          label: 'Bed 8'
        },
        bed(9).barcode => {
          purpose: 'LBC Aggregate',
          states: %w[passed qc_complete],
          child: bed(13).barcode,
          label: 'Bed 9'
        },
        bed(10).barcode => {
          purpose: 'LBC Aggregate',
          states: %w[passed qc_complete],
          child: bed(13).barcode,
          label: 'Bed 10'
        },
        bed(13).barcode => {
          purpose: 'LBC Cherrypick',
          states: %w[pending started],
          parents: [
            bed(1).barcode,
            bed(2).barcode,
            bed(3).barcode,
            bed(4).barcode,
            bed(5).barcode,
            bed(6).barcode,
            bed(7).barcode,
            bed(8).barcode,
            bed(9).barcode,
            bed(10).barcode
          ],
          target_state: 'passed',
          label: 'Bed 13'
        }
      },
      destination_bed: bed(13).barcode,
      class: 'Robots::PoolingRobot'
    )

    # For Chromium 10x pipeline cherrypick to 3pv3 dilution
    custom_robot(
      'hamilton-lbc-cherrypick-to-lbc-3pv3-gex-dil',
      name: 'hamilton LBC Cherrypick => LBC 3pV3 GEX Dil',
      beds: {
        bed(13).barcode => {
          purpose: 'LBC Cherrypick',
          states: ['passed'],
          label: 'Bed 13'
        },
        bed(3).barcode => {
          purpose: 'LBC 3pV3 GEX Dil',
          states: ['pending'],
          label: 'Bed 3',
          target_state: 'passed',
          parent: bed(13).barcode
        }
      }
    )

    # For Chromium 10x pipeline 3pv3 dilution to frag 2xp
    custom_robot(
      'hamilton-lbc-3pv3-gex-dil-to-lbc-3pv3-gex-frag-2xp',
      name: 'hamilton LBC 3pV3 GEX Dil => LBC 3pV3 GEX Frag 2XP',
      beds: {
        bed(13).barcode => {
          purpose: 'LBC 3pV3 GEX Dil',
          states: ['passed'],
          label: 'Bed 13'
        },
        bed(3).barcode => {
          purpose: 'LBC 3pV3 GEX Frag 2XP',
          states: ['pending'],
          label: 'Bed 3',
          target_state: 'passed',
          parent: bed(13).barcode
        }
      }
    )

    # For Chromium 10x pipeline 3pv3 frag 2xp to ligxp
    custom_robot(
      'hamilton-lbc-3pv3-gex-frag-2xp-to-lbc-3pv3-gex-ligxp',
      name: 'hamilton LBC 3pV3 GEX Frag 2XP => LBC 3pV3 GEX LigXP',
      beds: {
        bed(13).barcode => {
          purpose: 'LBC 3pV3 GEX Frag 2XP',
          states: ['passed'],
          label: 'Bed 13'
        },
        bed(3).barcode => {
          purpose: 'LBC 3pV3 GEX LigXP',
          states: ['pending'],
          label: 'Bed 3',
          target_state: 'passed',
          parent: bed(13).barcode
        }
      }
    )

    # For Chromium 10x pipeline cherrypick to 5p GEX Dil plate
    custom_robot(
      'hamilton-lbc-cherrypick-to-lbc-5p-gex-dil',
      name: 'hamilton LBC Cherrypick => LBC 5p GEX Dil',
      beds: {
        bed(13).barcode => {
          purpose: 'LBC Cherrypick',
          states: ['passed'],
          label: 'Bed 13'
        },
        bed(3).barcode => {
          purpose: 'LBC 5p GEX Dil',
          states: ['pending'],
          label: 'Bed 3',
          target_state: 'passed',
          parent: bed(13).barcode
        }
      }
    )

    # For Chromium 10x pipeline 5p dilution to frag 2xp
    custom_robot(
      'hamilton-lbc-5p-gex-dil-to-lbc-5p-gex-frag-2xp',
      name: 'hamilton LBC 5p GEX Dil => LBC 5p GEX Frag 2XP',
      beds: {
        bed(13).barcode => {
          purpose: 'LBC 5p GEX Dil',
          states: ['passed'],
          label: 'Bed 13'
        },
        bed(3).barcode => {
          purpose: 'LBC 5p GEX Frag 2XP',
          states: ['pending'],
          label: 'Bed 3',
          target_state: 'passed',
          parent: bed(13).barcode
        }
      }
    )

    # For Chromium 10x pipeline 5p frag 2xp to ligxp
    custom_robot(
      'hamilton-lbc-5p-gex-frag-2xp-to-lbc-5p-gex-ligxp',
      name: 'hamilton LBC 5p GEX Frag 2XP => LBC 5p GEX LigXP',
      beds: {
        bed(13).barcode => {
          purpose: 'LBC 5p GEX Frag 2XP',
          states: ['passed'],
          label: 'Bed 13'
        },
        bed(3).barcode => {
          purpose: 'LBC 5p GEX LigXP',
          states: ['pending'],
          label: 'Bed 3',
          target_state: 'passed',
          parent: bed(13).barcode
        }
      }
    )

    # Robots for Chromium 10x pipeline 5p TCR route
    custom_robot(
      'hamilton-lbc-cherrypick-to-lbc-tcr-dil-1',
      name: 'hamilton LBC Cherrypick => LBC TCR Dil 1',
      beds: {
        bed(1).barcode => {
          purpose: 'LBC Cherrypick',
          states: ['passed'],
          label: 'Bed 1'
        },
        bed(13).barcode => {
          purpose: 'LBC TCR Dil 1',
          states: ['pending'],
          label: 'Bed 13',
          target_state: 'passed',
          parent: bed(1).barcode
        }
      }
    )

    custom_robot(
      'hamilton-lbc-tcr-dil-1-to-lbc-tcr-enrich1-2xspri',
      name: 'hamilton LBC TCR Dil 1 => LBC TCR Enrich1 2XSPRI',
      beds: {
        bed(13).barcode => {
          purpose: 'LBC TCR Dil 1',
          states: ['passed'],
          label: 'Bed 13'
        },
        bed(3).barcode => {
          purpose: 'LBC TCR Enrich1 2XSPRI',
          states: ['pending'],
          label: 'Bed 3',
          target_state: 'passed',
          parent: bed(13).barcode
        }
      }
    )

    custom_robot(
      'hamilton-lbc-tcr-enrich1-2xspri-to-lbc-tcr-enrich2-2xspri',
      name: 'hamilton LBC TCR Enrich1 2XSPRI => LBC TCR Enrich2 2XSPRI',
      beds: {
        bed(13).barcode => {
          purpose: 'LBC TCR Enrich1 2XSPRI',
          states: ['passed'],
          label: 'Bed 13'
        },
        bed(3).barcode => {
          purpose: 'LBC TCR Enrich2 2XSPRI',
          states: ['pending'],
          label: 'Bed 3',
          target_state: 'passed',
          parent: bed(13).barcode
        }
      }
    )

    custom_robot(
      'hamilton-lbc-tcr-enrich2-2xspri-to-lbc-tcr-dil-2',
      name: 'hamilton LBC TCR Enrich2 2XSPRI => LBC TCR Dil 2',
      beds: {
        bed(13).barcode => {
          purpose: 'LBC TCR Enrich2 2XSPRI',
          states: ['passed'],
          label: 'Bed 13'
        },
        bed(3).barcode => {
          purpose: 'LBC TCR Dil 2',
          states: ['pending'],
          label: 'Bed 3',
          target_state: 'passed',
          parent: bed(13).barcode
        }
      }
    )

    custom_robot(
      'hamilton-lbc-tcr-dil-2-to-lbc-tcr-post-lig-1xspri',
      name: 'hamilton LBC TCR Dil 2 => LBC TCR Post Lig 1XSPRI',
      beds: {
        bed(13).barcode => {
          purpose: 'LBC TCR Dil 2',
          states: ['passed'],
          label: 'Bed 13'
        },
        bed(3).barcode => {
          purpose: 'LBC TCR Post Lig 1XSPRI',
          states: ['pending'],
          label: 'Bed 3',
          target_state: 'passed',
          parent: bed(13).barcode
        }
      }
    )

    # Robots for Chromium 10x pipeline 5p BCR route
    custom_robot(
      'hamilton-lbc-cherrypick-to-lbc-bcr-dil-1',
      name: 'hamilton LBC Cherrypick => LBC BCR Dil 1',
      beds: {
        bed(1).barcode => {
          purpose: 'LBC Cherrypick',
          states: ['passed'],
          label: 'Bed 1'
        },
        bed(13).barcode => {
          purpose: 'LBC BCR Dil 1',
          states: ['pending'],
          label: 'Bed 13',
          target_state: 'passed',
          parent: bed(1).barcode
        }
      }
    )

    custom_robot(
      'hamilton-lbc-bcr-dil-1-to-lbc-bcr-enrich1-2xspri',
      name: 'hamilton LBC BCR Dil 1 => LBC BCR Enrich1 2XSPRI',
      beds: {
        bed(13).barcode => {
          purpose: 'LBC BCR Dil 1',
          states: ['passed'],
          label: 'Bed 13'
        },
        bed(3).barcode => {
          purpose: 'LBC BCR Enrich1 2XSPRI',
          states: ['pending'],
          label: 'Bed 3',
          target_state: 'passed',
          parent: bed(13).barcode
        }
      }
    )

    custom_robot(
      'hamilton-lbc-bcr-enrich1-2xspri-to-lbc-bcr-enrich2-2xspri',
      name: 'hamilton LBC BCR Enrich1 2XSPRI => LBC BCR Enrich2 2XSPRI',
      beds: {
        bed(13).barcode => {
          purpose: 'LBC BCR Enrich1 2XSPRI',
          states: ['passed'],
          label: 'Bed 13'
        },
        bed(3).barcode => {
          purpose: 'LBC BCR Enrich2 2XSPRI',
          states: ['pending'],
          label: 'Bed 3',
          target_state: 'passed',
          parent: bed(13).barcode
        }
      }
    )

    custom_robot(
      'hamilton-lbc-bcr-enrich2-2xspri-to-lbc-bcr-dil-2',
      name: 'hamilton LBC BCR Enrich2 2XSPRI => LBC BCR Dil 2',
      beds: {
        bed(13).barcode => {
          purpose: 'LBC BCR Enrich2 2XSPRI',
          states: ['passed'],
          label: 'Bed 13'
        },
        bed(3).barcode => {
          purpose: 'LBC BCR Dil 2',
          states: ['pending'],
          label: 'Bed 3',
          target_state: 'passed',
          parent: bed(13).barcode
        }
      }
    )

    custom_robot(
      'hamilton-lbc-bcr-dil-2-to-lbc-bcr-post-lig-1xspri',
      name: 'hamilton LBC BCR Dil 2 => LBC BCR Post Lig 1XSPRI',
      beds: {
        bed(13).barcode => {
          purpose: 'LBC BCR Dil 2',
          states: ['passed'],
          label: 'Bed 13'
        },
        bed(3).barcode => {
          purpose: 'LBC BCR Post Lig 1XSPRI',
          states: ['pending'],
          label: 'Bed 3',
          target_state: 'passed',
          parent: bed(13).barcode
        }
      }
    )

    # duplex seq
    custom_robot(
      'hamilton-lds-al-lib-to-lds-al-lib-dil',
      name: 'hamilton LDS AL Lib => LDS AL Lib Dil',
      beds: {
        bed(13).barcode => {
          purpose: 'LDS AL Lib',
          states: ['passed'],
          label: 'Bed 13'
        },
        bed(3).barcode => {
          purpose: 'LDS AL Lib Dil',
          states: ['pending'],
          label: 'Bed 3',
          target_state: 'passed',
          parent: bed(13).barcode
        }
      }
    )

    # targeted nanoseq
    custom_robot(
      'hamilton-ltn-al-lib-to-ltn-al-lib-dil',
      name: 'hamilton LTN AL Lib => LTN AL Lib Dil',
      beds: {
        bed(13).barcode => {
          purpose: 'LTN AL Lib',
          states: ['passed'],
          label: 'Bed 13'
        },
        bed(3).barcode => {
          purpose: 'LTN AL Lib Dil',
          states: ['pending'],
          label: 'Bed 3',
          target_state: 'passed',
          parent: bed(13).barcode
        }
      }
    )

    custom_robot(
      'bravo-ltn-cherrypick-to-ltn-shear',
      name: 'bravo LTN Cherrypick => LTN Shear',
      beds: {
        bed(7).barcode => {
          purpose: 'LTN Cherrypick',
          states: ['passed'],
          label: 'Bed 7'
        },
        bed(9).barcode => {
          purpose: 'LTN Shear',
          states: ['pending'],
          label: 'Bed 9',
          target_state: 'passed',
          parent: bed(7).barcode
        }
      }
    )

    custom_robot(
      'bravo-ltn-shear-to-ltn-post-shear',
      name: 'bravo LTN Shear => LTN Post Shear',
      beds: {
        bed(9).barcode => {
          purpose: 'LTN Shear',
          states: ['passed'],
          label: 'Bed 9'
        },
        bed(7).barcode => {
          purpose: 'LTN Post Shear',
          states: ['pending'],
          label: 'Bed 7',
          target_state: 'passed',
          parent: bed(9).barcode
        }
      }
    )

    custom_robot(
      'bravo-lhr-rt-to-pcr-1-and-2',
      name: 'Bravo LHR RT => LHR PCR 1 and 2',
      beds: {
        bed(9).barcode => {
          purpose: 'LHR RT',
          states: ['passed'],
          label: 'Bed 9'
        },
        bed(4).barcode => {
          purpose: 'LHR PCR 1',
          states: ['pending'],
          label: 'Bed 4',
          target_state: 'passed',
          parent: bed(9).barcode
        },
        bed(6).barcode => {
          purpose: 'LHR PCR 2',
          states: ['pending'],
          label: 'Bed 6',
          target_state: 'passed',
          parent: bed(9).barcode
        }
      }
    )

    custom_robot(
      'nx-96-lhr-pcr-1-and-2-to-lhr-xp',
      name: 'NX-96 LHR PCR 1 and 2 => LHR XP',
      beds: {
        bed(1).barcode => {
          purpose: 'LHR PCR 1',
          states: ['passed'],
          label: 'Bed 1',
          child: bed(9).barcode
        },
        bed(2).barcode => {
          purpose: 'LHR PCR 2',
          states: ['passed'],
          label: 'Bed 2',
          child: bed(9).barcode
        },
        bed(3).barcode => {
          purpose: 'LHR PCR 1',
          states: ['passed'],
          label: 'Bed 3',
          child: bed(11).barcode
        },
        bed(4).barcode => {
          purpose: 'LHR PCR 2',
          states: ['passed'],
          label: 'Bed 4',
          child: bed(11).barcode
        },
        bed(9).barcode => {
          purpose: 'LHR XP',
          label: 'Bed 9',
          states: ['pending'],
          target_state: 'passed',
          parents: [bed(1).barcode, bed(2).barcode]
        },
        bed(11).barcode => {
          purpose: 'LHR XP',
          label: 'Bed 11',
          states: ['pending'],
          target_state: 'passed',
          parents: [bed(3).barcode, bed(4).barcode]
        }
      }
    )

    bravo_robot transition_to: 'started', require_robot: true do
      from 'LHR XP', bed(4)
      to 'LHR End Prep', car('1,4')
    end

    custom_robot(
      'bravo-lhr-end-prep',
      name: 'bravo LHR End Prep',
      verify_robot: true,
      beds: {
        bed(7).barcode => {
          purpose: 'LHR End Prep',
          states: ['started'],
          label: 'Bed 7',
          target_state: 'passed'
        }
      }
    )

    bravo_robot verify_robot: true do
      from 'LHR End Prep', car('1,4')
      to 'LHR Lib PCR', bed(6)
    end

    custom_robot(
      'bravo-lhr-384-rt-to-lhr-384-pcr-1-and-2',
      name: 'bravo LHR-384 RT => LHR-384 PCR 1 and 2',
      beds: {
        bed(9).barcode => {
          purpose: 'LHR-384 RT',
          states: ['passed'],
          label: 'Bed 9'
        },
        bed(4).barcode => {
          purpose: 'LHR-384 PCR 1',
          states: ['pending'],
          label: 'Bed 4',
          target_state: 'passed',
          parent: bed(9).barcode
        },
        bed(6).barcode => {
          purpose: 'LHR-384 PCR 2',
          states: ['pending'],
          label: 'Bed 6',
          target_state: 'passed',
          parent: bed(9).barcode
        }
      }
    )

    custom_robot(
      'mosquito-lhr-384-pcr-1-and-2-to-lhr-384-cdna',
      name: 'mosquito LHR-384 PCR 1 and 2 => LHR-384 cDNA',
      beds: {
        bed(1).barcode => {
          purpose: 'LHR-384 PCR 1',
          states: ['passed'],
          label: 'Bed 1'
        },
        bed(2).barcode => {
          purpose: 'LHR-384 PCR 2',
          states: ['passed'],
          label: 'Bed 2'
        },
        bed(4).barcode => {
          purpose: 'LHR-384 cDNA',
          states: ['pending'],
          label: 'Bed 4',
          parents: [bed(1).barcode, bed(2).barcode],
          target_state: 'passed'
        }
      }
    )

    # allows for up to four pairs of plates to be processed simultaneously
    custom_robot(
      'hamilton-lhr-384-cdna-to-lhr-384-xp',
      name: 'hamilton LHR-384 cDNA => LHR-384 XP',
      beds: {
        bed(12).barcode => {
          purpose: 'LHR-384 cDNA',
          states: ['passed'],
          label: 'Bed 12'
        },
        bed(17).barcode => {
          purpose: 'LHR-384 XP',
          states: ['pending'],
          label: 'Bed 17',
          parent: bed(12).barcode,
          target_state: 'passed'
        },
        bed(13).barcode => {
          purpose: 'LHR-384 cDNA',
          states: ['passed'],
          label: 'Bed 13'
        },
        bed(18).barcode => {
          purpose: 'LHR-384 XP',
          states: ['pending'],
          label: 'Bed 18',
          parent: bed(13).barcode,
          target_state: 'passed'
        },
        bed(14).barcode => {
          purpose: 'LHR-384 cDNA',
          states: ['passed'],
          label: 'Bed 14'
        },
        bed(19).barcode => {
          purpose: 'LHR-384 XP',
          states: ['pending'],
          label: 'Bed 19',
          parent: bed(14).barcode,
          target_state: 'passed'
        },
        bed(15).barcode => {
          purpose: 'LHR-384 cDNA',
          states: ['passed'],
          label: 'Bed 15'
        },
        bed(20).barcode => {
          purpose: 'LHR-384 XP',
          states: ['pending'],
          label: 'Bed 20',
          parent: bed(15).barcode,
          target_state: 'passed'
        }
      }
    )

    custom_robot(
      'bravo-setup-lhr-384-xp-to-lhr-384-end-prep-to-lhr-384-al-lib',
      name: 'bravo Setup LHR-384 XP, End Prep and AL Lib',
      require_robot: true,
      beds: {
        bed(4).barcode => {
          purpose: 'LHR-384 XP',
          states: ['passed'],
          label: 'Bed 4'
        },
        car('1,4').barcode => {
          purpose: 'LHR-384 End Prep',
          states: ['pending'],
          label: 'Carousel 1,4',
          target_state: 'started'
        },
        car('3,5').barcode => {
          purpose: 'LHR-384 AL Lib',
          states: ['pending'],
          label: 'Carousel 3,5',
          target_state: 'started'
        }
      }
    )

    custom_robot(
      'bravo-lhr-384-end-prep',
      name: 'bravo LHR-384 End Prep',
      verify_robot: true,
      beds: {
        bed(5).barcode => {
          purpose: 'LHR-384 End Prep',
          states: ['started'],
          label: 'Bed 5',
          target_state: 'passed'
        }
      }
    )

    custom_robot(
      'bravo-setup-lhr-384-al-lib',
      name: 'bravo Setup Library LHR-384 AL Lib',
      verify_robot: true,
      beds: {
        bed(5).barcode => {
          purpose: 'LHR-384 AL Lib',
          states: ['started'],
          label: 'Bed 5',
          target_state: 'passed'
        }
      }
    )

    custom_robot(
      'bravo-lhr-384-al-lib-to-lhr-384-lib-pcr',
      name: 'bravo Library PCR LHR-384 AL Lib => LHR-384 Lib PCR',
      verify_robot: true,
      beds: {
        bed(7).barcode => {
          purpose: 'LHR-384 AL Lib',
          states: ['passed'],
          label: 'Bed 7'
        },
        bed(6).barcode => {
          purpose: 'LHR-384 Lib PCR',
          states: ['pending'],
          label: 'Bed 6',
          parent: bed(7).barcode,
          target_state: 'passed'
        }
      }
    )

    # Heron LTHR 384 Pipeline

    custom_robot(
      'bravo-lthr-cherrypick-to-lthr-384-rt-q',
      name: 'Bravo LTHR Cherrypick => LTHR-384 RT-Q',
      beds: {
        bed(1).barcode => {
          purpose: 'LTHR Cherrypick',
          states: ['passed'],
          child: bed(5).barcode,
          label: 'Bed 1'
        },
        bed(4).barcode => {
          purpose: 'LTHR Cherrypick',
          states: ['passed'],
          child: bed(5).barcode,
          label: 'Bed 4'
        },
        bed(3).barcode => {
          purpose: 'LTHR Cherrypick',
          states: ['passed'],
          child: bed(5).barcode,
          label: 'Bed 3'
        },
        bed(6).barcode => {
          purpose: 'LTHR Cherrypick',
          states: ['passed'],
          child: bed(5).barcode,
          label: 'Bed 6'
        },
        bed(5).barcode => {
          purpose: 'LTHR-384 RT-Q',
          states: ['pending'],
          label: 'Bed 5',
          parents: [bed(1).barcode, bed(4).barcode, bed(3).barcode, bed(6).barcode],
          target_state: 'passed'
        }
      },
      destination_bed: bed(5).barcode,
      class: 'Robots::QuadrantRobot'
    )

    # alternative hamilton robot added for surge testing
    custom_robot(
      'hamilton-lthr-cherrypick-to-lthr-384-rt-q',
      name: 'Hamilton LTHR Cherrypick => LTHR-384 RT-Q',
      beds: {
        bed(5).barcode => {
          purpose: 'LTHR Cherrypick',
          states: ['passed'],
          child: bed(2).barcode,
          label: 'Bed 5'
        },
        bed(6).barcode => {
          purpose: 'LTHR Cherrypick',
          states: ['passed'],
          child: bed(2).barcode,
          label: 'Bed 6'
        },
        bed(7).barcode => {
          purpose: 'LTHR Cherrypick',
          states: ['passed'],
          child: bed(2).barcode,
          label: 'Bed 7'
        },
        bed(8).barcode => {
          purpose: 'LTHR Cherrypick',
          states: ['passed'],
          child: bed(2).barcode,
          label: 'Bed 8'
        },
        bed(2).barcode => {
          purpose: 'LTHR-384 RT-Q',
          states: ['pending'],
          label: 'Bed 2',
          parents: [bed(5).barcode, bed(6).barcode, bed(7).barcode, bed(8).barcode],
          target_state: 'passed'
        }
      },
      destination_bed: bed(2).barcode,
      class: 'Robots::QuadrantRobot'
    )

    custom_robot(
      'bravo-lthr-384-rt-to-lthr-384-pcr-1-and-2',
      name: 'bravo LTHR-384 RT => LTHR-384 PCR 1 and 2',
      beds: {
        bed(9).barcode => {
          purpose: ['LTHR-384 RT', 'LTHR-384 RT-Q'],
          states: ['passed'],
          label: 'Bed 9'
        },
        bed(4).barcode => {
          purpose: 'LTHR-384 PCR 1',
          states: ['pending'],
          label: 'Bed 4',
          target_state: 'passed',
          parent: bed(9).barcode
        },
        bed(6).barcode => {
          purpose: 'LTHR-384 PCR 2',
          states: ['pending'],
          label: 'Bed 6',
          target_state: 'passed',
          parent: bed(9).barcode
        }
      }
    )

    custom_robot(
      'hamilton-lthr-384-rt-to-lthr-384-pcr-1-and-2',
      name: 'Hamilton LTHR-384 RT => LTHR-384 PCR 1 and 2',
      beds: {
        bed(2).barcode => {
          purpose: ['LTHR-384 RT', 'LTHR-384 RT-Q'],
          states: ['passed'],
          label: 'Bed 2'
        },
        bed(1).barcode => {
          purpose: 'LTHR-384 PCR 1',
          states: ['pending'],
          label: 'Bed 1',
          target_state: 'passed',
          parent: bed(2).barcode
        },
        bed(3).barcode => {
          purpose: 'LTHR-384 PCR 2',
          states: ['pending'],
          label: 'Bed 3',
          target_state: 'passed',
          parent: bed(2).barcode
        }
      }
    )

    custom_robot(
      'mosquito-lthr-384-pcr-1-and-2-to-lthr-384-lib-pcr-1-and-2',
      name: 'Mosquito LV LTHR-384 PCR 1 and 2 => LTHR-384 Lib PCR 1 and 2',
      beds: {
        bed(2).barcode => {
          purpose: 'LTHR-384 PCR 1',
          states: ['passed'],
          label: 'Bed 2'
        },
        bed(4).barcode => {
          purpose: 'LTHR-384 PCR 2',
          states: ['passed'],
          label: 'Bed 4'
        },
        bed(3).barcode => {
          purpose: 'LTHR-384 Lib PCR 1',
          states: ['pending'],
          label: 'Bed 3',
          target_state: 'passed',
          parent: bed(2).barcode
        },
        bed(5).barcode => {
          purpose: 'LTHR-384 Lib PCR 2',
          states: ['pending'],
          label: 'Bed 5',
          target_state: 'passed',
          parent: bed(4).barcode
        }
      }
    )

    custom_robot(
      'bravo-lthr-384-pcr-1-and-2-to-lthr-384-lib-pcr-pool',
      name: 'bravo LTHR-384 Lib PCR 1 and 2 => LTHR-384 Lib PCR pool',
      beds: {
        bed(4).barcode => {
          purpose: 'LTHR-384 Lib PCR 1',
          states: ['passed'],
          label: 'Bed 4'
        },
        bed(6).barcode => {
          purpose: 'LTHR-384 Lib PCR 2',
          states: ['passed'],
          label: 'Bed 6'
        },
        bed(8).barcode => {
          purpose: 'LTHR-384 Lib PCR pool',
          states: ['pending'],
          label: 'Bed 8',
          parents: [bed(4).barcode, bed(6).barcode],
          target_state: 'passed'
        }
      }
    )

    # alternative hamilton robot added for surge testing
    custom_robot(
      'hamilton-lthr-384-pcr-1-and-2-to-lthr-384-lib-pcr-pool',
      name: 'Hamilton LTHR-384 Lib PCR 1 and 2 => LTHR-384 Lib PCR pool',
      beds: {
        bed(1).barcode => {
          purpose: 'LTHR-384 Lib PCR 1',
          states: ['passed'],
          label: 'Bed 1'
        },
        bed(3).barcode => {
          purpose: 'LTHR-384 Lib PCR 2',
          states: ['passed'],
          label: 'Bed 3'
        },
        bed(2).barcode => {
          purpose: 'LTHR-384 Lib PCR pool',
          states: ['pending'],
          label: 'Bed 2',
          parents: [bed(1).barcode, bed(3).barcode],
          target_state: 'passed'
        }
      }
    )

    # hamilton robot added for surge testing
    custom_robot(
      'hamilton-lthr-384-lib-pcr-pool-to-lthr-384-pool-xp',
      name: 'Hamilton LTHR-384 Lib PCR pool => LTHR-384 Pool XP',
      beds: {
        bed(16).barcode => {
          purpose: 'LTHR-384 Lib PCR pool',
          states: ['passed'],
          label: 'Bed 16'
        },
        bed(22).barcode => {
          purpose: 'LTHR-384 Pool XP',
          states: ['pending'],
          label: 'Bed 22',
          parents: [bed(16).barcode, bed(28).barcode],
          target_state: 'passed'
        },
        bed(17).barcode => {
          purpose: 'LTHR-384 Lib PCR pool',
          states: ['passed'],
          label: 'Bed 17'
        },
        bed(23).barcode => {
          purpose: 'LTHR-384 Pool XP',
          states: ['pending'],
          label: 'Bed 23',
          parents: [bed(17).barcode, bed(28).barcode],
          target_state: 'passed'
        },
        bed(18).barcode => {
          purpose: 'LTHR-384 Lib PCR pool',
          states: ['passed'],
          label: 'Bed 18'
        },
        bed(24).barcode => {
          purpose: 'LTHR-384 Pool XP',
          states: ['pending'],
          label: 'Bed 24',
          parents: [bed(18).barcode, bed(28).barcode],
          target_state: 'passed'
        },
        bed(19).barcode => {
          purpose: 'LTHR-384 Lib PCR pool',
          states: ['passed'],
          label: 'Bed 19'
        },
        bed(25).barcode => {
          purpose: 'LTHR-384 Pool XP',
          states: ['pending'],
          label: 'Bed 25',
          parents: [bed(19).barcode, bed(28).barcode],
          target_state: 'passed'
        },
        bed(20).barcode => {
          purpose: 'LTHR-384 Lib PCR pool',
          states: ['passed'],
          label: 'Bed 20'
        },
        bed(26).barcode => {
          purpose: 'LTHR-384 Pool XP',
          states: ['pending'],
          label: 'Bed 26',
          parents: [bed(20).barcode, bed(28).barcode],
          target_state: 'passed'
        },
        bed(21).barcode => {
          purpose: 'LTHR-384 Lib PCR pool',
          states: ['passed'],
          label: 'Bed 21'
        },
        bed(27).barcode => {
          purpose: 'LTHR-384 Pool XP',
          states: ['pending'],
          label: 'Bed 27',
          parents: [bed(21).barcode, bed(28).barcode],
          target_state: 'passed'
        },
        #  PhiX bed location, shared parent for all XP tubes in this run
        bed(28).barcode => {
          purpose: 'PhiX Spiked Buffer',
          shared_parent: true,
          states: ['pending'],
          label: 'Bed 28'
        }
      }
    )

    # Heron LTHR 96 Pipeline

    bravo_robot do
      from 'LTHR Cherrypick', bed(1)
      to 'LTHR RT-S', bed(5)
    end

    custom_robot(
      'bravo-lthr-96-rt-to-lthr-96-pcr-1-and-2',
      name: 'bravo LTHR RT => LTHR PCR 1 and 2',
      beds: {
        bed(9).barcode => {
          purpose: ['LTHR RT', 'LTHR RT-S'],
          states: ['passed'],
          label: 'Bed 9'
        },
        bed(4).barcode => {
          purpose: 'LTHR PCR 1',
          states: ['pending'],
          label: 'Bed 4',
          target_state: 'passed',
          parent: bed(9).barcode
        },
        bed(6).barcode => {
          purpose: 'LTHR PCR 2',
          states: ['pending'],
          label: 'Bed 6',
          target_state: 'passed',
          parent: bed(9).barcode
        }
      }
    )

    custom_robot(
      'mosquito-lthr-96-pcr-1-and-2-to-lthr-96-lib-pcr-1-and-2',
      name: 'Mosquito LV LTHR PCR 1 and 2 => LTHR Lib PCR 1 and 2',
      beds: {
        bed(2).barcode => {
          purpose: 'LTHR PCR 1',
          states: ['passed'],
          label: 'Bed 2'
        },
        bed(4).barcode => {
          purpose: 'LTHR PCR 2',
          states: ['passed'],
          label: 'Bed 4'
        },
        bed(3).barcode => {
          purpose: 'LTHR Lib PCR 1',
          states: ['pending'],
          label: 'Bed 3',
          target_state: 'passed',
          parent: bed(2).barcode
        },
        bed(5).barcode => {
          purpose: 'LTHR Lib PCR 2',
          states: ['pending'],
          label: 'Bed 5',
          target_state: 'passed',
          parent: bed(4).barcode
        }
      }
    )

    custom_robot(
      'bravo-lthr-96-pcr-1-and-2-to-lthr-96-lib-pcr-pool',
      name: 'bravo LTHR Lib PCR 1 and 2 => Heron LTHR Lib PCR pool',
      beds: {
        bed(4).barcode => {
          purpose: 'LTHR Lib PCR 1',
          states: ['passed'],
          label: 'Bed 4'
        },
        bed(6).barcode => {
          purpose: 'LTHR Lib PCR 2',
          states: ['passed'],
          label: 'Bed 6'
        },
        bed(8).barcode => {
          purpose: 'LTHR Lib PCR pool',
          states: ['pending'],
          label: 'Bed 8',
          parents: [bed(4).barcode, bed(6).barcode],
          target_state: 'passed'
        }
      }
    )

    # Robots for pWGS 384 pipeline

    custom_robot(
      'star-lb-post-shear-to-pwgs-384-post-shear-xp',
      name: 'STAR LB Post Shear => pWGS-384 Post Shear XP',
      beds: {
        bed(12).barcode => {
          purpose: 'LB Post Shear',
          states: ['passed'],
          child: bed(7).barcode,
          label: 'Bed 12'
        },
        bed(13).barcode => {
          purpose: 'LB Post Shear',
          states: ['passed'],
          child: bed(7).barcode,
          label: 'Bed 13'
        },
        bed(14).barcode => {
          purpose: 'LB Post Shear',
          states: ['passed'],
          child: bed(7).barcode,
          label: 'Bed 14'
        },
        bed(15).barcode => {
          purpose: 'LB Post Shear',
          states: ['passed'],
          child: bed(7).barcode,
          label: 'Bed 15'
        },
        bed(7).barcode => {
          purpose: 'pWGS-384 Post Shear XP',
          states: ['pending'],
          label: 'Bed 7',
          parents: [bed(12).barcode, bed(13).barcode, bed(14).barcode, bed(15).barcode],
          target_state: 'passed'
        }
      },
      destination_bed: bed(7).barcode,
      class: 'Robots::QuadrantRobot'
    )

    custom_robot(
      'bravo-pwgs-384-post-shear-xp-to-pwgs-384-end-prep',
      name: 'Bravo pWGS-384 Post Shear XP => pWGS-384 End Prep',
      require_robot: true,
      beds: {
        bed(4).barcode => {
          purpose: 'pWGS-384 Post Shear XP',
          states: ['passed'],
          label: 'Bed 4'
        },
        car('1,4').barcode => {
          purpose: 'pWGS-384 End Prep',
          states: ['pending'],
          label: 'Carousel 1,4',
          target_state: 'started'
        },
        car('3,5').barcode => {
          purpose: 'pWGS-384 AL Lib',
          states: ['pending'],
          label: 'Carousel 3,5',
          target_state: 'started'
        }
      }
    )

    custom_robot(
      'bravo-pwgs-384-end-prep',
      name: 'Bravo pWGS-384 End Prep',
      verify_robot: true,
      beds: {
        bed(5).barcode => {
          purpose: 'pWGS-384 End Prep',
          states: ['started'],
          label: 'Bed 5',
          target_state: 'passed'
        }
      }
    )

    custom_robot(
      'bravo-pwgs-384-al-lib',
      name: 'Bravo pWGS-384 AL-Lib',
      verify_robot: true,
      beds: {
        bed(5).barcode => {
          purpose: 'pWGS-384 AL Lib',
          states: ['started'],
          label: 'Bed 5',
          target_state: 'passed'
        }
      }
    )

    custom_robot(
      'bravo-pwgs-384-al-lib-to-pwgs-384-lib-pcr',
      name: 'Bravo pWGS-384 AL Lib => pWGS-384 Lib PCR',
      verify_robot: true,
      beds: {
        bed(7).barcode => {
          purpose: 'pWGS-384 AL Lib',
          states: ['passed'],
          label: 'Bed 7'
        },
        bed(6).barcode => {
          purpose: 'pWGS-384 Lib PCR',
          states: ['pending'],
          label: 'Bed 6',
          parent: bed(7).barcode,
          target_state: 'passed'
        }
      }
    )

    # Robots for Combined LCM pipeline

    custom_robot(
      'bravo-clcm-stock-to-clcm-lysate-dna-and-rna',
      name: 'Bravo CLCM Stock => CLCM Lysate DNA and RNA',
      require_robot: true,
      beds: {
        bed(4).barcode => {
          purpose: 'CLCM Stock',
          states: ['passed'],
          label: 'Bed 4'
        },
        bed(7).barcode => {
          purpose: 'CLCM Stock',
          states: ['passed'],
          label: 'Bed 7'
        },
        bed(3).barcode => {
          purpose: 'CLCM Stock',
          states: ['passed'],
          label: 'Bed 3'
        },
        bed(6).barcode => {
          purpose: 'CLCM Stock',
          states: ['passed'],
          label: 'Bed 6'
        },
        bed(5).barcode => {
          purpose: 'CLCM Lysate RNA',
          states: ['pending'],
          label: 'Bed 5',
          target_state: 'passed'
        },
        bed(8).barcode => {
          purpose: 'CLCM Lysate DNA',
          states: ['pending'],
          label: 'Bed 8',
          target_state: 'passed'
        }
      },
      class: 'Robots::PoolingAndSplittingRobot',
      relationships: [
        {
          'type' => 'RNA and DNA split',
          'options' => {
            'parents' => [bed(4).barcode, bed(7).barcode, bed(3).barcode, bed(6).barcode],
            'children' => [bed(5).barcode, bed(8).barcode]
          }
        }
      ]
    )

    custom_robot(
      'bravo-clcm-dna-end-prep-to-clcm-dna-lib-pcr',
      name: 'Bravo CLCM DNA End Prep => CLCM DNA Lib PCR',
      require_robot: true,
      beds: {
        bed(7).barcode => {
          purpose: 'CLCM DNA End Prep',
          states: ['passed'],
          label: 'Bed 7',
          child: bed(6).barcode
        },
        bed(6).barcode => {
          purpose: 'CLCM DNA Lib PCR',
          states: ['pending'],
          label: 'Bed 6',
          parent: bed(7).barcode,
          target_state: 'passed'
        }
      }
    )

    custom_robot(
      'bravo-clcm-rna-end-prep-to-clcm-rna-lib-pcr',
      name: 'Bravo CLCM RNA End Prep => CLCM RNA Lib PCR',
      require_robot: true,
      beds: {
        bed(7).barcode => {
          purpose: 'CLCM RNA End Prep',
          states: ['passed'],
          label: 'Bed 7',
          child: bed(6).barcode
        },
        bed(6).barcode => {
          purpose: 'CLCM RNA Lib PCR',
          states: ['pending'],
          label: 'Bed 6',
          parent: bed(7).barcode,
          target_state: 'passed'
        }
      }
    )

    custom_robot(
      'star-96-clcm-dna-lib-pcr-purification',
      name: 'STAR-96 CLCM DNA Lib PCR => CLCM DNA Lib PCR XP',
      verify_robot: false,
      beds: {
        bed(7).barcode => {
          purpose: 'CLCM DNA Lib PCR',
          states: ['passed'],
          label: 'Bed 7'
        },
        bed(9).barcode => {
          purpose: 'CLCM DNA Lib PCR XP',
          states: ['pending'],
          label: 'Bed 9',
          parent: bed(7).barcode,
          target_state: 'passed'
        },
        bed(12).barcode => {
          purpose: 'CLCM DNA Lib PCR',
          states: ['passed'],
          label: 'Bed 12'
        },
        bed(14).barcode => {
          purpose: 'CLCM DNA Lib PCR XP',
          states: ['pending'],
          label: 'Bed 14',
          parent: bed(12).barcode,
          target_state: 'passed'
        }
      }
    )

    custom_robot(
      'zephyr-clcm-dna-lib-pcr-purification',
      name: 'Zephyr CLCM DNA Lib PCR => CLCM DNA Lib PCR XP',
      verify_robot: false,
      beds: {
        bed(2).barcode => {
          purpose: 'CLCM DNA Lib PCR',
          states: ['passed'],
          label: 'Bed 2'
        },
        bed(7).barcode => {
          purpose: 'CLCM DNA Lib PCR XP',
          states: ['pending'],
          label: 'Bed 7',
          parent: bed(2).barcode,
          target_state: 'passed'
        }
      }
    )

    custom_robot(
      'star-96-clcm-rna-lib-pcr-purification',
      name: 'STAR-96 CLCM RNA Lib PCR => CLCM RNA Lib PCR XP',
      verify_robot: false,
      beds: {
        bed(7).barcode => {
          purpose: 'CLCM RNA Lib PCR',
          states: ['passed'],
          label: 'Bed 7'
        },
        bed(9).barcode => {
          purpose: 'CLCM RNA Lib PCR XP',
          states: ['pending'],
          label: 'Bed 9',
          parent: bed(7).barcode,
          target_state: 'passed'
        },
        bed(12).barcode => {
          purpose: 'CLCM RNA Lib PCR',
          states: ['passed'],
          label: 'Bed 12'
        },
        bed(14).barcode => {
          purpose: 'CLCM RNA Lib PCR XP',
          states: ['pending'],
          label: 'Bed 14',
          parent: bed(12).barcode,
          target_state: 'passed'
        }
      }
    )

    custom_robot(
      'zephyr-clcm-rna-lib-pcr-purification',
      name: 'Zephyr CLCM RNA Lib PCR => CLCM RNA Lib PCR XP',
      verify_robot: false,
      beds: {
        bed(2).barcode => {
          purpose: 'CLCM RNA Lib PCR',
          states: ['passed'],
          label: 'Bed 2'
        },
        bed(7).barcode => {
          purpose: 'CLCM RNA Lib PCR XP',
          states: ['pending'],
          label: 'Bed 7',
          parent: bed(2).barcode,
          target_state: 'passed'
        }
      }
    )

    # Bioscan Beckman bed verification
    # LILYS-96 Stock ethanol removal step
    custom_robot(
      'beckman-lilys-96-stock-preparation',
      name: 'Beckman LILYS-96 Stock Preparation',
      require_robot: true,
      beds: {
        bed(9).barcode => {
          purpose: 'LILYS-96 Stock',
          states: ['passed'],
          label: 'Bed 9',
          target_state: 'passed'
        }
      }
    )

    # Bioscan Beckman bed verification
    # LILYS-96 Stock to LBSN-96 Lysate
    # one to one stamp with added randomised controls
    custom_robot(
      'beckman-lilys-96-stock-to-lbsn-96-lysate',
      name: 'Beckman LILYS-96 Stock => LBSN-96 Lysate',
      require_robot: true,
      beds: {
        bed(9).barcode => {
          purpose: 'LILYS-96 Stock',
          states: ['passed'],
          label: 'Bed 9',
          target_state: 'passed'
        },
        bed(14).barcode => {
          purpose: 'LBSN-96 Lysate',
          states: ['pending'],
          label: 'Bed 14',
          target_state: 'passed',
          parent: bed(9).barcode
        }
      }
    )

    # Bioscan Mosquito bed verification
    # LBSN-96 Lysate plates to LBSN-384 PCR 1
    # transfers up to 4 plates into the 384 destination
    custom_robot(
      'mosquito-lbsn-96-lysate-to-lbsn-384-pcr-1',
      name: 'Mosquito LBSN-96 Lysate => LBSN-384 PCR 1',
      require_robot: true,
      beds: {
        bed(1).barcode => {
          purpose: 'LBSN-96 Lysate',
          states: ['passed'],
          child: bed(5).barcode,
          label: 'Bed 1'
        },
        bed(2).barcode => {
          purpose: 'LBSN-96 Lysate',
          states: ['passed'],
          child: bed(5).barcode,
          label: 'Bed 2'
        },
        bed(3).barcode => {
          purpose: 'LBSN-96 Lysate',
          states: ['passed'],
          child: bed(5).barcode,
          label: 'Bed 3'
        },
        bed(4).barcode => {
          purpose: 'LBSN-96 Lysate',
          states: ['passed'],
          child: bed(5).barcode,
          label: 'Bed 4'
        },
        bed(5).barcode => {
          purpose: 'LBSN-384 PCR 1',
          states: ['pending'],
          label: 'Bed 5',
          parents: [bed(1).barcode, bed(2).barcode, bed(3).barcode, bed(4).barcode],
          target_state: 'passed'
        }
      },
      destination_bed: bed(5).barcode,
      class: 'Robots::QuadrantRobot'
    )

    # Bioscan Mosquito bed verification
    # LBSN-384 PCR 1 to LBSN-384 PCR 2
    # transfers up to 2 pairs of plates at a time
    custom_robot(
      'mosquito-lbsn-384-pcr-1-to-lbsn-384-pcr-2',
      name: 'Mosquito LBSN-384 PCR 1 => LBSN-384 PCR 2',
      require_robot: true,
      beds: {
        bed(2).barcode => {
          purpose: 'LBSN-384 PCR 1',
          states: ['passed'],
          child: bed(3).barcode,
          label: 'Bed 2'
        },
        bed(3).barcode => {
          purpose: 'LBSN-384 PCR 2',
          states: ['pending'],
          label: 'Bed 3',
          parent: bed(2).barcode,
          target_state: 'passed'
        },
        bed(4).barcode => {
          purpose: 'LBSN-384 PCR 1',
          states: ['passed'],
          child: bed(5).barcode,
          label: 'Bed 4'
        },
        bed(5).barcode => {
          purpose: 'LBSN-384 PCR 2',
          states: ['pending'],
          label: 'Bed 5',
          parent: bed(4).barcode,
          target_state: 'passed'
        }
      }
    )

    # RVI Deep well to shallow well stamping bed verification
    # Hamilton Robot
    # LDW-96 Stock to LSW-96 Stock
    # Transfers 1:1
    custom_robot(
      'hamilton-ldw-96-stock-to-lsw-96-stock',
      name: 'Hamilton LDW-96 Stock => LSW-96 Stock',
      beds: {
        bed(12).barcode => {
          purpose: 'LDW-96 Stock',
          states: ['passed'],
          label: 'Bed 12'
        },
        bed(2).barcode => {
          purpose: 'LSW-96 Stock',
          states: ['pending'],
          label: 'Bed 2',
          parent: bed(12).barcode,
          target_state: 'passed'
        }
      }
    )

    # RVI Deep well to shallow well stamping bed verification
    # Bravo Robot
    # LDW-96 Stock to LSW-96 Stock
    # Transfers 1:1
    custom_robot(
      'bravo-ldw-96-stock-to-lsw-96-stock',
      name: 'Bravo LDW-96 Stock => LSW-96 Stock',
      beds: {
        bed(4).barcode => {
          purpose: 'LDW-96 Stock',
          states: ['passed'],
          label: 'Bed 4'
        },
        bed(6).barcode => {
          purpose: 'LSW-96 Stock',
          states: ['pending'],
          label: 'Bed 6',
          parent: bed(4).barcode,
          target_state: 'passed'
        }
      }
    )

    # LCMB Bravo bed verification
    # LCMB Cherrypick to LCMB End Prep
    # Transfers 1:1
    custom_robot(
      'bravo-lcmb-cherrypick-to-lcmb-end-prep',
      name: 'Bravo LCMB Cherrypick => LCMB End Prep',
      beds: {
        bed(4).barcode => {
          purpose: 'LCMB Cherrypick',
          states: ['passed'],
          label: 'Bed 4'
        },
        car('1,4').barcode => {
          purpose: 'LCMB End Prep',
          states: ['pending'],
          label: 'Carousel 1,4',
          parent: bed(4).barcode,
          target_state: 'started'
        }
      }
    )

    # LCMB Bravo bed verification
    # Checks LCMB End Prep plate is on deck (alone)
    # Requires robot scan so can be checked in next bed verification
    custom_robot(
      'bravo-lcmb-end-prep',
      name: 'Bravo LCMB End Prep',
      require_robot: true,
      beds: {
        bed(5).barcode => {
          purpose: 'LCMB End Prep',
          states: ['started'],
          label: 'Bed 5',
          target_state: 'passed'
        }
      }
    )

    # LCMB Bravo bed verification
    # LCMB End Prep to LCMB Lib PCR
    # Transfers 1:1
    # Checks same robot used as for previous bed verification ie. LCMB End Prep is in same
    # position on same robot as before.
    custom_robot(
      'bravo-lcmb-end-prep-to-lcmb-lib-pcr',
      name: 'Bravo LCMB End Prep => LCMB Lib PCR',
      verify_robot: true,
      beds: {
        bed(7).barcode => {
          purpose: 'LCMB End Prep',
          states: ['passed'],
          label: 'Bed 7'
        },
        bed(6).barcode => {
          purpose: 'LCMB Lib PCR',
          states: ['pending'],
          label: 'Bed 6',
          parent: bed(7).barcode,
          target_state: 'passed'
        }
      }
    )

    # LCMB Hamilton Star bed verification
    # LCMB Lib PCR to LCMB Lib PCR-XP
    # Transfers up to 2 pairs of plates at the same time
    custom_robot(
      'star-96-lcmb-lib-pcr-purification',
      name: 'STAR-96 LCMB Lib PCR => LCMB Lib PCR-XP',
      verify_robot: false,
      beds: {
        bed(7).barcode => {
          purpose: 'LCMB Lib PCR',
          states: ['passed'],
          label: 'Bed 7'
        },
        bed(9).barcode => {
          purpose: 'LCMB Lib PCR-XP',
          states: ['pending'],
          label: 'Bed 9',
          parent: bed(7).barcode,
          target_state: 'passed'
        },
        bed(12).barcode => {
          purpose: 'LCMB Lib PCR',
          states: ['passed'],
          label: 'Bed 12'
        },
        bed(14).barcode => {
          purpose: 'LCMB Lib PCR-XP',
          states: ['pending'],
          label: 'Bed 14',
          parent: bed(12).barcode,
          target_state: 'passed'
        }
      }
    )

    # LRC Hamilton Star bed verification
    # LRC Blood Bank to LRC PBMC Bank
    # Transfers 1:1
    custom_robot(
      'hamilton-lrc-blood-bank-to-lrc-pbmc-bank',
      name: 'Hamilton LRC Blood Bank => LRC PBMC Bank',
      beds: {
        bed(15).barcode => {
          purpose: 'LRC Blood Bank',
          states: ['passed'],
          label: 'Bed 15'
        },
        bed(5).barcode => {
          purpose: 'LRC PBMC Bank',
          states: ['pending'],
          label: 'Bed 5',
          parent: bed(15).barcode,
          target_state: 'passed'
        }
      }
    )

    # LRC Hamilton Star bed verification
    # LRC PBMC Bank to LRC Bank Seq and LRC Bank Spare
    custom_robot(
      'hamilton-lrc-pbmc-bank-to-lrc-bank-seq-and-lrc-bank-spare',
      name: 'Hamilton LRC PBMC Bank => LRC Bank Seq and LRC Bank Spare',
      beds: {
        bed(12).barcode => {
          purpose: 'LRC PBMC Bank',
          states: ['passed'],
          label: 'Bed 12'
        },
        bed(15).barcode => {
          purpose: 'LRC Bank Seq',
          states: ['pending'],
          label: 'Bed 15',
          target_state: 'passed'
        },
        bed(14).barcode => {
          purpose: 'LRC Bank Spare',
          states: ['pending'],
          label: 'Bed 14',
          target_state: 'passed'
        }
      },
      class: 'Robots::PlateToTubeRacksRobot',
      relationships: [
        { 'options' => { 'parent' => bed(12).barcode, 'children' => [bed(15).barcode, bed(14).barcode] } }
      ]
    )

    # RVI Bait Capture Library prep pipeline bed verifications
    custom_robot(
      'bravo-rvi-cherrypick-to-rvi-rt',
      name: 'Bravo RVI Cherrypick => RVI RT',
      beds: {
        bed(4).barcode => {
          purpose: 'RVI Cherrypick',
          states: ['passed'],
          label: 'Bed 4'
        },
        bed(6).barcode => {
          purpose: 'RVI RT',
          states: ['pending'],
          label: 'Bed 6',
          parent: bed(4).barcode
        }
      }
    )

    custom_robot(
      'bravo-rvi-rt-to-rvi-cdna-xp',
      name: 'Bravo verify RVI RT & RVI cDNA XP',
      beds: {
        bed(8).barcode => {
          purpose: 'RVI RT',
          states: ['pending'],
          label: 'Bed 8'
        },
        car('4,3').barcode => {
          purpose: 'RVI cDNA XP',
          states: ['pending'],
          label: 'Carousel 4,3',
          parent: bed(8).barcode
        }
      }
    )

    custom_robot(
      'mosquito-rvi-rt',
      name: 'Mosquito RVI RT Random Primers',
      beds: {
        bed(3).barcode => {
          purpose: 'RVI RT',
          states: ['pending'],
          label: 'Bed 3',
          target_state: 'processed_1'
        }
      }
    )

    custom_robot(
      'bravo-rvi-rt-1',
      name: 'Bravo RVI RT Mix',
      beds: {
        bed(8).barcode => {
          purpose: 'RVI RT',
          states: ['processed_1'],
          label: 'Bed 8',
          target_state: 'processed_2'
        }
      }
    )

    custom_robot(
      'bravo-rvi-rt-2',
      name: 'Bravo RVI RT First Strand Mix',
      beds: {
        bed(6).barcode => {
          purpose: 'RVI RT',
          states: ['processed_2'],
          label: 'Bed 6',
          target_state: 'processed_3'
        }
      }
    )

    custom_robot(
      'bravo-rvi-rt-3',
      name: 'Bravo RVI RT Second Strand Mix',
      beds: {
        bed(8).barcode => {
          purpose: 'RVI RT',
          states: ['processed_3'],
          label: 'Bed 8',
          target_state: 'processed_4'
        }
      }
    )

    custom_robot(
      'bravo-rvi-rt-4',
      name: 'Bravo RVI RT SPRI Cleanup',
      beds: {
        bed(8).barcode => {
          purpose: 'RVI RT',
          states: ['processed_4'],
          label: 'Bed 8',
          target_state: 'passed'
        }
      }
    )

    custom_robot(
      'bravo-rvi-cdna-xp-to-rvi-lig-bind',
      name: 'Bravo verify RVI cDNA XP & RVI Lig Bind',
      beds: {
        bed(8).barcode => {
          purpose: 'RVI cDNA XP',
          states: ['started'],
          label: 'Bed 8'
        },
        car('3,5').barcode => {
          purpose: 'RVI Lig Bind',
          states: ['pending'],
          label: 'Carousel 3,5',
          parent: bed(8).barcode
        }
      }
    )

    custom_robot(
      'bravo-rvi-cdna-xp-ligation-mix',
      name: 'Bravo RVI cDNA XP Ligation mix',
      beds: {
        bed(8).barcode => {
          purpose: 'RVI cDNA XP',
          states: ['started'],
          label: 'Bed 8',
          target_state: 'passed'
        }
      }
    )

    custom_robot(
      'bravo-rvi-lig-bind-to-rvi-lib-pcr',
      name: 'Bravo RVI Lig Bind => RVI Lib PCR',
      beds: {
        bed(7).barcode => {
          purpose: 'RVI Lig Bind',
          states: ['passed'],
          label: 'Bed 7'
        },
        bed(6).barcode => {
          purpose: 'RVI Lib PCR',
          states: ['pending'],
          label: 'Bed 6',
          parent: bed(7).barcode,
          target_state: 'passed'
        }
      }
    )

    custom_robot(
      'hamilton-rvi-lib-pcr-to-rvi-lib-pcr-xp',
      name: 'Hamilton RVI Lib PCR => RVI Lib PCR XP',
      beds: {
        bed(7).barcode => {
          purpose: 'RVI Lib PCR',
          states: ['passed'],
          label: 'Bed 7'
        },
        bed(9).barcode => {
          purpose: 'RVI Lib PCR XP',
          states: ['pending'],
          label: 'Bed 9',
          parent: bed(7).barcode,
          target_state: 'passed'
        },
        bed(12).barcode => {
          purpose: 'RVI Lib PCR',
          states: ['passed'],
          label: 'Bed 12'
        },
        bed(14).barcode => {
          purpose: 'RVI Lib PCR XP',
          states: ['pending'],
          label: 'Bed 14',
          parent: bed(12).barcode,
          target_state: 'passed'
        }
      }
    )

    custom_robot(
      'beckman-rvi-lib-pcr-xp-to-rvi-lib-prepool',
      name: 'Beckman RVI Lib PCR XP => RVI Lib PrePool',
      beds: {
        bed(2).barcode => {
          purpose: 'RVI Lib PCR XP',
          states: %w[passed],
          child: bed(4).barcode,
          label: 'Bed 2'
        },
        bed(5).barcode => {
          purpose: 'RVI Lib PCR XP',
          states: %w[passed],
          child: bed(4).barcode,
          label: 'Bed 5'
        },
        bed(3).barcode => {
          purpose: 'RVI Lib PCR XP',
          states: %w[passed],
          child: bed(4).barcode,
          label: 'Bed 3'
        },
        bed(6).barcode => {
          purpose: 'RVI Lib PCR XP',
          states: %w[passed],
          child: bed(4).barcode,
          label: 'Bed 6'
        },
        bed(4).barcode => {
          purpose: 'RVI Lib PrePool',
          states: %w[pending],
          parents: [bed(2).barcode, bed(5).barcode, bed(3).barcode, bed(6).barcode],
          target_state: 'passed',
          label: 'Bed 4'
        }
      },
      destination_bed: bed(4).barcode,
      class: 'Robots::PoolingRobot'
    )

    custom_robot(
      'bravo-rvi-hyb-to-rvi-cap-lib',
      name: 'Bravo RVI Hyb => RVI Cap Lib',
      beds: {
        bed(4).barcode => {
          purpose: 'RVI Hyb',
          states: ['passed'],
          label: 'Bed 4'
        },
        car('1,3').barcode => {
          purpose: 'RVI Cap Lib',
          states: ['pending'],
          label: 'Carousel 1,3',
          parent: bed(4).barcode,
          target_state: 'passed'
        }
      }
    )

    custom_robot(
      'bravo-rvi-cap-lib-to-rvi-cap-lib-pcr',
      name: 'Bravo RVI Cap Lib => RVI Cap Lib PCR',
      beds: {
        bed(4).barcode => {
          purpose: 'RVI Cap Lib',
          states: ['passed'],
          label: 'Bed 4'
        },
        car('4,5').barcode => {
          purpose: 'RVI Cap Lib PCR',
          states: ['pending'],
          label: 'Carousel 4,5',
          parent: bed(4).barcode,
          target_state: 'passed'
        }
      }
    )

    custom_robot(
      'hamilton-rvi-cap-lib-pcr-to-rvi-cap-lib-pcr-xp',
      name: 'Hamilton RVI Cap Lib PCR => RVI Cap Lib PCR XP',
      beds: {
        bed(7).barcode => {
          purpose: 'RVI Cap Lib PCR',
          states: ['passed'],
          label: 'Bed 7'
        },
        bed(9).barcode => {
          purpose: 'RVI Cap Lib PCR XP',
          states: ['pending'],
          label: 'Bed 9',
          parent: bed(7).barcode,
          target_state: 'passed'
        },
        bed(12).barcode => {
          purpose: 'RVI Cap Lib PCR',
          states: ['passed'],
          label: 'Bed 12'
        },
        bed(14).barcode => {
          purpose: 'RVI Cap Lib PCR XP',
          states: ['pending'],
          label: 'Bed 14',
          parent: bed(12).barcode,
          target_state: 'passed'
        }
      }
    )

    custom_robot(
      'beckman-rvi-cap-lib-pcr-xp-to-rvi-cap-lib-pool',
      name: 'Beckman RVI Cap Lib PCR XP => RVI Cap Lib Pool',
      beds: {
        bed(4).barcode => {
          purpose: 'RVI Cap Lib PCR XP',
          states: ['passed'],
          label: 'Bed 4'
        },
        bed(2).barcode => {
          purpose: 'RVI Cap Lib Pool',
          states: ['pending'],
          label: 'Bed 2',
          parent: bed(4).barcode,
          target_state: 'passed'
        }
      }
    )

    custom_robot(
      'hamilton-lrc-ht-5p-gems-to-lrc-ht-5p-cdna-pcr',
      name: 'Hamilton LRC HT 5p GEMs => LRC HT 5p cDNA PCR',
      beds: {
        bed(15).barcode => {
          purpose: 'LRC HT 5p GEMs',
          states: ['passed'],
          label: 'Bed 15'
        },
        bed(5).barcode => {
          purpose: 'LRC HT 5p cDNA PCR',
          states: ['pending'],
          label: 'Bed 5',
          parent: bed(15).barcode,
          target_state: 'passed'
        }
      }
    )

<<<<<<< HEAD
    # TODO: check type of robot here
    # TODO: change purposes to GEM-X versions
    # scRNA pipeline
    # LRC Hamilton Star bed verification
    # LRC HT 5p Chip to LRC HT 5p GEMs
    # Transfers 1:1
    custom_robot(
      'hamilton-lrc-ht-5p-chip-to-lrc-ht-5p-gems',
      name: 'Hamilton LRC HT 5p Chip => LRC HT 5p GEMs',
      require_robot: true,
      beds: {
        bed(15).barcode => {
          purpose: 'LRC HT 5p Chip',
          states: ['passed'],
          label: 'Bed 15'
        },
        bed(5).barcode => {
          purpose: 'LRC HT 5p GEMs',
          states: ['pending'],
          label: 'Bed 5',
=======
    # scRNA cDNA prep pipeline
    # Hamilton STAR bed verification
    # LRC PBMC Defrost PBS to LRC PBMC Pools
    # Transfers 1:1
    custom_robot(
      'hamilton-star-lrc-pbmc-defrost-pbs-to-lrc-pbmc-pools',
      name: 'Hamilton STAR LRC PBMC Defrost PBS => LRC PBMC Pools',
      require_robot: true,
      beds: {
        bed(15).barcode => {
          purpose: 'LRC PBMC Defrost PBS',
          states: ['passed'],
          label: 'Bed 15'
        },
        bed(14).barcode => {
          purpose: 'LRC PBMC Pools',
          states: ['pending'],
          label: 'Bed 14',
          parent: bed(15).barcode,
          target_state: 'passed'
        }
      }
    )

    # scRNA cDNA prep pipeline
    # Hamilton STARlet bed verification
    # LRC PBMC Defrost PBS to LRC PBMC Pools
    # Transfers 1:1
    custom_robot(
      'hamilton-starlet-lrc-pbmc-defrost-pbs-to-lrc-pbmc-pools',
      name: 'Hamilton STARlet LRC PBMC Defrost PBS => LRC PBMC Pools',
      require_robot: true,
      beds: {
        bed(15).barcode => {
          purpose: 'LRC PBMC Defrost PBS',
          states: ['passed'],
          label: 'Bed 15'
        },
        bed(14).barcode => {
          purpose: 'LRC PBMC Pools',
          states: ['pending'],
          label: 'Bed 14',
>>>>>>> 29314be5
          parent: bed(15).barcode,
          target_state: 'passed'
        }
      }
    )
  end<|MERGE_RESOLUTION|>--- conflicted
+++ resolved
@@ -3467,9 +3467,6 @@
       }
     )
 
-<<<<<<< HEAD
-    # TODO: check type of robot here
-    # TODO: change purposes to GEM-X versions
     # scRNA pipeline
     # LRC Hamilton Star bed verification
     # LRC HT 5p Chip to LRC HT 5p GEMs
@@ -3488,7 +3485,12 @@
           purpose: 'LRC HT 5p GEMs',
           states: ['pending'],
           label: 'Bed 5',
-=======
+          parent: bed(15).barcode,
+          target_state: 'passed'
+        }
+      }
+    )
+
     # scRNA cDNA prep pipeline
     # Hamilton STAR bed verification
     # LRC PBMC Defrost PBS to LRC PBMC Pools
@@ -3531,7 +3533,6 @@
           purpose: 'LRC PBMC Pools',
           states: ['pending'],
           label: 'Bed 14',
->>>>>>> 29314be5
           parent: bed(15).barcode,
           target_state: 'passed'
         }
