--- conflicted
+++ resolved
@@ -1544,8 +1544,8 @@
                    target_state: 'passed',
                    parents: [bed(3).barcode, bed(4).barcode]
                  }
-<<<<<<< HEAD
-               })
+               },
+               class: 'Robots::HeronRobot')
 
   bravo_robot transition_to: 'started' do
     from 'LHR XP', bed(4)
@@ -1567,25 +1567,4 @@
     from 'LHR End Prep', car('1,4')
     to 'LHR Lib PCR', bed(6)
   end
-=======
-               },
-               class: 'Robots::HeronRobot')
-
-  # TODO: Confirm bed numbers
-  custom_robot('bravo-lhr-xp-to-lhr-end-prep',
-               name: 'Bravo LHR XP => LHR End Prep',
-               beds: {
-                   bed(7).barcode => {
-                     purpose: 'LHR XP',
-                     states: ['passed'],
-                     label: 'Bed 7' },
-                   bed(6).barcode => {
-                     purpose: 'LHR End Prep',
-                     states: ['pending'],
-                     label: 'Bed 6',
-                     target_state: 'passed',
-                     parent: bed(7).barcode
-                   }
-                 })
->>>>>>> 9b10f4e2
 end