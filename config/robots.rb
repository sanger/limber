# frozen_string_literal: true

require 'robot_configuration'

ROBOT_CONFIG = RobotConfiguration::Register.configure do
  # Simple robots and bravo robots both transfer a single 'passed' source plate to a single 'pending'
  # destination plate. They pass the target plate
  # Simple robots can transition to started if their second argument is 'started'

  # Custom robots are configured manually

  bravo_robot do
    from 'LB Cherrypick', bed(7)
    to 'LB Shear', bed(9)
  end

  bravo_robot do
    from 'LB Shear', bed(9)
    to 'LB Post Shear', bed(7)
  end

  bravo_robot transition_to: 'started' do
    from 'LB Post Shear', bed(4)
    to 'LB End Prep', bed(14)
  end

  custom_robot('bravo-lb-end-prep',
               name: 'bravo LB End Prep',
               verify_robot: true,
               beds: {
                 bed(7).barcode => {
                   purpose: 'LB End Prep',
                   states: ['started'],
                   label: 'Bed 7',
                   target_state: 'passed'
                 }
               })

  bravo_robot do
    from 'LB End Prep', bed(7)
    to 'LB Lib PCR', bed(6)
  end

  custom_robot('bravo-lib-pcr-purification',
               name: 'bravo LB Lib PCR => LB Lib PCR XP',
               verify_robot: false,
               beds: {
                 bed(1).barcode => {
                   purpose: 'LB Lib PCR', states: ['passed'], label: 'Bed 1'
                 },
                 bed(9).barcode => {
                   purpose: 'LB Lib PCR-XP',
                   states: ['pending'],
                   label: 'Bed 9',
                   parent: bed(1).barcode,
                   target_state: 'passed'
                 },
                 bed(2).barcode => {
                   purpose: 'LB Lib PCR', states: ['passed'], label: 'Bed 2'
                 },
                 bed(10).barcode => {
                   purpose: 'LB Lib PCR-XP',
                   states: ['pending'],
                   label: 'Bed 10',
                   parent: bed(2).barcode,
                   target_state: 'passed'
                 },
                 bed(3).barcode => {
                   purpose: 'LB Lib PCR',
                   states: ['passed'],
                   label: 'Bed 3'
                 },
                 bed(11).barcode => {
                   purpose: 'LB Lib PCR-XP',
                   states: ['pending'],
                   label: 'Bed 11',
                   parent: bed(3).barcode,
                   target_state: 'passed'
                 },
                 bed(4).barcode => {
                   purpose: 'LB Lib PCR',
                   states: ['passed'],
                   label: 'Bed 4'
                 },
                 bed(12).barcode => {
                   purpose: 'LB Lib PCR-XP',
                   states: ['pending'],
                   label: 'Bed 12',
                   parent: bed(4).barcode,
                   target_state: 'passed'
                 }
               })

  custom_robot('star-96-lib-pcr-purification',
               name: 'STAR-96 LB Lib PCR => LB Lib PCR-XP',
               verify_robot: false,
               beds: {
                 bed(7).barcode => {
                   purpose: 'LB Lib PCR', states: ['passed'], label: 'Bed 7'
                 },
                 bed(9).barcode => {
                   purpose: 'LB Lib PCR-XP',
                   states: ['pending'],
                   label: 'Bed 9',
                   parent: bed(7).barcode,
                   target_state: 'passed'
                 },
                 bed(12).barcode => {
                   purpose: 'LB Lib PCR', states: ['passed'], label: 'Bed 12'
                 },
                 bed(14).barcode => {
                   purpose: 'LB Lib PCR-XP',
                   states: ['pending'],
                   label: 'Bed 14',
                   parent: bed(12).barcode,
                   target_state: 'passed'
                 }
               })

  custom_robot('zephyr-lib-pcr-purification',
               name: 'Zephyr LB Lib PCR => LB Lib PCR XP',
               verify_robot: false,
               beds: {
                 bed(2).barcode => {
                   purpose: 'LB Lib PCR', states: ['passed'], label: 'Bed 2'
                 },
                 bed(7).barcode => {
                   purpose: 'LB Lib PCR-XP',
                   states: ['pending'],
                   label: 'Bed 7',
                   parent: bed(2).barcode,
                   target_state: 'passed'
                 }
               })

  custom_robot('nx-8-lib-pcr-xp-to-isch-lib-pool',
               name: 'nx-8 Lib PCR-XP => LB Lib PrePool',
               beds: {
                 bed(2).barcode => {
                   purpose: 'LB Lib PCR-XP',
                   states: %w[passed qc_complete], child: bed(4).barcode,
                   label: 'Bed 2'
                 },
                 bed(5).barcode => {
                   purpose: 'LB Lib PCR-XP',
                   states: %w[passed qc_complete], child: bed(4).barcode,
                   label: 'Bed 5'
                 },
                 bed(3).barcode => {
                   purpose: 'LB Lib PCR-XP',
                   states: %w[passed qc_complete], child: bed(4).barcode,
                   label: 'Bed 3'
                 },
                 bed(6).barcode => {
                   purpose: 'LB Lib PCR-XP',
                   states: %w[passed qc_complete], child: bed(4).barcode,
                   label: 'Bed 6'
                 },
                 bed(4).barcode => {
                   purpose: 'LB Lib PrePool',
                   states: %w[pending started],
                   parents: [bed(2).barcode, bed(5).barcode, bed(3).barcode, bed(6).barcode, bed(2).barcode,
                             bed(5).barcode, bed(3).barcode, bed(6).barcode],
                   target_state: 'passed',
                   label: 'Bed 4'
                 }
               },
               destination_bed: bed(4).barcode,
               class: 'Robots::PoolingRobot')

  simple_robot('nx-8') do
    from 'LB Lib PrePool', bed(2)
    to 'LB Hyb', bed(4)
  end

  bravo_robot do
    from 'LB Hyb', bed(4)
    to 'LB Cap Lib', car('1,3')
  end

  bravo_robot do
    from 'LB Cap Lib', bed(4)
    to 'LB Cap Lib PCR', car('4,5')
  end

  simple_robot('nx-96') do
    from 'LB Cap Lib PCR', bed(1)
    to 'LB Cap Lib PCR-XP', bed(9)
  end

  custom_robot('star-96-post-cap-pcr-purification',
               name: 'STAR-96 LB Cap Lib PCR => LB Cap Lib PCR-XP',
               verify_robot: false,
               beds: {
                 bed(7).barcode => {
                   purpose: 'LB Cap Lib PCR', states: ['passed'], label: 'Bed 7'
                 },
                 bed(9).barcode => {
                   purpose: 'LB Cap Lib PCR-XP',
                   states: ['pending'],
                   label: 'Bed 9',
                   parent: bed(7).barcode,
                   target_state: 'passed'
                 },
                 bed(12).barcode => {
                   purpose: 'LB Cap Lib PCR', states: ['passed'], label: 'Bed 12'
                 },
                 bed(14).barcode => {
                   purpose: 'LB Cap Lib PCR-XP',
                   states: ['pending'],
                   label: 'Bed 14',
                   parent: bed(12).barcode,
                   target_state: 'passed'
                 }
               })

  simple_robot('nx-8') do
    from 'LB Cap Lib PCR-XP', bed(4)
    to 'LB Cap Lib Pool', bed(2)
  end

  simple_robot('nx-8') do
    from 'LB Cap Lib PCR-XP', bed(4)
    to 'LB Cap Lib Pool', bed(2)
  end

  bravo_robot do
    from 'PF Cherrypicked', bed(7)
    to 'PF Shear', bed(9)
  end

  bravo_robot do
    from 'PF Shear', bed(9)
    to 'PF Post Shear', bed(7)
  end

  bravo_robot(transition_to: 'started') do
    from 'PF Post Shear', bed(4)
    to 'PF Post Shear XP', car('2,3')
  end

  custom_robot(
    'nx-96-pf-post-shear-to-pf-post-shear-xp',
    name: 'nx-96 PF Post-Shear => PF Post-Shear XP',
    beds: {
      bed(1).barcode => {
        purpose: 'PF Post Shear',
        states: ['passed'],
        label: 'Bed 1'
      },
      bed(9).barcode => {
        purpose: 'PF Post Shear XP',
        states: ['pending'],
        label: 'Bed 9',
        parent: bed(1).barcode,
        target_state: 'started'
      },
      bed(2).barcode => {
        purpose: 'PF Post Shear', states: ['passed'], label: 'Bed 2'
      },
      bed(10).barcode => {
        purpose: 'PF Post Shear XP',
        states: ['pending'],
        label: 'Bed 10',
        parent: bed(2).barcode,
        target_state: 'started'
      },
      bed(3).barcode => {
        purpose: 'PF Post Shear',
        states: ['passed'],
        label: 'Bed 3'
      },
      bed(11).barcode => {
        purpose: 'PF Post Shear XP',
        states: ['pending'],
        label: 'Bed 11',
        parent: bed(3).barcode,
        target_state: 'started'
      },
      bed(4).barcode => {
        purpose: 'PF Post Shear',
        states: ['passed'],
        label: 'Bed 4'
      },
      bed(12).barcode => {
        purpose: 'PF Post Shear XP',
        states: ['pending'],
        label: 'Bed 12',
        parent: bed(4).barcode,
        target_state: 'started'
      }
    }
  )

  bravo_robot transition_to: 'started' do
    from 'scRNA Stock', bed(4)
    to 'scRNA cDNA-XP', car('2,3')
  end

  bravo_robot transition_to: 'started' do
    from 'GnT Stock', bed(4)
    to 'scRNA cDNA-XP', car('2,3')
  end

  custom_robot(
    'star-384-scrna-384-stock-to-scrna-384-cdna-xp',
    name: 'STAR-384 scRNA Stock => scRNA-384 cDNA-XP',
    beds: {
      bed(12).barcode => {
        purpose: 'scRNA-384 Stock',
        states: ['passed'],
        label: 'Bed 12'
      },
      bed(17).barcode => {
        purpose: 'scRNA-384 cDNA-XP',
        states: ['pending'],
        label: 'Bed 17',
        parent: bed(12).barcode,
        target_state: 'passed'
      },
      bed(13).barcode => {
        purpose: 'scRNA-384 Stock',
        states: ['passed'],
        label: 'Bed 13'
      },
      bed(18).barcode => {
        purpose: 'scRNA-384 cDNA-XP',
        states: ['pending'],
        label: 'Bed 18',
        parent: bed(13).barcode,
        target_state: 'passed'
      },
      bed(14).barcode => {
        purpose: 'scRNA-384 Stock',
        states: ['passed'],
        label: 'Bed 14'
      },
      bed(19).barcode => {
        purpose: 'scRNA-384 cDNA-XP',
        states: ['pending'],
        label: 'Bed 19',
        parent: bed(14).barcode,
        target_state: 'passed'
      },
      bed(15).barcode => {
        purpose: 'scRNA-384 Stock',
        states: ['passed'],
        label: 'Bed 15'
      },
      bed(20).barcode => {
        purpose: 'scRNA-384 cDNA-XP',
        states: ['pending'],
        label: 'Bed 20',
        parent: bed(15).barcode,
        target_state: 'passed'
      }
    }
  )

  bravo_robot transition_to: 'started' do
    from 'scRNA cDNA-XP', bed(4)
    to 'scRNA End Prep', car('1,4')
  end

  bravo_robot transition_to: 'started' do
    from 'scRNA-384 cDNA-XP', bed(4)
    to 'scRNA-384 End Prep', car('1,4')
  end

  custom_robot('bravo-scdna-end-prep',
               name: 'bravo scDNA End Prep',
               verify_robot: true,
               beds: {
                 bed(5).barcode => {
                   purpose: 'scRNA End Prep',
                   states: ['started'],
                   label: 'Bed 5',
                   target_state: 'passed'
                 }
               })

  custom_robot('bravo-scdna-384-end-prep',
               name: 'bravo scDNA-384 End Prep',
               verify_robot: true,
               beds: {
                 bed(5).barcode => {
                   purpose: 'scRNA-384 End Prep',
                   states: ['started'],
                   label: 'Bed 5',
                   target_state: 'passed'
                 }
               })

  bravo_robot do
    from 'scRNA End Prep', car('1,4')
    to 'scRNA Lib PCR', bed(6)
  end

  bravo_robot do
    from 'scRNA-384 End Prep', car('1,4')
    to 'scRNA-384 Lib PCR', bed(6)
  end

  custom_robot(
    'bravo-pf-post-shear-to-pf-end-prep',
    name: 'Bravo PF Post-Shear => PF End Prep',
    beds: {
      bed(4).barcode => {
        purpose: 'PF Post Shear',
        states: ['passed'],
        label: 'Bed 4'
      },
      car('1,4').barcode => {
        purpose: 'PF End Prep',
        states: ['pending'],
        label: 'Carousel 1,4',
        parent: bed(4).barcode,
        target_state: 'started'
      }
    }
  )

  custom_robot(
    'bravo-pf-end-prep',
    name: 'Bravo PF End Preparation',
    beds: {
      bed(5).barcode => {
        purpose: 'PF End Prep',
        states: ['started'],
        label: 'Bed 5',
        target_state: 'passed'
      }
    }
  )

  custom_robot(
    'bravo-pf-post-shear-xp-prep',
    name: 'Bravo PF Post Shear XP Preparation',
    beds: {
      bed(5).barcode => {
        purpose: 'PF Post Shear XP',
        states: ['started'],
        label: 'Bed 5',
        target_state: 'passed'
      }
    }
  )

  custom_robot('hamilton-star-pf-post-shear-to-pf-post-shear-xp-384',
               name: 'Hamilton STAR-384 PF-Post Shear => PF-384 Post Shear XP',
               beds: {
                 bed(12).barcode => {
                   purpose: 'PF Post Shear',
                   states: %w[passed qc_complete], child: bed(7).barcode,
                   label: 'Bed 12'
                 },
                 bed(13).barcode => {
                   purpose: 'PF Post Shear',
                   states: %w[passed qc_complete], child: bed(7).barcode,
                   label: 'Bed 13'
                 },
                 bed(14).barcode => {
                   purpose: 'PF Post Shear',
                   states: %w[passed qc_complete], child: bed(7).barcode,
                   label: 'Bed 14'
                 },
                 bed(15).barcode => {
                   purpose: 'PF Post Shear',
                   states: %w[passed qc_complete], child: bed(7).barcode,
                   label: 'Bed 15'
                 },
                 bed(7).barcode => {
                   purpose: 'PF-384 Post Shear XP',
                   states: %w[pending],
                   parents: [bed(12).barcode, bed(13).barcode, bed(14).barcode, bed(15).barcode],
                   target_state: 'passed',
                   label: 'Bed 7'
                 }
               },
               destination_bed: bed(7).barcode,
               class: 'Robots::QuadrantRobot')

  custom_robot(
    'bravo-pf-post-shear-xp-to-pf-lib-xp',
    name: 'Bravo PF Post Shear XP to PF Lib XP',
    beds: {
      car('1,3').barcode => {
        purpose: 'PF Post Shear XP',
        states: ['passed'],
        label: 'Carousel 1,3'
      },
      bed(6).barcode => {
        purpose: 'PF Lib',
        states: ['pending'],
        label: 'Bed 6',
        target_state: 'passed',
        parent: car('1,3').barcode
      },
      car('4,3').barcode => {
        purpose: 'PF Lib XP',
        states: ['pending'],
        label: 'Carousel 4,3',
        target_state: 'passed',
        parent: bed(6).barcode
      }
    }
  )

  custom_robot(
    'bravo-pf-end-prep-to-pf-lib-xp-2',
    name: 'Bravo PF End Prep to PF Lib XP2',
    beds: {
      bed(5).barcode => {
        purpose: 'PF End Prep',
        states: ['passed'],
        label: 'Bed 5'
      },
      bed(6).barcode => {
        purpose: 'PF Lib',
        states: ['pending'],
        label: 'Bed 6',
        target_state: 'passed',
        parent: bed(5).barcode
      },
      car('4,3').barcode => {
        purpose: 'PF Lib XP2',
        states: ['pending'],
        label: 'Carousel 4,3',
        target_state: 'passed',
        parent: bed(6).barcode
      }
    }
  )

  bravo_robot transition_to: 'started' do
    from 'PF-384 Post Shear XP', bed(4)
    to 'PF-384 End Prep', car('1,4')
  end

  custom_robot('bravo-pf-384-end-prep',
               name: 'Bravo PF-384 End Prep End Preparation',
               verify_robot: true,
               beds: {
                 bed(5).barcode => {
                   purpose: 'PF-384 End Prep',
                   states: ['started'],
                   label: 'Bed 5',
                   target_state: 'passed'
                 }
               })

  custom_robot(
    'bravo-pf-384-end-prep-to-pf-384-lib-xp-2',
    name: 'Bravo PF-384 End Prep to PF-384 Lib XP2',
    beds: {
      bed(5).barcode => {
        purpose: 'PF-384 End Prep',
        states: ['passed'],
        label: 'Bed 5'
      },
      bed(6).barcode => {
        purpose: 'PF-384 Lib',
        states: ['pending'],
        label: 'Bed 6',
        target_state: 'passed',
        parent: bed(5).barcode
      },
      car('4,3').barcode => {
        purpose: 'PF-384 Lib XP2',
        states: ['pending'],
        label: 'Carousel 4,3',
        target_state: 'passed',
        parent: bed(6).barcode
      }
    }
  )

  custom_robot(
    'bravo-pf-384-lib-xp2-to-pl-lib-xp2',
    name: 'Bravo PF-384 Lib XP2 => PF-Lib Q-XP2',
    beds: {
      bed(5).barcode => {
        purpose: 'PF-384 Lib XP2',
        label: 'Bed 5',
        states: ['passed']
      },
      bed(1).barcode => {
        purpose: 'PF Lib Q-XP2',
        label: 'Bed 1',
        states: ['pending'],
        target_state: 'passed'
      },
      bed(4).barcode => {
        purpose: 'PF Lib Q-XP2',
        label: 'Bed 4',
        states: ['pending'],
        target_state: 'passed'
      },
      bed(3).barcode => {
        purpose: 'PF Lib Q-XP2',
        label: 'Bed 3',
        states: ['pending'],
        target_state: 'passed'
      },
      bed(6).barcode => {
        purpose: 'PF Lib Q-XP2',
        label: 'Bed 6',
        states: ['pending'],
        target_state: 'passed'
      }
    },
    class: 'Robots::SplittingRobot',
    relationships: [{
      'type' => 'quad_stamp_out',
      'options' => {
        'parent' => bed(5).barcode,
        'children' => [bed(1).barcode, bed(4).barcode, bed(3).barcode, bed(6).barcode]
      }
    }]
  )

  custom_robot(
    'bravo-mrna-capture-rnaag',
    name: 'Bravo mRNA capture RNAAG',
    beds: {
      bed(7).barcode => {
        purpose: 'LBR Cherrypick',
        states: ['passed'],
        label: 'Bed 7'
      },
      bed(6).barcode => {
        purpose: 'LBR mRNA Cap',
        states: ['pending'],
        label: 'Bed 6',
        target_state: 'started',
        parent: bed(7).barcode
      },
      car('2,3').barcode => {
        purpose: 'LBR Globin',
        states: ['pending'],
        label: 'Carousel 2,3',
        parent: bed(6).barcode
      }
    }
  )

  custom_robot(
    'bravo-mrna-capture-rnaa',
    name: 'Bravo mRNA capture RNAA',
    beds: {
      bed(7).barcode => {
        purpose: 'LBR Cherrypick',
        states: ['passed'],
        label: 'Bed 7'
      },
      bed(6).barcode => {
        purpose: 'LBR mRNA Cap',
        states: ['pending'],
        label: 'Bed 6',
        target_state: 'started',
        parent: bed(7).barcode
      },
      car('2,3').barcode => {
        purpose: 'LBR Frag',
        states: ['pending'],
        label: 'Carousel 2,3',
        parent: bed(6).barcode
      },
      car('3,4').barcode => {
        purpose: 'LB cDNA',
        states: ['pending'],
        label: 'Carousel 3,4',
        parent: car('2,3').barcode
      },
      car('4,3').barcode => {
        purpose: 'LB cDNA XP',
        states: ['pending'],
        label: 'Carousel 4,3',
        parent: car('3,4').barcode
      }
    }
  )

  custom_robot(
    'bravo-mrna-capture-rnaa-m',
    name: 'Bravo mRNA capture RNAA (modular)',
    beds: {
      bed(7).barcode => {
        purpose: 'LBR Cherrypick',
        states: ['passed'],
        label: 'Bed 7'
      },
      bed(6).barcode => {
        purpose: 'LBR mRNA Cap',
        states: ['pending'],
        label: 'Bed 6',
        target_state: 'started',
        parent: bed(7).barcode
      },
      car('2,3').barcode => {
        purpose: 'LBR Frag',
        states: ['pending'],
        label: 'Carousel 2,3',
        parent: bed(6).barcode
      }
    }
  )

  bravo_robot do
    from 'PF Lib XP', bed(4)
    to 'PF Lib XP2', car('2,3')
  end

  bravo_robot transition_to: 'started' do
    from 'LBR Cherrypick', bed(7)
    to 'LBR mRNA Cap', bed(6)
  end

  custom_robot('bravo-lbr-mrna-cap',
               name: 'Bravo LBR mRNA Cap',
               verify_robot: true,
               beds: {
                 bed(8).barcode => {
                   purpose: 'LBR mRNA Cap',
                   states: ['started'],
                   label: 'Bed 8',
                   target_state: 'passed'
                 }
               })

  custom_robot('bravo-lbr-mrna-cap-globin',
               name: 'Bravo LBR mRNA Cap to LBR Globin',
               verify_robot: true,
               beds: {
                 bed(8).barcode => {
                   purpose: 'LBR mRNA Cap',
                   states: ['passed'],
                   label: 'Bed 8'
                 },
                 car('2,3').barcode => {
                   purpose: 'LBR Globin',
                   states: ['pending'],
                   label: 'Carousel 2,3',
                   parent: bed(8).barcode,
                   target_state: 'processed_1'
                 }
               })

  custom_robot(
    'bravo-hyb-setup',
    name: 'Bravo Hyb Setup',
    beds: {
      bed(6).barcode => {
        purpose: 'LBR Globin',
        states: ['processed_1'],
        label: 'Bed 6',
        target_state: 'processed_2'
      },
      car('4,3').barcode => {
        purpose: 'LBR Globin DNase',
        states: ['pending'],
        label: 'Carousel 4,3',
        parent: bed(6).barcode
      },
      car('4,4').barcode => {
        purpose: 'LBR Frag cDNA',
        states: ['pending'],
        label: 'Carousel 4,4',
        parent: car('4,3').barcode
      }
    }
  )

  custom_robot(
    'bravo-ribo-hyb-setup',
    name: 'Bravo Ribo Hyb Setup',
    beds: {
      bed(6).barcode => {
        purpose: 'LBR Cherrypick',
        states: ['passed'],
        label: 'Bed 6'
      },
      car('4,3').barcode => {
        purpose: 'LBR Ribo DNase',
        states: ['pending'],
        label: 'Carousel 4,3',
        parent: bed(6).barcode
      },
      car('4,4').barcode => {
        purpose: 'LBR Frag cDNA',
        states: ['pending'],
        label: 'Carousel 4,4',
        parent: car('4,3').barcode
      }
    }
  )

  custom_robot(
    'bravo-riboglobin-hyb-setup',
    name: 'Bravo Ribo Globin Hyb Setup',
    beds: {
      bed(6).barcode => {
        purpose: 'LBR Cherrypick',
        states: ['passed'],
        label: 'Bed 6'
      },
      car('4,3').barcode => {
        purpose: 'LBR RiboGlobin DNase',
        states: ['pending'],
        label: 'Carousel 4,3',
        parent: bed(6).barcode
      },
      car('4,4').barcode => {
        purpose: 'LBR Frag cDNA',
        states: ['pending'],
        label: 'Carousel 4,4',
        parent: car('4,3').barcode
      }
    }
  )

  custom_robot('bravo-depletion-setup',
               name: 'Bravo Depletion Setup',
               verify_robot: true,
               beds: {
                 bed(6).barcode => {
                   purpose: 'LBR Globin',
                   states: ['processed_2'],
                   label: 'Bed 6',
                   target_state: 'passed'
                 }
               })

  custom_robot('bravo-ribo-depletion-setup',
               name: 'Bravo Ribo Depletion Setup',
               verify_robot: true,
               beds: {
                 bed(6).barcode => {
                   purpose: 'LBR Cherrypick',
                   states: ['passed'],
                   label: 'Bed 6'
                 }
               })

  custom_robot('bravo-riboglobin-depletion-setup',
               name: 'Bravo Ribo Globin Depletion Setup',
               verify_robot: true,
               beds: {
                 bed(6).barcode => {
                   purpose: 'LBR Cherrypick',
                   states: ['passed'],
                   label: 'Bed 6'
                 }
               })

  custom_robot('bravo-globin-globin-dnase',
               name: 'Bravo Globin To Globin DNase',
               verify_robot: true,
               beds: {
                 bed(8).barcode => {
                   purpose: 'LBR Globin',
                   states: ['passed'],
                   label: 'Bed 8'
                 },
                 car('4,3').barcode => {
                   purpose: 'LBR Globin DNase',
                   states: ['pending'],
                   label: 'Carousel 4,3',
                   parent: bed(8).barcode,
                   target_state: 'passed'
                 }
               })

  custom_robot('bravo-ribo-dnase',
               name: 'Bravo Cherrypick To Ribo DNase',
               verify_robot: true,
               beds: {
                 bed(8).barcode => {
                   purpose: 'LBR Cherrypick',
                   states: ['passed'],
                   label: 'Bed 8'
                 },
                 car('4,3').barcode => {
                   purpose: 'LBR Ribo DNase',
                   states: ['pending'],
                   label: 'Carousel 4,3',
                   parent: bed(8).barcode,
                   target_state: 'passed'
                 }
               })

  custom_robot('bravo-riboglobin-dnase',
               name: 'Bravo Cherrypick To Ribo Globin DNase',
               verify_robot: true,
               beds: {
                 bed(8).barcode => {
                   purpose: 'LBR Cherrypick',
                   states: ['passed'],
                   label: 'Bed 8'
                 },
                 car('4,3').barcode => {
                   purpose: 'LBR RiboGlobin DNase',
                   states: ['pending'],
                   label: 'Carousel 4,3',
                   parent: bed(8).barcode,
                   target_state: 'passed'
                 }
               })

  custom_robot('bravo-lbr-globin-dnase-frag-cdna',
               name: 'Bravo LBR Globin DNase To LBR Frag cDNA',
               verify_robot: true,
               beds: {
                 bed(8).barcode => {
                   purpose: 'LBR Globin DNase',
                   states: ['passed'],
                   label: 'Bed 8'
                 },
                 car('4,4').barcode => {
                   purpose: 'LBR Frag cDNA',
                   states: ['pending'],
                   label: 'Carousel 4,4',
                   parent: bed(8).barcode,
                   target_state: 'processed_1'
                 }
               })

  custom_robot('bravo-lbr-ribo-dnase-frag-cdna',
               name: 'Bravo LBR Ribo DNase To LBR Frag cDNA',
               verify_robot: true,
               beds: {
                 bed(8).barcode => {
                   purpose: 'LBR Ribo DNase',
                   states: ['passed'],
                   label: 'Bed 8'
                 },
                 car('4,4').barcode => {
                   purpose: 'LBR Frag cDNA',
                   states: ['pending'],
                   label: 'Carousel 4,4',
                   parent: bed(8).barcode,
                   target_state: 'processed_1'
                 }
               })

  custom_robot('bravo-lbr-riboglobin-dnase-frag-cdna',
               name: 'Bravo LBR Ribo Globin DNase To LBR Frag cDNA',
               verify_robot: true,
               beds: {
                 bed(8).barcode => {
                   purpose: 'LBR RiboGlobin DNase',
                   states: ['passed'],
                   label: 'Bed 8'
                 },
                 car('4,4').barcode => {
                   purpose: 'LBR Frag cDNA',
                   states: ['pending'],
                   label: 'Carousel 4,4',
                   parent: bed(8).barcode,
                   target_state: 'processed_1'
                 }
               })

  custom_robot('bravo-strand-setup',
               name: 'Bravo Strand Setup',
               beds: {
                 bed(8).barcode => {
                   purpose: 'LBR Frag cDNA',
                   states: ['processed_1'],
                   label: 'Bed 8',
                   target_state: 'processed_2'
                 },
                 car('4,3').barcode => {
                   purpose: 'LB cDNA XP',
                   states: ['pending'],
                   label: 'Carousel 4,3',
                   parent: bed(8).barcode
                 }
               })

  custom_robot('bravo-strand-setup-rnaa-m',
               name: 'Bravo Strand Setup RNAA (modular)',
               beds: {
                 bed(8).barcode => {
                   purpose: 'LBR Frag cDNA',
                   states: ['passed'],
                   label: 'Bed 8'
                 },
                 car('3,4').barcode => {
                   purpose: 'LB cDNA',
                   states: ['pending'],
                   label: 'Carousel 3,4',
                   parent: bed(8).barcode
                 },
                 car('4,3').barcode => {
                   purpose: 'LB cDNA XP',
                   states: ['pending'],
                   label: 'Carousel 4,3',
                   parent: car('3,4').barcode
                 }
               })

  custom_robot('bravo-second-strand-setup',
               name: 'Bravo Second Strand Setup',
               verify_robot: true,
               beds: {
                 bed(8).barcode => {
                   purpose: 'LBR Frag cDNA',
                   states: ['processed_2'],
                   label: 'Bed 8',
                   target_state: 'passed'
                 }
               })

  custom_robot('bravo-lbr-frag-lb-cdna-xp',
               name: 'Bravo LBR Frag To LB cDNA XP',
               verify_robot: true,
               beds: {
                 bed(8).barcode => {
                   purpose: 'LBR Frag cDNA',
                   states: ['passed'],
                   label: 'Bed 8'
                 },
                 car('4,3').barcode => {
                   purpose: 'LB cDNA XP',
                   states: ['pending'],
                   label: 'Carousel 4,3',
                   parent: bed(8).barcode,
                   target_state: 'passed'
                 }
               })

  bravo_robot do
    from 'LBR mRNA Cap', bed(8)
    to 'LBR Frag', car('2,3')
  end

  bravo_robot transition_to: 'started' do
    from 'LBR Frag', bed(8)
    to 'LB cDNA', car('3,4')
  end

  custom_robot('bravo-lb-cdna',
               name: 'Bravo LB cDNA',
               verify_robot: true,
               beds: {
                 bed(8).barcode => {
                   purpose: 'LB cDNA',
                   states: ['started'],
                   label: 'Bed 8',
                   target_state: 'passed'
                 }
               })

  bravo_robot do
    from 'LB cDNA', bed(8)
    to 'LB cDNA XP', car('4,3')
  end

  bravo_robot transition_to: 'started' do
    from 'LB cDNA XP', bed(7)
    to 'LB End Prep', car('1,4')
  end

  simple_robot('mosquito', transition_to: 'started') do
    from 'GBS PCR1', bed(1)
    to 'GBS PCR2', bed(2)
  end

  custom_robot(
    'mosquito-gbs-pcr1-to-gbs-pcr2',
    name: 'mosquito GBS PCR1 => GBS PCR2',
    beds: {
      bed(1).barcode => {
        purpose: 'GBS PCR1',
        states: ['passed'],
        label: 'Bed 1'
      },
      bed(2).barcode => {
        purpose: 'GBS PCR2',
        states: ['pending'],
        label: 'Bed 2',
        parent: bed(1).barcode,
        target_state: 'started'
      },
      bed(4).barcode => {
        purpose: 'GBS PCR1',
        states: ['passed'],
        label: 'Bed 4'
      },
      bed(5).barcode => {
        purpose: 'GBS PCR2',
        states: ['pending'],
        label: 'Bed 5',
        parent: bed(4).barcode,
        target_state: 'started'
      }
    }
  )

  custom_robot(
    'mosquito-gbs-96-stock-to-gbs-pcr1',
    name: 'Mosquito GBS-96 Stock => GBS PCR1',
    beds: {
      bed(1).barcode => {
        purpose: 'GBS-96 Stock',
        states: %w[passed qc_complete], child: bed(5).barcode,
        label: 'Bed 1'
      },
      bed(2).barcode => {
        purpose: 'GBS-96 Stock',
        states: %w[passed qc_complete], child: bed(5).barcode,
        label: 'Bed 2'
      },
      bed(3).barcode => {
        purpose: 'GBS-96 Stock',
        states: %w[passed qc_complete], child: bed(5).barcode,
        label: 'Bed 3'
      },
      bed(4).barcode => {
        purpose: 'GBS-96 Stock',
        states: %w[passed qc_complete], child: bed(5).barcode,
        label: 'Bed 4'
      },
      bed(5).barcode => {
        purpose: 'GBS PCR1',
        states: %w[pending],
        parents: [bed(1).barcode, bed(2).barcode, bed(3).barcode, bed(4).barcode],
        target_state: 'passed',
        label: 'Bed 5'
      }
    },
    destination_bed: bed(5).barcode,
    class: 'Robots::QuadrantRobot'
  )

  # GnT Stuff, might change a lot.
  custom_robot(
    'hamilton-gnt-stock-to-gnt-scdna-stock',
    name: 'Hamilton GnT Stock => GnT scDNA and scRNA',
    beds: {
      bed(3).barcode => {
        purpose: 'GnT Stock',
        states: ['passed'],
        label: 'Bed 1'
      },
      bed(10).barcode => {
        purpose: 'GnT scDNA',
        states: ['pending'],
        label: 'Bed 10',
        parent: bed(3).barcode,
        target_state: 'started'
      }
    }
  )

  custom_robot(
    'hamilton-gnt-scdna-stock',
    name: 'Hamilton GnT scDNA',
    verify_robot: true,
    beds: {
      bed(10).barcode => {
        purpose: 'GnT scDNA',
        states: ['started'],
        label: 'Bed 10',
        target_state: 'passed'
      }
    }
  )

  bravo_robot transition_to: 'started' do
    from 'GnT Pico-XP', bed(4)
    to 'GnT Pico End Prep', car('1,4')
  end

  custom_robot('bravo-pico-end-prep',
               name: 'bravo GnT Pico End Prep',
               verify_robot: true,
               beds: {
                 bed(5).barcode => {
                   purpose: 'GnT Pico End Prep',
                   states: ['started'],
                   label: 'Bed 5',
                   target_state: 'passed'
                 }
               })

  bravo_robot do
    from 'GnT Pico End Prep', car('1,4')
    to 'GnT Pico Lib PCR', bed(6)
  end

  bravo_robot do
    from 'GnT scDNA', bed(4)
    to 'GnT Pico-XP', car('2,3')
  end

  bravo_robot do
    from 'GnT scDNA', bed(4)
    to 'GnT MDA Norm', car('2,3')
  end

  # For Chromium 10x pipeline aggregation to cherrypick
  custom_robot('hamilton-lbc-aggregate-to-lbc-cherrypick',
               name: 'hamilton LBC Aggregate => LBC Cherrypick',
               beds: {
                 bed(1).barcode => {
                   purpose: 'LBC Aggregate',
                   states: %w[passed qc_complete],
                   child: bed(13).barcode,
                   label: 'Bed 1'
                 },
                 bed(2).barcode => {
                   purpose: 'LBC Aggregate',
                   states: %w[passed qc_complete],
                   child: bed(13).barcode,
                   label: 'Bed 2'
                 },
                 bed(3).barcode => {
                   purpose: 'LBC Aggregate',
                   states: %w[passed qc_complete],
                   child: bed(13).barcode,
                   label: 'Bed 3'
                 },
                 bed(4).barcode => {
                   purpose: 'LBC Aggregate',
                   states: %w[passed qc_complete],
                   child: bed(13).barcode,
                   label: 'Bed 4'
                 },
                 bed(5).barcode => {
                   purpose: 'LBC Aggregate',
                   states: %w[passed qc_complete],
                   child: bed(13).barcode,
                   label: 'Bed 5'
                 },
                 bed(6).barcode => {
                   purpose: 'LBC Aggregate',
                   states: %w[passed qc_complete],
                   child: bed(13).barcode,
                   label: 'Bed 6'
                 },
                 bed(7).barcode => {
                   purpose: 'LBC Aggregate',
                   states: %w[passed qc_complete],
                   child: bed(13).barcode,
                   label: 'Bed 7'
                 },
                 bed(8).barcode => {
                   purpose: 'LBC Aggregate',
                   states: %w[passed qc_complete],
                   child: bed(13).barcode,
                   label: 'Bed 8'
                 },
                 bed(9).barcode => {
                   purpose: 'LBC Aggregate',
                   states: %w[passed qc_complete],
                   child: bed(13).barcode,
                   label: 'Bed 9'
                 },
                 bed(10).barcode => {
                   purpose: 'LBC Aggregate',
                   states: %w[passed qc_complete],
                   child: bed(13).barcode,
                   label: 'Bed 10'
                 },
                 bed(13).barcode => {
                   purpose: 'LBC Cherrypick',
                   states: %w[pending started],
                   parents: [
                     bed(1).barcode,
                     bed(2).barcode,
                     bed(3).barcode,
                     bed(4).barcode,
                     bed(5).barcode,
                     bed(6).barcode,
                     bed(7).barcode,
                     bed(8).barcode,
                     bed(9).barcode,
                     bed(10).barcode
                   ],
                   target_state: 'passed',
                   label: 'Bed 13'
                 }
               },
               destination_bed: bed(13).barcode,
               class: 'Robots::PoolingRobot')

  # For Chromium 10x pipeline cherrypick to 3pv3 dilution
  custom_robot(
    'hamilton-lbc-cherrypick-to-lbc-3pv3-gex-dil',
    name: 'hamilton LBC Cherrypick => LBC 3pV3 GEX Dil',
    beds: {
      bed(13).barcode => {
        purpose: 'LBC Cherrypick',
        states: ['passed'],
        label: 'Bed 13'
      },
      bed(3).barcode => {
        purpose: 'LBC 3pV3 GEX Dil',
        states: ['pending'],
        label: 'Bed 3',
        target_state: 'passed',
        parent: bed(13).barcode
      }
    }
  )

  # For Chromium 10x pipeline 3pv3 dilution to frag 2xp
  custom_robot(
    'hamilton-lbc-3pv3-gex-dil-to-lbc-3pv3-gex-frag-2xp',
    name: 'hamilton LBC 3pV3 GEX Dil => LBC 3pV3 GEX Frag 2XP',
    beds: {
      bed(13).barcode => {
        purpose: 'LBC 3pV3 GEX Dil',
        states: ['passed'],
        label: 'Bed 13'
      },
      bed(3).barcode => {
        purpose: 'LBC 3pV3 GEX Frag 2XP',
        states: ['pending'],
        label: 'Bed 3',
        target_state: 'passed',
        parent: bed(13).barcode
      }
    }
  )

  # For Chromium 10x pipeline 3pv3 frag 2xp to ligxp
  custom_robot(
    'hamilton-lbc-3pv3-gex-frag-2xp-to-lbc-3pv3-gex-ligxp',
    name: 'hamilton LBC 3pV3 GEX Frag 2XP => LBC 3pV3 GEX LigXP',
    beds: {
      bed(13).barcode => {
        purpose: 'LBC 3pV3 GEX Frag 2XP',
        states: ['passed'],
        label: 'Bed 13'
      },
      bed(3).barcode => {
        purpose: 'LBC 3pV3 GEX LigXP',
        states: ['pending'],
        label: 'Bed 3',
        target_state: 'passed',
        parent: bed(13).barcode
      }
    }
  )

  # For Chromium 10x pipeline cherrypick to 5p GEX Dil plate
  custom_robot(
    'hamilton-lbc-cherrypick-to-lbc-5p-gex-dil',
    name: 'hamilton LBC Cherrypick => LBC 5p GEX Dil',
    beds: {
      bed(13).barcode => {
        purpose: 'LBC Cherrypick',
        states: ['passed'],
        label: 'Bed 13'
      },
      bed(3).barcode => {
        purpose: 'LBC 5p GEX Dil',
        states: ['pending'],
        label: 'Bed 3',
        target_state: 'passed',
        parent: bed(13).barcode
      }
    }
  )

  # For Chromium 10x pipeline 5p dilution to frag 2xp
  custom_robot(
    'hamilton-lbc-5p-gex-dil-to-lbc-5p-gex-frag-2xp',
    name: 'hamilton LBC 5p GEX Dil => LBC 5p GEX Frag 2XP',
    beds: {
      bed(13).barcode => {
        purpose: 'LBC 5p GEX Dil',
        states: ['passed'],
        label: 'Bed 13'
      },
      bed(3).barcode => {
        purpose: 'LBC 5p GEX Frag 2XP',
        states: ['pending'],
        label: 'Bed 3',
        target_state: 'passed',
        parent: bed(13).barcode
      }
    }
  )

  # For Chromium 10x pipeline 5p frag 2xp to ligxp
  custom_robot(
    'hamilton-lbc-5p-gex-frag-2xp-to-lbc-5p-gex-ligxp',
    name: 'hamilton LBC 5p GEX Frag 2XP => LBC 5p GEX LigXP',
    beds: {
      bed(13).barcode => {
        purpose: 'LBC 5p GEX Frag 2XP',
        states: ['passed'],
        label: 'Bed 13'
      },
      bed(3).barcode => {
        purpose: 'LBC 5p GEX LigXP',
        states: ['pending'],
        label: 'Bed 3',
        target_state: 'passed',
        parent: bed(13).barcode
      }
    }
  )

  # Robots for Chromium 10x pipeline 5p TCR route
  custom_robot(
    'hamilton-lbc-cherrypick-to-lbc-tcr-dil-1',
    name: 'hamilton LBC Cherrypick => LBC TCR Dil 1',
    beds: {
      bed(1).barcode => {
        purpose: 'LBC Cherrypick',
        states: ['passed'],
        label: 'Bed 1'
      },
      bed(13).barcode => {
        purpose: 'LBC TCR Dil 1',
        states: ['pending'],
        label: 'Bed 13',
        target_state: 'passed',
        parent: bed(1).barcode
      }
    }
  )

  custom_robot(
    'hamilton-lbc-tcr-dil-1-to-lbc-tcr-enrich1-2xspri',
    name: 'hamilton LBC TCR Dil 1 => LBC TCR Enrich1 2XSPRI',
    beds: {
      bed(13).barcode => {
        purpose: 'LBC TCR Dil 1',
        states: ['passed'],
        label: 'Bed 13'
      },
      bed(3).barcode => {
        purpose: 'LBC TCR Enrich1 2XSPRI',
        states: ['pending'],
        label: 'Bed 3',
        target_state: 'passed',
        parent: bed(13).barcode
      }
    }
  )

  custom_robot(
    'hamilton-lbc-tcr-enrich1-2xspri-to-lbc-tcr-enrich2-2xspri',
    name: 'hamilton LBC TCR Enrich1 2XSPRI => LBC TCR Enrich2 2XSPRI',
    beds: {
      bed(13).barcode => {
        purpose: 'LBC TCR Enrich1 2XSPRI',
        states: ['passed'],
        label: 'Bed 13'
      },
      bed(3).barcode => {
        purpose: 'LBC TCR Enrich2 2XSPRI',
        states: ['pending'],
        label: 'Bed 3',
        target_state: 'passed',
        parent: bed(13).barcode
      }
    }
  )

  custom_robot(
    'hamilton-lbc-tcr-enrich2-2xspri-to-lbc-tcr-dil-2',
    name: 'hamilton LBC TCR Enrich2 2XSPRI => LBC TCR Dil 2',
    beds: {
      bed(13).barcode => {
        purpose: 'LBC TCR Enrich2 2XSPRI',
        states: ['passed'],
        label: 'Bed 13'
      },
      bed(3).barcode => {
        purpose: 'LBC TCR Dil 2',
        states: ['pending'],
        label: 'Bed 3',
        target_state: 'passed',
        parent: bed(13).barcode
      }
    }
  )

  custom_robot(
    'hamilton-lbc-tcr-dil-2-to-lbc-tcr-post-lig-1xspri',
    name: 'hamilton LBC TCR Dil 2 => LBC TCR Post Lig 1XSPRI',
    beds: {
      bed(13).barcode => {
        purpose: 'LBC TCR Dil 2',
        states: ['passed'],
        label: 'Bed 13'
      },
      bed(3).barcode => {
        purpose: 'LBC TCR Post Lig 1XSPRI',
        states: ['pending'],
        label: 'Bed 3',
        target_state: 'passed',
        parent: bed(13).barcode
      }
    }
  )

  # Robots for Chromium 10x pipeline 5p BCR route
  custom_robot(
    'hamilton-lbc-cherrypick-to-lbc-bcr-dil-1',
    name: 'hamilton LBC Cherrypick => LBC BCR Dil 1',
    beds: {
      bed(1).barcode => {
        purpose: 'LBC Cherrypick',
        states: ['passed'],
        label: 'Bed 1'
      },
      bed(13).barcode => {
        purpose: 'LBC BCR Dil 1',
        states: ['pending'],
        label: 'Bed 13',
        target_state: 'passed',
        parent: bed(1).barcode
      }
    }
  )

  custom_robot(
    'hamilton-lbc-bcr-dil-1-to-lbc-bcr-enrich1-2xspri',
    name: 'hamilton LBC BCR Dil 1 => LBC BCR Enrich1 2XSPRI',
    beds: {
      bed(13).barcode => {
        purpose: 'LBC BCR Dil 1',
        states: ['passed'],
        label: 'Bed 13'
      },
      bed(3).barcode => {
        purpose: 'LBC BCR Enrich1 2XSPRI',
        states: ['pending'],
        label: 'Bed 3',
        target_state: 'passed',
        parent: bed(13).barcode
      }
    }
  )

  custom_robot(
    'hamilton-lbc-bcr-enrich1-2xspri-to-lbc-bcr-enrich2-2xspri',
    name: 'hamilton LBC BCR Enrich1 2XSPRI => LBC BCR Enrich2 2XSPRI',
    beds: {
      bed(13).barcode => {
        purpose: 'LBC BCR Enrich1 2XSPRI',
        states: ['passed'],
        label: 'Bed 13'
      },
      bed(3).barcode => {
        purpose: 'LBC BCR Enrich2 2XSPRI',
        states: ['pending'],
        label: 'Bed 3',
        target_state: 'passed',
        parent: bed(13).barcode
      }
    }
  )

  custom_robot(
    'hamilton-lbc-bcr-enrich2-2xspri-to-lbc-bcr-dil-2',
    name: 'hamilton LBC BCR Enrich2 2XSPRI => LBC BCR Dil 2',
    beds: {
      bed(13).barcode => {
        purpose: 'LBC BCR Enrich2 2XSPRI',
        states: ['passed'],
        label: 'Bed 13'
      },
      bed(3).barcode => {
        purpose: 'LBC BCR Dil 2',
        states: ['pending'],
        label: 'Bed 3',
        target_state: 'passed',
        parent: bed(13).barcode
      }
    }
  )

  custom_robot(
    'hamilton-lbc-bcr-dil-2-to-lbc-bcr-post-lig-1xspri',
    name: 'hamilton LBC BCR Dil 2 => LBC BCR Post Lig 1XSPRI',
    beds: {
      bed(13).barcode => {
        purpose: 'LBC BCR Dil 2',
        states: ['passed'],
        label: 'Bed 13'
      },
      bed(3).barcode => {
        purpose: 'LBC BCR Post Lig 1XSPRI',
        states: ['pending'],
        label: 'Bed 3',
        target_state: 'passed',
        parent: bed(13).barcode
      }
    }
  )

  custom_robot(
    'hamilton-lds-al-lib-to-lds-al-lib-dil',
    name: 'hamilton LDS AL Lib => LDS AL Lib Dil',
    beds: {
      bed(13).barcode => {
        purpose: 'LDS AL Lib',
        states: ['passed'],
        label: 'Bed 13'
      },
      bed(3).barcode => {
        purpose: 'LDS AL Lib Dil',
        states: ['pending'],
        label: 'Bed 3',
        target_state: 'passed',
        parent: bed(13).barcode
      }
    }
  )

  custom_robot('bravo-lhr-rt-to-pcr-1-and-2',
               name: 'Bravo LHR RT => LHR PCR 1 and 2',
               beds: {
                 bed(9).barcode => {
                   purpose: 'LHR RT',
                   states: ['passed'],
                   label: 'Bed 9'
                 },
                 bed(4).barcode => {
                   purpose: 'LHR PCR 1',
                   states: ['pending'],
                   label: 'Bed 4',
                   target_state: 'passed',
                   parent: bed(9).barcode
                 },
                 bed(6).barcode => {
                   purpose: 'LHR PCR 2',
                   states: ['pending'],
                   label: 'Bed 6',
                   target_state: 'passed',
                   parent: bed(9).barcode
                 }
               })

  custom_robot('nx-96-lhr-pcr-1-and-2-to-lhr-xp',
               name: 'NX-96 LHR PCR 1 and 2 => LHR XP',
               beds: {
                 bed(1).barcode => {
                   purpose: 'LHR PCR 1',
                   states: ['passed'],
                   label: 'Bed 1',
                   child: bed(9).barcode
                 },
                 bed(2).barcode => {
                   purpose: 'LHR PCR 2',
                   states: ['passed'],
                   label: 'Bed 2',
                   child: bed(9).barcode
                 },
                 bed(3).barcode => {
                   purpose: 'LHR PCR 1',
                   states: ['passed'],
                   label: 'Bed 3',
                   child: bed(11).barcode
                 },
                 bed(4).barcode => {
                   purpose: 'LHR PCR 2',
                   states: ['passed'],
                   label: 'Bed 4',
                   child: bed(11).barcode
                 },
                 bed(9).barcode => {
                   purpose: 'LHR XP',
                   label: 'Bed 9',
                   states: ['pending'],
                   target_state: 'passed',
                   parents: [bed(1).barcode, bed(2).barcode]
                 },
                 bed(11).barcode => {
                   purpose: 'LHR XP',
                   label: 'Bed 11',
                   states: ['pending'],
                   target_state: 'passed',
                   parents: [bed(3).barcode, bed(4).barcode]
                 }
               })

  bravo_robot transition_to: 'started', require_robot: true do
    from 'LHR XP', bed(4)
    to 'LHR End Prep', car('1,4')
  end

  custom_robot('bravo-lhr-end-prep',
               name: 'bravo LHR End Prep',
               verify_robot: true,
               beds: {
                 bed(7).barcode => {
                   purpose: 'LHR End Prep',
                   states: ['started'],
                   label: 'Bed 7',
                   target_state: 'passed'
                 }
               })

  bravo_robot verify_robot: true do
    from 'LHR End Prep', car('1,4')
    to 'LHR Lib PCR', bed(6)
  end

  custom_robot('bravo-lhr-384-rt-to-lhr-384-pcr-1-and-2',
               name: 'bravo LHR-384 RT => LHR-384 PCR 1 and 2',
               beds: {
                 bed(9).barcode => {
                   purpose: 'LHR-384 RT',
                   states: ['passed'],
                   label: 'Bed 9'
                 },
                 bed(4).barcode => {
                   purpose: 'LHR-384 PCR 1',
                   states: ['pending'],
                   label: 'Bed 4',
                   target_state: 'passed',
                   parent: bed(9).barcode
                 },
                 bed(6).barcode => {
                   purpose: 'LHR-384 PCR 2',
                   states: ['pending'],
                   label: 'Bed 6',
                   target_state: 'passed',
                   parent: bed(9).barcode
                 }
               })

  custom_robot('mosquito-lhr-384-pcr-1-and-2-to-lhr-384-cdna',
               name: 'mosquito LHR-384 PCR 1 and 2 => LHR-384 cDNA',
               beds: {
                 bed(1).barcode => {
                   purpose: 'LHR-384 PCR 1',
                   states: ['passed'],
                   label: 'Bed 1'
                 },
                 bed(2).barcode => {
                   purpose: 'LHR-384 PCR 2',
                   states: ['passed'],
                   label: 'Bed 2'
                 },
                 bed(4).barcode => {
                   purpose: 'LHR-384 cDNA',
                   states: ['pending'],
                   label: 'Bed 4',
                   parents: [bed(1).barcode, bed(2).barcode],
                   target_state: 'passed'
                 }
               })

  # allows for up to four pairs of plates to be processed simultaneously
  custom_robot('hamilton-lhr-384-cdna-to-lhr-384-xp',
               name: 'hamilton LHR-384 cDNA => LHR-384 XP',
               beds: {
                 bed(12).barcode => {
                   purpose: 'LHR-384 cDNA',
                   states: ['passed'],
                   label: 'Bed 12'
                 },
                 bed(17).barcode => {
                   purpose: 'LHR-384 XP',
                   states: ['pending'],
                   label: 'Bed 17',
                   parent: bed(12).barcode,
                   target_state: 'passed'
                 },
                 bed(13).barcode => {
                   purpose: 'LHR-384 cDNA',
                   states: ['passed'],
                   label: 'Bed 13'
                 },
                 bed(18).barcode => {
                   purpose: 'LHR-384 XP',
                   states: ['pending'],
                   label: 'Bed 18',
                   parent: bed(13).barcode,
                   target_state: 'passed'
                 },
                 bed(14).barcode => {
                   purpose: 'LHR-384 cDNA',
                   states: ['passed'],
                   label: 'Bed 14'
                 },
                 bed(19).barcode => {
                   purpose: 'LHR-384 XP',
                   states: ['pending'],
                   label: 'Bed 19',
                   parent: bed(14).barcode,
                   target_state: 'passed'
                 },
                 bed(15).barcode => {
                   purpose: 'LHR-384 cDNA',
                   states: ['passed'],
                   label: 'Bed 15'
                 },
                 bed(20).barcode => {
                   purpose: 'LHR-384 XP',
                   states: ['pending'],
                   label: 'Bed 20',
                   parent: bed(15).barcode,
                   target_state: 'passed'
                 }
               })

  custom_robot('bravo-setup-lhr-384-xp-to-lhr-384-end-prep-to-lhr-384-al-lib',
               name: 'bravo Setup LHR-384 XP, End Prep and AL Lib',
               require_robot: true,
               beds: {
                 bed(4).barcode => {
                   purpose: 'LHR-384 XP',
                   states: ['passed'],
                   label: 'Bed 4'
                 },
                 car('1,4').barcode => {
                   purpose: 'LHR-384 End Prep',
                   states: ['pending'],
                   label: 'Carousel 1,4',
                   target_state: 'started'
                 },
                 car('3,5').barcode => {
                   purpose: 'LHR-384 AL Lib',
                   states: ['pending'],
                   label: 'Carousel 3,5',
                   target_state: 'started'
                 }
               })

  custom_robot('bravo-lhr-384-end-prep',
               name: 'bravo LHR-384 End Prep',
               verify_robot: true,
               beds: {
                 bed(5).barcode => {
                   purpose: 'LHR-384 End Prep',
                   states: ['started'],
                   label: 'Bed 5',
                   target_state: 'passed'
                 }
               })

  custom_robot('bravo-setup-lhr-384-al-lib',
               name: 'bravo Setup Library LHR-384 AL Lib',
               verify_robot: true,
               beds: {
                 bed(5).barcode => {
                   purpose: 'LHR-384 AL Lib',
                   states: ['started'],
                   label: 'Bed 5',
                   target_state: 'passed'
                 }
               })

  custom_robot('bravo-lhr-384-al-lib-to-lhr-384-lib-pcr',
               name: 'bravo Library PCR LHR-384 AL Lib => LHR-384 Lib PCR',
               verify_robot: true,
               beds: {
                 bed(7).barcode => {
                   purpose: 'LHR-384 AL Lib',
                   states: ['passed'],
                   label: 'Bed 7'
                 },
                 bed(6).barcode => {
                   purpose: 'LHR-384 Lib PCR',
                   states: ['pending'],
                   label: 'Bed 6',
                   parent: bed(7).barcode,
                   target_state: 'passed'
                 }
               })

  # Heron LTHR 384 Pipeline

  custom_robot('bravo-lthr-cherrypick-to-lthr-384-rt-q',
               name: 'Bravo LTHR Cherrypick => LTHR-384 RT-Q',
               beds: {
                 bed(1).barcode => {
                   purpose: 'LTHR Cherrypick',
                   states: ['passed'],
                   child: bed(5).barcode,
                   label: 'Bed 1'
                 },
                 bed(4).barcode => {
                   purpose: 'LTHR Cherrypick',
                   states: ['passed'],
                   child: bed(5).barcode,
                   label: 'Bed 4'
                 },
                 bed(3).barcode => {
                   purpose: 'LTHR Cherrypick',
                   states: ['passed'],
                   child: bed(5).barcode,
                   label: 'Bed 3'
                 },
                 bed(6).barcode => {
                   purpose: 'LTHR Cherrypick',
                   states: ['passed'],
                   child: bed(5).barcode,
                   label: 'Bed 6'
                 },
                 bed(5).barcode => {
                   purpose: 'LTHR-384 RT-Q',
                   states: ['pending'],
                   label: 'Bed 5',
                   parents: [bed(1).barcode, bed(4).barcode, bed(3).barcode, bed(6).barcode],
                   target_state: 'passed'
                 }
               },
               destination_bed: bed(5).barcode,
               class: 'Robots::QuadrantRobot')

  # alternative hamilton robot added for surge testing
  custom_robot('hamilton-lthr-cherrypick-to-lthr-384-rt-q',
               name: 'Hamilton LTHR Cherrypick => LTHR-384 RT-Q',
               beds: {
                 bed(5).barcode => {
                   purpose: 'LTHR Cherrypick',
                   states: ['passed'],
                   child: bed(2).barcode,
                   label: 'Bed 5'
                 },
                 bed(6).barcode => {
                   purpose: 'LTHR Cherrypick',
                   states: ['passed'],
                   child: bed(2).barcode,
                   label: 'Bed 6'
                 },
                 bed(7).barcode => {
                   purpose: 'LTHR Cherrypick',
                   states: ['passed'],
                   child: bed(2).barcode,
                   label: 'Bed 7'
                 },
                 bed(8).barcode => {
                   purpose: 'LTHR Cherrypick',
                   states: ['passed'],
                   child: bed(2).barcode,
                   label: 'Bed 8'
                 },
                 bed(2).barcode => {
                   purpose: 'LTHR-384 RT-Q',
                   states: ['pending'],
                   label: 'Bed 2',
                   parents: [bed(5).barcode, bed(6).barcode, bed(7).barcode, bed(8).barcode],
                   target_state: 'passed'
                 }
               },
               destination_bed: bed(2).barcode,
               class: 'Robots::QuadrantRobot')

  custom_robot('bravo-lthr-384-rt-to-lthr-384-pcr-1-and-2',
               name: 'bravo LTHR-384 RT => LTHR-384 PCR 1 and 2',
               beds: {
                 bed(9).barcode => {
                   purpose: ['LTHR-384 RT', 'LTHR-384 RT-Q'],
                   states: ['passed'],
                   label: 'Bed 9'
                 },
                 bed(4).barcode => {
                   purpose: 'LTHR-384 PCR 1',
                   states: ['pending'],
                   label: 'Bed 4',
                   target_state: 'passed',
                   parent: bed(9).barcode
                 },
                 bed(6).barcode => {
                   purpose: 'LTHR-384 PCR 2',
                   states: ['pending'],
                   label: 'Bed 6',
                   target_state: 'passed',
                   parent: bed(9).barcode
                 }
               })

  custom_robot('mosquito-lthr-384-pcr-1-and-2-to-lthr-384-lib-pcr-1-and-2',
               name: 'Mosquito LV LTHR-384 PCR 1 and 2 => LTHR-384 Lib PCR 1 and 2',
               beds: {
                 bed(2).barcode => {
                   purpose: 'LTHR-384 PCR 1',
                   states: ['passed'],
                   label: 'Bed 2'
                 },
                 bed(4).barcode => {
                   purpose: 'LTHR-384 PCR 2',
                   states: ['passed'],
                   label: 'Bed 4'
                 },
                 bed(3).barcode => {
                   purpose: 'LTHR-384 Lib PCR 1',
                   states: ['pending'],
                   label: 'Bed 3',
                   target_state: 'passed',
                   parent: bed(2).barcode
                 },
                 bed(5).barcode => {
                   purpose: 'LTHR-384 Lib PCR 2',
                   states: ['pending'],
                   label: 'Bed 5',
                   target_state: 'passed',
                   parent: bed(4).barcode
                 }
               })

  custom_robot('bravo-lthr-384-pcr-1-and-2-to-lthr-384-lib-pcr-pool',
               name: 'bravo LTHR-384 Lib PCR 1 and 2 => LTHR-384 Lib PCR pool',
               beds: {
                 bed(4).barcode => {
                   purpose: 'LTHR-384 Lib PCR 1',
                   states: ['passed'],
                   label: 'Bed 4'
                 },
                 bed(6).barcode => {
                   purpose: 'LTHR-384 Lib PCR 2',
                   states: ['passed'],
                   label: 'Bed 6'
                 },
                 bed(8).barcode => {
                   purpose: 'LTHR-384 Lib PCR pool',
                   states: ['pending'],
                   label: 'Bed 8',
                   parents: [bed(4).barcode, bed(6).barcode],
                   target_state: 'passed'
                 }
               })

<<<<<<< HEAD
  # hamilton robot added for surge testing
  custom_robot('hamilton-lthr-384-lib-pcr-pool-to-lthr-384-pool-xp',
               name: 'Hamilton LTHR-384 Lib PCR pool => LTHR-384 Pool XP',
               beds: {
                 bed(16).barcode => {
                   purpose: 'LTHR-384 Lib PCR pool',
                   states: ['passed'],
                   label: 'Bed 16'
                 },
                 bed(22).barcode => {
                   purpose: 'LTHR-384 Pool XP',
                   states: ['pending'],
                   label: 'Bed 22',
                   parents: [bed(16).barcode],
                   target_state: 'passed'
                 },
                 bed(17).barcode => {
                   purpose: 'LTHR-384 Lib PCR pool',
                   states: ['passed'],
                   label: 'Bed 17'
                 },
                 bed(23).barcode => {
                   purpose: 'LTHR-384 Pool XP',
                   states: ['pending'],
                   label: 'Bed 23',
                   parents: [bed(17).barcode],
                   target_state: 'passed'
                 },
                 bed(18).barcode => {
                   purpose: 'LTHR-384 Lib PCR pool',
                   states: ['passed'],
                   label: 'Bed 18'
                 },
                 bed(24).barcode => {
                   purpose: 'LTHR-384 Pool XP',
                   states: ['pending'],
                   label: 'Bed 24',
                   parents: [bed(18).barcode],
                   target_state: 'passed'
                 },
                 bed(19).barcode => {
                   purpose: 'LTHR-384 Lib PCR pool',
                   states: ['passed'],
                   label: 'Bed 19'
                 },
                 bed(25).barcode => {
                   purpose: 'LTHR-384 Pool XP',
                   states: ['pending'],
                   label: 'Bed 25',
                   parents: [bed(19).barcode],
                   target_state: 'passed'
                 },
                 bed(20).barcode => {
                   purpose: 'LTHR-384 Lib PCR pool',
                   states: ['passed'],
                   label: 'Bed 20'
                 },
                 bed(26).barcode => {
                   purpose: 'LTHR-384 Pool XP',
                   states: ['pending'],
                   label: 'Bed 26',
                   parents: [bed(20).barcode],
                   target_state: 'passed'
                 },
                 bed(21).barcode => {
                   purpose: 'LTHR-384 Lib PCR pool',
                   states: ['passed'],
                   label: 'Bed 21'
                 },
                 bed(27).barcode => {
                   purpose: 'LTHR-384 Pool XP',
                   states: ['pending'],
                   label: 'Bed 27',
                   parents: [bed(21).barcode],
=======
  # alternative hamilton robot added for surge testing
  custom_robot('hamilton-lthr-384-pcr-1-and-2-to-lthr-384-lib-pcr-pool',
               name: 'Hamilton LTHR-384 Lib PCR 1 and 2 => LTHR-384 Lib PCR pool',
               beds: {
                 bed(1).barcode => {
                   purpose: 'LTHR-384 Lib PCR 1',
                   states: ['passed'],
                   label: 'Bed 1'
                 },
                 bed(3).barcode => {
                   purpose: 'LTHR-384 Lib PCR 2',
                   states: ['passed'],
                   label: 'Bed 3'
                 },
                 bed(2).barcode => {
                   purpose: 'LTHR-384 Lib PCR pool',
                   states: ['pending'],
                   label: 'Bed 2',
                   parents: [bed(1).barcode, bed(3).barcode],
>>>>>>> baf8f5aa
                   target_state: 'passed'
                 }
               })

<<<<<<< HEAD

=======
>>>>>>> baf8f5aa
  # Heron LTHR 96 Pipeline

  bravo_robot do
    from 'LTHR Cherrypick', bed(1)
    to 'LTHR RT-S', bed(5)
  end

  custom_robot('bravo-lthr-96-rt-to-lthr-96-pcr-1-and-2',
               name: 'bravo LTHR RT => LTHR PCR 1 and 2',
               beds: {
                 bed(9).barcode => {
                   purpose: ['LTHR RT', 'LTHR RT-S'],
                   states: ['passed'],
                   label: 'Bed 9'
                 },
                 bed(4).barcode => {
                   purpose: 'LTHR PCR 1',
                   states: ['pending'],
                   label: 'Bed 4',
                   target_state: 'passed',
                   parent: bed(9).barcode
                 },
                 bed(6).barcode => {
                   purpose: 'LTHR PCR 2',
                   states: ['pending'],
                   label: 'Bed 6',
                   target_state: 'passed',
                   parent: bed(9).barcode
                 }
               })

  custom_robot('mosquito-lthr-96-pcr-1-and-2-to-lthr-96-lib-pcr-1-and-2',
               name: 'Mosquito LV LTHR PCR 1 and 2 => LTHR Lib PCR 1 and 2',
               beds: {
                 bed(2).barcode => {
                   purpose: 'LTHR PCR 1',
                   states: ['passed'],
                   label: 'Bed 2'
                 },
                 bed(4).barcode => {
                   purpose: 'LTHR PCR 2',
                   states: ['passed'],
                   label: 'Bed 4'
                 },
                 bed(3).barcode => {
                   purpose: 'LTHR Lib PCR 1',
                   states: ['pending'],
                   label: 'Bed 3',
                   target_state: 'passed',
                   parent: bed(2).barcode
                 },
                 bed(5).barcode => {
                   purpose: 'LTHR Lib PCR 2',
                   states: ['pending'],
                   label: 'Bed 5',
                   target_state: 'passed',
                   parent: bed(4).barcode
                 }
               })

  custom_robot('bravo-lthr-96-pcr-1-and-2-to-lthr-96-lib-pcr-pool',
               name: 'bravo LTHR Lib PCR 1 and 2 => Heron LTHR Lib PCR pool',
               beds: {
                 bed(4).barcode => {
                   purpose: 'LTHR Lib PCR 1',
                   states: ['passed'],
                   label: 'Bed 4'
                 },
                 bed(6).barcode => {
                   purpose: 'LTHR Lib PCR 2',
                   states: ['passed'],
                   label: 'Bed 6'
                 },
                 bed(8).barcode => {
                   purpose: 'LTHR Lib PCR pool',
                   states: ['pending'],
                   label: 'Bed 8',
                   parents: [bed(4).barcode, bed(6).barcode],
                   target_state: 'passed'
                 }
               })

  # Robots for pWGS 384 pipeline

  custom_robot('star-lb-post-shear-to-pwgs-384-post-shear-xp',
               name: 'STAR LB Post Shear => pWGS-384 Post Shear XP',
               beds: {
                 bed(12).barcode => {
                   purpose: 'LB Post Shear',
                   states: ['passed'],
                   child: bed(7).barcode,
                   label: 'Bed 12'
                 },
                 bed(13).barcode => {
                   purpose: 'LB Post Shear',
                   states: ['passed'],
                   child: bed(7).barcode,
                   label: 'Bed 13'
                 },
                 bed(14).barcode => {
                   purpose: 'LB Post Shear',
                   states: ['passed'],
                   child: bed(7).barcode,
                   label: 'Bed 14'
                 },
                 bed(15).barcode => {
                   purpose: 'LB Post Shear',
                   states: ['passed'],
                   child: bed(7).barcode,
                   label: 'Bed 15'
                 },
                 bed(7).barcode => {
                   purpose: 'pWGS-384 Post Shear XP',
                   states: ['pending'],
                   label: 'Bed 7',
                   parents: [bed(12).barcode, bed(13).barcode, bed(14).barcode, bed(15).barcode],
                   target_state: 'passed'
                 }
               },
               destination_bed: bed(7).barcode,
               class: 'Robots::QuadrantRobot')

  custom_robot('bravo-pwgs-384-post-shear-xp-to-pwgs-384-end-prep',
               name: 'Bravo pWGS-384 Post Shear XP => pWGS-384 End Prep',
               require_robot: true,
               beds: {
                 bed(4).barcode => {
                   purpose: 'pWGS-384 Post Shear XP',
                   states: ['passed'],
                   label: 'Bed 4'
                 },
                 car('1,4').barcode => {
                   purpose: 'pWGS-384 End Prep',
                   states: ['pending'],
                   label: 'Carousel 1,4',
                   target_state: 'started'
                 },
                 car('3,5').barcode => {
                   purpose: 'pWGS-384 AL Lib',
                   states: ['pending'],
                   label: 'Carousel 3,5',
                   target_state: 'started'
                 }
               })

  custom_robot('bravo-pwgs-384-end-prep',
               name: 'Bravo pWGS-384 End Prep',
               verify_robot: true,
               beds: {
                 bed(5).barcode => {
                   purpose: 'pWGS-384 End Prep',
                   states: ['started'],
                   label: 'Bed 5',
                   target_state: 'passed'
                 }
               })

  custom_robot('bravo-pwgs-384-al-lib',
               name: 'Bravo pWGS-384 AL-Lib',
               verify_robot: true,
               beds: {
                 bed(5).barcode => {
                   purpose: 'pWGS-384 AL Lib',
                   states: ['started'],
                   label: 'Bed 5',
                   target_state: 'passed'
                 }
               })

  custom_robot('bravo-pwgs-384-al-lib-to-pwgs-384-lib-pcr',
               name: 'Bravo pWGS-384 AL Lib => pWGS-384 Lib PCR',
               verify_robot: true,
               beds: {
                 bed(7).barcode => {
                   purpose: 'pWGS-384 AL Lib',
                   states: ['passed'],
                   label: 'Bed 7'
                 },
                 bed(6).barcode => {
                   purpose: 'pWGS-384 Lib PCR',
                   states: ['pending'],
                   label: 'Bed 6',
                   parent: bed(7).barcode,
                   target_state: 'passed'
                 }
               })
end<|MERGE_RESOLUTION|>--- conflicted
+++ resolved
@@ -2025,7 +2025,29 @@
                  }
                })
 
-<<<<<<< HEAD
+  # alternative hamilton robot added for surge testing
+  custom_robot('hamilton-lthr-384-pcr-1-and-2-to-lthr-384-lib-pcr-pool',
+               name: 'Hamilton LTHR-384 Lib PCR 1 and 2 => LTHR-384 Lib PCR pool',
+               beds: {
+                 bed(1).barcode => {
+                   purpose: 'LTHR-384 Lib PCR 1',
+                   states: ['passed'],
+                   label: 'Bed 1'
+                 },
+                 bed(3).barcode => {
+                   purpose: 'LTHR-384 Lib PCR 2',
+                   states: ['passed'],
+                   label: 'Bed 3'
+                 },
+                 bed(2).barcode => {
+                   purpose: 'LTHR-384 Lib PCR pool',
+                   states: ['pending'],
+                   label: 'Bed 2',
+                   parents: [bed(1).barcode, bed(3).barcode],
+                   target_state: 'passed'
+                 }
+               })
+
   # hamilton robot added for surge testing
   custom_robot('hamilton-lthr-384-lib-pcr-pool-to-lthr-384-pool-xp',
                name: 'Hamilton LTHR-384 Lib PCR pool => LTHR-384 Pool XP',
@@ -2100,35 +2122,10 @@
                    states: ['pending'],
                    label: 'Bed 27',
                    parents: [bed(21).barcode],
-=======
-  # alternative hamilton robot added for surge testing
-  custom_robot('hamilton-lthr-384-pcr-1-and-2-to-lthr-384-lib-pcr-pool',
-               name: 'Hamilton LTHR-384 Lib PCR 1 and 2 => LTHR-384 Lib PCR pool',
-               beds: {
-                 bed(1).barcode => {
-                   purpose: 'LTHR-384 Lib PCR 1',
-                   states: ['passed'],
-                   label: 'Bed 1'
-                 },
-                 bed(3).barcode => {
-                   purpose: 'LTHR-384 Lib PCR 2',
-                   states: ['passed'],
-                   label: 'Bed 3'
-                 },
-                 bed(2).barcode => {
-                   purpose: 'LTHR-384 Lib PCR pool',
-                   states: ['pending'],
-                   label: 'Bed 2',
-                   parents: [bed(1).barcode, bed(3).barcode],
->>>>>>> baf8f5aa
-                   target_state: 'passed'
-                 }
-               })
-
-<<<<<<< HEAD
-
-=======
->>>>>>> baf8f5aa
+                   target_state: 'passed'
+                 }
+               })
+
   # Heron LTHR 96 Pipeline
 
   bravo_robot do
