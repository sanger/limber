# frozen_string_literal: true

require 'robot_configuration'

ROBOT_CONFIG = RobotConfiguration::Register.configure do
  # Simple robots and bravo robots both transfer a single 'passed' source plate to a single 'pending'
  # destination plate. They pass the target plate
  # Simple robots can transition to started if their second argument is 'started'

  # Custom robots are configured manually

  bravo_robot do
    from 'LB Cherrypick', bed(7)
    to 'LB Shear', bed(9)
  end

  bravo_robot do
    from 'LB Shear', bed(9)
    to 'LB Post Shear', bed(7)
  end

  bravo_robot transition_to: 'started' do
    from 'LB Post Shear', bed(4)
    to 'LB End Prep', bed(14)
  end

  custom_robot('bravo-lb-end-prep',
               name: 'bravo LB End Prep',
               verify_robot: true,
               beds: {
                 bed(7).barcode => {
                  purpose: 'LB End Prep',
                  states: ['started'],
                  label: 'Bed 7',
                  target_state: 'passed' }
               })

  bravo_robot do
    from 'LB End Prep', bed(7)
    to 'LB Lib PCR', bed(6)
  end

  custom_robot('bravo-lib-pcr-purification',
               name: 'bravo LB Lib PCR => LB Lib PCR XP',
               verify_robot: false,
               beds: {
                 bed(1).barcode => {
                  purpose: 'LB Lib PCR',    states: ['passed'],  label: 'Bed 1' },
                 bed(9).barcode => {
                  purpose: 'LB Lib PCR-XP',
                  states: ['pending'],
                  label: 'Bed 9',
                  parent: bed(1).barcode,
                  target_state: 'passed' },
                 bed(2).barcode => {
                  purpose: 'LB Lib PCR',    states: ['passed'],  label: 'Bed 2' },
                 bed(10).barcode => {
                  purpose: 'LB Lib PCR-XP',
                  states: ['pending'],
                  label: 'Bed 10',
                  parent: bed(2).barcode,
                  target_state: 'passed' },
                 bed(3).barcode => {
                  purpose: 'LB Lib PCR',
                  states: ['passed'],
                  label: 'Bed 3' },
                 bed(11).barcode => {
                  purpose: 'LB Lib PCR-XP',
                  states: ['pending'],
                  label: 'Bed 11',
                  parent: bed(3).barcode,
                  target_state: 'passed' },
                 bed(4).barcode => {
                  purpose: 'LB Lib PCR',
                  states: ['passed'],
                  label: 'Bed 4' },
                 bed(12).barcode => {
                  purpose: 'LB Lib PCR-XP',
                  states: ['pending'],
                  label: 'Bed 12',
                  parent: bed(4).barcode,
                  target_state: 'passed' }
               })

  custom_robot('star-96-lib-pcr-purification',
               name: 'STAR-96 LB Lib PCR => LB Lib PCR-XP',
               verify_robot: false,
               beds: {
                 bed(7).barcode => {
                  purpose: 'LB Lib PCR',    states: ['passed'],  label: 'Bed 7' },
                 bed(9).barcode => {
                  purpose: 'LB Lib PCR-XP',
                  states: ['pending'],
                  label: 'Bed 9',
                  parent: bed(7).barcode,
                  target_state: 'passed' },
                 bed(12).barcode => {
                  purpose: 'LB Lib PCR',    states: ['passed'],  label: 'Bed 12' },
                 bed(14).barcode => {
                  purpose: 'LB Lib PCR-XP',
                  states: ['pending'],
                  label: 'Bed 14',
                  parent: bed(12).barcode,
                  target_state: 'passed' }
               })

  custom_robot('zephyr-lib-pcr-purification',
               name: 'Zephyr LB Lib PCR => LB Lib PCR XP',
               verify_robot: false,
               beds: {
                 bed(2).barcode => {
                  purpose: 'LB Lib PCR',    states: ['passed'],  label: 'Bed 2' },
                 bed(7).barcode => {
                  purpose: 'LB Lib PCR-XP',
                  states: ['pending'],
                  label: 'Bed 7',
                  parent: bed(2).barcode,
                  target_state: 'passed' }
               })

  custom_robot('nx-8-lib-pcr-xp-to-isch-lib-pool',
               name: 'nx-8 Lib PCR-XP => LB Lib PrePool',
               beds: {
                 bed(2).barcode => {
                  purpose: 'LB Lib PCR-XP',
                  states: %w[passed qc_complete], child: bed(4).barcode,
                  label: 'Bed 2' },
                 bed(5).barcode => {
                  purpose: 'LB Lib PCR-XP',
                  states: %w[passed qc_complete], child: bed(4).barcode,
                  label: 'Bed 5' },
                 bed(3).barcode => {
                  purpose: 'LB Lib PCR-XP',
                  states: %w[passed qc_complete], child: bed(4).barcode,
                  label: 'Bed 3' },
                 bed(6).barcode => {
                  purpose: 'LB Lib PCR-XP',
                  states: %w[passed qc_complete], child: bed(4).barcode,
                  label: 'Bed 6' },
                 bed(4).barcode => {
                   purpose: 'LB Lib PrePool',
                   states: %w[pending started],
                   parents: [bed(2).barcode, bed(5).barcode, bed(3).barcode, bed(6).barcode, bed(2).barcode, bed(5).barcode, bed(3).barcode, bed(6).barcode],
                   target_state: 'passed',
                   label: 'Bed 4'
                 }
               },
               destination_bed: bed(4).barcode,
               class: 'Robots::PoolingRobot')

  simple_robot('nx-8') do
    from 'LB Lib PrePool', bed(2)
    to 'LB Hyb', bed(4)
  end

  bravo_robot do
    from 'LB Hyb', bed(4)
    to 'LB Cap Lib', car('1,3')
  end

  bravo_robot do
    from 'LB Cap Lib', bed(4)
    to 'LB Cap Lib PCR', car('4,5')
  end

  simple_robot('nx-96') do
    from 'LB Cap Lib PCR', bed(1)
    to 'LB Cap Lib PCR-XP', bed(9)
  end

  custom_robot('star-96-post-cap-pcr-purification',
               name: 'STAR-96 LB Cap Lib PCR => LB Cap Lib PCR-XP',
               verify_robot: false,
               beds: {
                 bed(7).barcode => {
                 purpose: 'LB Cap Lib PCR',    states: ['passed'],  label: 'Bed 7' },
                 bed(9).barcode => {
                  purpose: 'LB Cap Lib PCR-XP',
                  states: ['pending'],
                  label: 'Bed 9',
                  parent: bed(7).barcode,
                  target_state: 'passed' },
                 bed(12).barcode => {
                  purpose: 'LB Cap Lib PCR',    states: ['passed'],  label: 'Bed 12' },
                 bed(14).barcode => {
                  purpose: 'LB Cap Lib PCR-XP',
                  states: ['pending'],
                  label: 'Bed 14',
                  parent: bed(12).barcode,
                  target_state: 'passed' }
               })

  simple_robot('nx-8') do
    from 'LB Cap Lib PCR-XP', bed(4)
    to 'LB Cap Lib Pool', bed(2)
  end

  simple_robot('nx-8') do
    from 'LB Cap Lib PCR-XP', bed(4)
    to 'LB Cap Lib Pool', bed(2)
  end

  bravo_robot do
    from 'PF Cherrypicked', bed(7)
    to 'PF Shear', bed(9)
  end

  bravo_robot do
    from 'PF Shear', bed(9)
    to 'PF Post Shear', bed(7)
  end

  bravo_robot(transition_to: 'started') do
    from 'PF Post Shear', bed(4)
    to 'PF Post Shear XP', car('2,3')
  end

  custom_robot(
    'nx-96-pf-post-shear-to-pf-post-shear-xp',
    name: 'nx-96 PF Post-Shear => PF Post-Shear XP',
    beds: {
      bed(1).barcode => {
        purpose: 'PF Post Shear',
        states: ['passed'],
        label: 'Bed 1' },
      bed(9).barcode => {
        purpose: 'PF Post Shear XP',
        states: ['pending'],
        label: 'Bed 9',
        parent: bed(1).barcode,
        target_state: 'started' },
      bed(2).barcode => {
        purpose: 'PF Post Shear',    states: ['passed'],  label: 'Bed 2' },
      bed(10).barcode => {
        purpose: 'PF Post Shear XP',
        states: ['pending'],
        label: 'Bed 10',
        parent: bed(2).barcode,
        target_state: 'started' },
      bed(3).barcode => {
        purpose: 'PF Post Shear',
        states: ['passed'],
        label: 'Bed 3' },
      bed(11).barcode => {
        purpose: 'PF Post Shear XP',
        states: ['pending'],
        label: 'Bed 11',
        parent: bed(3).barcode,
        target_state: 'started' },
      bed(4).barcode => {
        purpose: 'PF Post Shear',
        states: ['passed'],
        label: 'Bed 4' },
      bed(12).barcode => {
        purpose: 'PF Post Shear XP',
        states: ['pending'],
        label: 'Bed 12',
        parent: bed(4).barcode,
        target_state: 'started' }
    }
  )

  bravo_robot transition_to: 'started' do
    from 'scRNA Stock', bed(4)
    to 'scRNA cDNA-XP', car('2,3')
  end

  bravo_robot transition_to: 'started' do
    from 'GnT Stock', bed(4)
    to 'scRNA cDNA-XP', car('2,3')
  end

  custom_robot(
    'star-384-scrna-384-stock-to-scrna-384-cdna-xp',
    name: 'STAR-384 scRNA Stock => scRNA-384 cDNA-XP',
    beds: {
      bed(12).barcode => {
        purpose: 'scRNA-384 Stock',
        states: ['passed'],
        label: 'Bed 12' },
      bed(17).barcode => {
        purpose: 'scRNA-384 cDNA-XP',
        states: ['pending'],
        label: 'Bed 17',
        parent: bed(12).barcode,
        target_state: 'passed' },
      bed(13).barcode => {
        purpose: 'scRNA-384 Stock',
        states: ['passed'],
        label: 'Bed 13' },
      bed(18).barcode => {
        purpose: 'scRNA-384 cDNA-XP',
        states: ['pending'],
        label: 'Bed 18',
        parent: bed(13).barcode,
        target_state: 'passed' },
      bed(14).barcode => {
        purpose: 'scRNA-384 Stock',
        states: ['passed'],
        label: 'Bed 14' },
      bed(19).barcode => {
        purpose: 'scRNA-384 cDNA-XP',
        states: ['pending'],
        label: 'Bed 19',
        parent: bed(14).barcode,
        target_state: 'passed' },
      bed(15).barcode => {
        purpose: 'scRNA-384 Stock',
        states: ['passed'],
        label: 'Bed 15' },
      bed(20).barcode => {
        purpose: 'scRNA-384 cDNA-XP',
        states: ['pending'],
        label: 'Bed 20',
        parent: bed(15).barcode,
        target_state: 'passed' }
    }
  )

  bravo_robot transition_to: 'started' do
    from 'scRNA cDNA-XP', bed(4)
    to 'scRNA End Prep', car('1,4')
  end

  bravo_robot transition_to: 'started' do
    from 'scRNA-384 cDNA-XP', bed(4)
    to 'scRNA-384 End Prep', car('1,4')
  end

  custom_robot('bravo-scdna-end-prep',
               name: 'bravo scDNA End Prep',
               verify_robot: true,
               beds: {
                 bed(5).barcode => {
                  purpose: 'scRNA End Prep',
                  states: ['started'],
                  label: 'Bed 5',
                  target_state: 'passed' }
               })

  custom_robot('bravo-scdna-384-end-prep',
               name: 'bravo scDNA-384 End Prep',
               verify_robot: true,
               beds: {
                 bed(5).barcode => {
                  purpose: 'scRNA-384 End Prep',
                  states: ['started'],
                  label: 'Bed 5',
                  target_state: 'passed' }
               })

  bravo_robot do
    from 'scRNA End Prep', car('1,4')
    to 'scRNA Lib PCR', bed(6)
  end

  bravo_robot do
    from 'scRNA-384 End Prep', car('1,4')
    to 'scRNA-384 Lib PCR', bed(6)
  end

  custom_robot(
    'bravo-pf-post-shear-to-pf-end-prep',
    name: 'Bravo PF Post-Shear => PF End Prep',
    beds: {
      bed(4).barcode => {
        purpose: 'PF Post Shear',
        states: ['passed'],
        label: 'Bed 4' },
      car('1,4').barcode => {
        purpose: 'PF End Prep',
        states: ['pending'],
        label: 'Carousel 1,4',
        parent: bed(4).barcode,
        target_state: 'started' }
    }
  )

  custom_robot(
    'bravo-pf-end-prep',
    name: 'Bravo PF End Preparation',
    beds: {
      bed(5).barcode => {
        purpose: 'PF End Prep',
        states: ['started'],
        label: 'Bed 5',
        target_state: 'passed' }
    }
  )

  custom_robot(
    'bravo-pf-post-shear-xp-prep',
    name: 'Bravo PF Post Shear XP Preparation',
    beds: {
      bed(5).barcode => {
        purpose: 'PF Post Shear XP',
        states: ['started'],
        label: 'Bed 5',
        target_state: 'passed' }
    }
  )

  custom_robot('hamilton-star-pf-post-shear-to-pf-post-shear-xp-384',
               name: 'Hamilton STAR-384 PF-Post Shear => PF-384 Post Shear XP',
               beds: {
                 bed(12).barcode => {
                  purpose: 'PF Post Shear',
                  states: %w[passed qc_complete], child: bed(7).barcode,
                  label: 'Bed 12' },
                 bed(13).barcode => {
                  purpose: 'PF Post Shear',
                  states: %w[passed qc_complete], child: bed(7).barcode,
                  label: 'Bed 13' },
                 bed(14).barcode => {
                  purpose: 'PF Post Shear',
                  states: %w[passed qc_complete], child: bed(7).barcode,
                  label: 'Bed 14' },
                 bed(15).barcode => {
                  purpose: 'PF Post Shear',
                  states: %w[passed qc_complete], child: bed(7).barcode,
                  label: 'Bed 15' },
                 bed(7).barcode => {
                   purpose: 'PF-384 Post Shear XP',
                   states: %w[pending],
                   parents: [bed(12).barcode, bed(13).barcode, bed(14).barcode, bed(15).barcode],
                   target_state: 'passed',
                   label: 'Bed 7'
                 }
               },
               destination_bed: bed(7).barcode,
               class: 'Robots::QuadrantRobot')

  custom_robot(
    'bravo-pf-post-shear-xp-to-pf-lib-xp',
    name: 'Bravo PF Post Shear XP to PF Lib XP',
    beds: {
      car('1,3').barcode => {
        purpose: 'PF Post Shear XP',
        states: ['passed'],
        label: 'Carousel 1,3' },
      bed(6).barcode => {
        purpose: 'PF Lib',
        states: ['pending'],
        label: 'Bed 6',
        target_state: 'passed',
        parent: car('1,3').barcode },
      car('4,3').barcode => {
        purpose: 'PF Lib XP',
        states: ['pending'],
        label: 'Carousel 4,3',
        target_state: 'passed',
        parent: bed(6).barcode }
    }
  )

  custom_robot(
    'bravo-pf-end-prep-to-pf-lib-xp-2',
    name: 'Bravo PF End Prep to PF Lib XP2',
    beds: {
      bed(5).barcode => {
        purpose: 'PF End Prep',
        states: ['passed'],
        label: 'Bed 5' },
      bed(6).barcode => {
        purpose: 'PF Lib',
        states: ['pending'],
        label: 'Bed 6',
        target_state: 'passed',
        parent: bed(5).barcode },
      car('4,3').barcode => {
        purpose: 'PF Lib XP2',
        states: ['pending'],
        label: 'Carousel 4,3',
        target_state: 'passed',
        parent: bed(6).barcode }
    }
  )

  bravo_robot transition_to: 'started' do
    from 'PF-384 Post Shear XP', bed(4)
    to 'PF-384 End Prep', car('1,4')
  end

  custom_robot('bravo-pf-384-end-prep',
               name: 'Bravo PF-384 End Prep End Preparation',
               verify_robot: true,
               beds: {
                 bed(5).barcode => {
                  purpose: 'PF-384 End Prep',
                  states: ['started'],
                  label: 'Bed 5',
                  target_state: 'passed' }
               })

  custom_robot(
    'bravo-pf-384-end-prep-to-pf-384-lib-xp-2',
    name: 'Bravo PF-384 End Prep to PF-384 Lib XP2',
    beds: {
      bed(5).barcode => {
        purpose: 'PF-384 End Prep',
        states: ['passed'],
        label: 'Bed 5' },
      bed(6).barcode => {
        purpose: 'PF-384 Lib',
        states: ['pending'],
        label: 'Bed 6',
        target_state: 'passed',
        parent: bed(5).barcode },
      car('4,3').barcode => {
        purpose: 'PF-384 Lib XP2',
        states: ['pending'],
        label: 'Carousel 4,3',
        target_state: 'passed',
        parent: bed(6).barcode }
    }
  )

  custom_robot(
    'bravo-pf-384-lib-xp2-to-pl-lib-xp2',
    name: 'Bravo PF-384 Lib XP2 => PF-Lib Q-XP2',
    beds: {
      bed(5).barcode => {
        purpose: 'PF-384 Lib XP2',
        label: 'Bed 5',
        states: ['passed']
      },
      bed(1).barcode => {
        purpose: 'PF Lib Q-XP2',
        label: 'Bed 1',
        states: ['pending'],
        target_state: 'passed'
      },
      bed(4).barcode => {
        purpose: 'PF Lib Q-XP2',
        label: 'Bed 4',
        states: ['pending'],
        target_state: 'passed'
      },
      bed(3).barcode => {
        purpose: 'PF Lib Q-XP2',
        label: 'Bed 3',
        states: ['pending'],
        target_state: 'passed'
      },
      bed(6).barcode => {
        purpose: 'PF Lib Q-XP2',
        label: 'Bed 6',
        states: ['pending'],
        target_state: 'passed'
      }
    },
    class: 'Robots::SplittingRobot',
    relationships: [{
        'type' => 'quad_stamp_out',
        'options' => {
          'parent' => bed(5).barcode,
          'children' => [bed(1).barcode, bed(4).barcode, bed(3).barcode, bed(6).barcode]
        }
      }]
  )

  custom_robot(
    'bravo-mrna-capture-rnaag',
    name: 'Bravo mRNA capture RNAAG',
    beds: {
      bed(7).barcode => {
        purpose: 'LBR Cherrypick',
        states: ['passed'],
        label: 'Bed 7' },
      bed(6).barcode => {
        purpose: 'LBR mRNA Cap',
        states: ['pending'],
        label: 'Bed 6',
        target_state: 'started',
        parent: bed(7).barcode },
      car('2,3').barcode => {
        purpose: 'LBR Globin',
        states: ['pending'],
        label: 'Carousel 2,3',
        parent: bed(6).barcode }
    }
  )

  custom_robot(
    'bravo-mrna-capture-rnaa',
    name: 'Bravo mRNA capture RNAA',
    beds: {
      bed(7).barcode => {
        purpose: 'LBR Cherrypick',
        states: ['passed'],
        label: 'Bed 7' },
      bed(6).barcode => {
        purpose: 'LBR mRNA Cap',
        states: ['pending'],
        label: 'Bed 6',
        target_state: 'started',
        parent: bed(7).barcode },
      car('2,3').barcode => {
        purpose: 'LBR Frag',
        states: ['pending'],
        label: 'Carousel 2,3',
        parent: bed(6).barcode },
      car('3,4').barcode => {
        purpose: 'LB cDNA',
        states: ['pending'],
        label: 'Carousel 3,4',
        parent: car('2,3').barcode },
      car('4,3').barcode => {
        purpose: 'LB cDNA XP',
        states: ['pending'],
        label: 'Carousel 4,3',
        parent: car('3,4').barcode }
    }
  )

  custom_robot(
    'bravo-mrna-capture-rnaa-m',
    name: 'Bravo mRNA capture RNAA (modular)',
    beds: {
      bed(7).barcode => {
        purpose: 'LBR Cherrypick',
        states: ['passed'],
        label: 'Bed 7' },
      bed(6).barcode => {
        purpose: 'LBR mRNA Cap',
        states: ['pending'],
        label: 'Bed 6',
        target_state: 'started',
        parent: bed(7).barcode },
      car('2,3').barcode => {
        purpose: 'LBR Frag',
        states: ['pending'],
        label: 'Carousel 2,3',
        parent: bed(6).barcode }
    }
  )

  bravo_robot do
    from 'PF Lib XP', bed(4)
    to 'PF Lib XP2', car('2,3')
  end

  bravo_robot transition_to: 'started' do
    from 'LBR Cherrypick', bed(7)
    to 'LBR mRNA Cap', bed(6)
  end

  custom_robot('bravo-lbr-mrna-cap',
               name: 'Bravo LBR mRNA Cap',
               verify_robot: true,
               beds: {
                 bed(8).barcode => {
                  purpose: 'LBR mRNA Cap',
                  states: ['started'],
                  label: 'Bed 8',
                  target_state: 'passed' }
               })

  custom_robot('bravo-lbr-mrna-cap-globin',
               name: 'Bravo LBR mRNA Cap to LBR Globin',
               verify_robot: true,
               beds: {
                 bed(8).barcode => {
                  purpose: 'LBR mRNA Cap',
                  states: ['passed'],
                  label: 'Bed 8' },
                 car('2,3').barcode => {
                  purpose: 'LBR Globin',
                  states: ['pending'],
                  label: 'Carousel 2,3',
                  parent: bed(8).barcode,
                  target_state: 'processed_1' }
               })

  custom_robot(
    'bravo-hyb-setup',
    name: 'Bravo Hyb Setup',
    beds: {
      bed(6).barcode => {
        purpose: 'LBR Globin',
        states: ['processed_1'],
        label: 'Bed 6',
        target_state: 'processed_2' },
      car('4,3').barcode => {
        purpose: 'LBR Globin DNase',
        states: ['pending'],
        label: 'Carousel 4,3',
        parent: bed(6).barcode },
      car('4,4').barcode => {
        purpose: 'LBR Frag cDNA',
        states: ['pending'],
        label: 'Carousel 4,4',
        parent: car('4,3').barcode }
    }
  )

  custom_robot(
    'bravo-ribo-hyb-setup',
    name: 'Bravo Ribo Hyb Setup',
    beds: {
      bed(6).barcode => {
        purpose: 'LBR Cherrypick',
        states: ['passed'],
        label: 'Bed 6' },
      car('4,3').barcode => {
        purpose: 'LBR Ribo DNase',
        states: ['pending'],
        label: 'Carousel 4,3',
        parent: bed(6).barcode },
      car('4,4').barcode => {
        purpose: 'LBR Frag cDNA',
        states: ['pending'],
        label: 'Carousel 4,4',
        parent: car('4,3').barcode }
    }
  )

  custom_robot(
    'bravo-riboglobin-hyb-setup',
    name: 'Bravo Ribo Globin Hyb Setup',
    beds: {
      bed(6).barcode => {
        purpose: 'LBR Cherrypick',
        states: ['passed'],
        label: 'Bed 6' },
      car('4,3').barcode => {
        purpose: 'LBR RiboGlobin DNase',
        states: ['pending'],
        label: 'Carousel 4,3',
        parent: bed(6).barcode },
      car('4,4').barcode => {
        purpose: 'LBR Frag cDNA',
        states: ['pending'],
        label: 'Carousel 4,4',
        parent: car('4,3').barcode }
    }
  )

  custom_robot('bravo-depletion-setup',
               name: 'Bravo Depletion Setup',
               verify_robot: true,
               beds: {
                 bed(6).barcode => {
                  purpose: 'LBR Globin',
                  states: ['processed_2'],
                  label: 'Bed 6',
                  target_state: 'passed' }
               })

  custom_robot('bravo-ribo-depletion-setup',
               name: 'Bravo Ribo Depletion Setup',
               verify_robot: true,
               beds: {
                 bed(6).barcode => {
                  purpose: 'LBR Cherrypick',
                  states: ['passed'],
                  label: 'Bed 6' }
               })

  custom_robot('bravo-riboglobin-depletion-setup',
               name: 'Bravo Ribo Globin Depletion Setup',
               verify_robot: true,
               beds: {
                 bed(6).barcode => {
                  purpose: 'LBR Cherrypick',
                  states: ['passed'],
                  label: 'Bed 6' }
               })

  custom_robot('bravo-globin-globin-dnase',
               name: 'Bravo Globin To Globin DNase',
               verify_robot: true,
               beds: {
                 bed(8).barcode => {
                  purpose: 'LBR Globin',
                  states: ['passed'],
                  label: 'Bed 8' },
                 car('4,3').barcode => {
                  purpose: 'LBR Globin DNase',
                  states: ['pending'],
                  label: 'Carousel 4,3',
                  parent: bed(8).barcode,
                  target_state: 'passed' }
               })

  custom_robot('bravo-ribo-dnase',
               name: 'Bravo Cherrypick To Ribo DNase',
               verify_robot: true,
               beds: {
                 bed(8).barcode => {
                  purpose: 'LBR Cherrypick',
                  states: ['passed'],
                  label: 'Bed 8' },
                 car('4,3').barcode => {
                  purpose: 'LBR Ribo DNase',
                  states: ['pending'],
                  label: 'Carousel 4,3',
                  parent: bed(8).barcode,
                  target_state: 'passed' }
               })

  custom_robot('bravo-riboglobin-dnase',
               name: 'Bravo Cherrypick To Ribo Globin DNase',
               verify_robot: true,
               beds: {
                 bed(8).barcode => {
                  purpose: 'LBR Cherrypick',
                  states: ['passed'],
                  label: 'Bed 8' },
                 car('4,3').barcode => {
                  purpose: 'LBR RiboGlobin DNase',
                  states: ['pending'],
                  label: 'Carousel 4,3',
                  parent: bed(8).barcode,
                  target_state: 'passed' }
               })

  custom_robot('bravo-lbr-globin-dnase-frag-cdna',
               name: 'Bravo LBR Globin DNase To LBR Frag cDNA',
               verify_robot: true,
               beds: {
                 bed(8).barcode => {
                  purpose: 'LBR Globin DNase',
                  states: ['passed'],
                  label: 'Bed 8' },
                 car('4,4').barcode => {
                  purpose: 'LBR Frag cDNA',
                  states: ['pending'],
                  label: 'Carousel 4,4',
                  parent: bed(8).barcode,
                  target_state: 'processed_1' }
               })

  custom_robot('bravo-lbr-ribo-dnase-frag-cdna',
               name: 'Bravo LBR Ribo DNase To LBR Frag cDNA',
               verify_robot: true,
               beds: {
                 bed(8).barcode => {
                  purpose: 'LBR Ribo DNase',
                  states: ['passed'],
                  label: 'Bed 8' },
                 car('4,4').barcode => {
                  purpose: 'LBR Frag cDNA',
                  states: ['pending'],
                  label: 'Carousel 4,4',
                  parent: bed(8).barcode,
                  target_state: 'processed_1' }
               })

  custom_robot('bravo-lbr-riboglobin-dnase-frag-cdna',
               name: 'Bravo LBR Ribo Globin DNase To LBR Frag cDNA',
               verify_robot: true,
               beds: {
                 bed(8).barcode => {
                  purpose: 'LBR RiboGlobin DNase',
                  states: ['passed'],
                  label: 'Bed 8' },
                 car('4,4').barcode => {
                  purpose: 'LBR Frag cDNA',
                  states: ['pending'],
                  label: 'Carousel 4,4',
                  parent: bed(8).barcode,
                  target_state: 'processed_1' }
               })

  custom_robot('bravo-strand-setup',
               name: 'Bravo Strand Setup',
               beds: {
                 bed(8).barcode => {
                  purpose: 'LBR Frag cDNA',
                  states: ['processed_1'],
                  label: 'Bed 8',
                  target_state: 'processed_2' },
                 car('4,3').barcode => {
                  purpose: 'LB cDNA XP',
                  states: ['pending'],
                  label: 'Carousel 4,3',
                  parent: bed(8).barcode }
               })

  custom_robot('bravo-strand-setup-rnaa-m',
               name: 'Bravo Strand Setup RNAA (modular)',
               beds: {
                 bed(8).barcode => {
                  purpose: 'LBR Frag cDNA',
                  states: ['passed'],
                  label: 'Bed 8' },
                 car('3,4').barcode => {
                  purpose: 'LB cDNA',
                  states: ['pending'],
                  label: 'Carousel 3,4',
                  parent: bed(8).barcode },
                 car('4,3').barcode => {
                  purpose: 'LB cDNA XP',
                  states: ['pending'],
                  label: 'Carousel 4,3',
                  parent: car('3,4').barcode }
               })

  custom_robot('bravo-second-strand-setup',
               name: 'Bravo Second Strand Setup',
               verify_robot: true,
               beds: {
                 bed(8).barcode => {
                  purpose: 'LBR Frag cDNA',
                  states: ['processed_2'],
                  label: 'Bed 8',
                  target_state: 'passed' }
               })

  custom_robot('bravo-lbr-frag-lb-cdna-xp',
               name: 'Bravo LBR Frag To LB cDNA XP',
               verify_robot: true,
               beds: {
                 bed(8).barcode => {
                  purpose: 'LBR Frag cDNA',
                  states: ['passed'],
                  label: 'Bed 8' },
                 car('4,3').barcode => {
                  purpose: 'LB cDNA XP',
                  states: ['pending'],
                  label: 'Carousel 4,3',
                  parent: bed(8).barcode,
                  target_state: 'passed' }
               })

  bravo_robot do
    from 'LBR mRNA Cap', bed(8)
    to 'LBR Frag', car('2,3')
  end

  bravo_robot transition_to: 'started' do
    from 'LBR Frag', bed(8)
    to 'LB cDNA', car('3,4')
  end

  custom_robot('bravo-lb-cdna',
               name: 'Bravo LB cDNA',
               verify_robot: true,
               beds: {
                 bed(8).barcode => {
                  purpose: 'LB cDNA',
                  states: ['started'],
                  label: 'Bed 8',
                  target_state: 'passed' }
               })

  bravo_robot do
    from 'LB cDNA', bed(8)
    to 'LB cDNA XP', car('4,3')
  end

  bravo_robot transition_to: 'started' do
    from 'LB cDNA XP', bed(7)
    to 'LB End Prep', car('1,4')
  end

  simple_robot('mosquito', transition_to: 'started') do
    from 'GBS PCR1', bed(1)
    to 'GBS PCR2', bed(2)
  end

  custom_robot(
    'mosquito-gbs-pcr1-to-gbs-pcr2',
    name: 'mosquito GBS PCR1 => GBS PCR2',
    beds: {
      bed(1).barcode => {
        purpose: 'GBS PCR1',
        states: ['passed'],
        label: 'Bed 1' },
      bed(2).barcode => {
        purpose: 'GBS PCR2',
        states: ['pending'],
        label: 'Bed 2',
        parent: bed(1).barcode,
        target_state: 'started' },
      bed(4).barcode => {
        purpose: 'GBS PCR1',
        states: ['passed'],
        label: 'Bed 4' },
      bed(5).barcode => {
        purpose: 'GBS PCR2',
        states: ['pending'],
        label: 'Bed 5',
        parent: bed(4).barcode,
        target_state: 'started' }
    }
  )

  custom_robot(
    'mosquito-gbs-96-stock-to-gbs-pcr1',
    name: 'Mosquito GBS-96 Stock => GBS PCR1',
    beds: {
     bed(1).barcode => {
      purpose: 'GBS-96 Stock',
      states: %w[passed qc_complete], child: bed(5).barcode,
      label: 'Bed 1' },
     bed(2).barcode => {
      purpose: 'GBS-96 Stock',
      states: %w[passed qc_complete], child: bed(5).barcode,
      label: 'Bed 2' },
     bed(3).barcode => {
      purpose: 'GBS-96 Stock',
      states: %w[passed qc_complete], child: bed(5).barcode,
      label: 'Bed 3' },
     bed(4).barcode => {
      purpose: 'GBS-96 Stock',
      states: %w[passed qc_complete], child: bed(5).barcode,
      label: 'Bed 4' },
     bed(5).barcode => {
       purpose: 'GBS PCR1',
       states: %w[pending],
       parents: [bed(1).barcode, bed(2).barcode, bed(3).barcode, bed(4).barcode],
       target_state: 'passed',
       label: 'Bed 5'
     }
    },
    destination_bed: bed(5).barcode,
    class: 'Robots::QuadrantRobot'
  )

  # GnT Stuff, might change a lot.
  custom_robot(
    'hamilton-gnt-stock-to-gnt-scdna-stock',
    name: 'Hamilton GnT Stock => GnT scDNA and scRNA',
    beds: {
      bed(3).barcode => {
        purpose: 'GnT Stock',
        states: ['passed'],
        label: 'Bed 1' },
      bed(10).barcode => {
        purpose: 'GnT scDNA',
        states: ['pending'],
        label: 'Bed 10',
        parent: bed(3).barcode,
        target_state: 'started' }
    }
  )

  custom_robot(
    'hamilton-gnt-scdna-stock',
    name: 'Hamilton GnT scDNA',
    verify_robot: true,
    beds: {
      bed(10).barcode => {
        purpose: 'GnT scDNA',
        states: ['started'],
        label: 'Bed 10',
        target_state: 'passed' }
    }
  )

  bravo_robot transition_to: 'started' do
    from 'GnT Pico-XP', bed(4)
    to 'GnT Pico End Prep', car('1,4')
  end

  custom_robot('bravo-pico-end-prep',
               name: 'bravo GnT Pico End Prep',
               verify_robot: true,
               beds: {
                 bed(5).barcode => {
                  purpose: 'GnT Pico End Prep',
                  states: ['started'],
                  label: 'Bed 5',
                  target_state: 'passed' }
               })

  bravo_robot do
    from 'GnT Pico End Prep', car('1,4')
    to 'GnT Pico Lib PCR', bed(6)
  end

  bravo_robot do
    from 'GnT scDNA', bed(4)
    to 'GnT Pico-XP', car('2,3')
  end

  bravo_robot do
    from 'GnT scDNA', bed(4)
    to 'GnT MDA Norm', car('2,3')
  end

  # For Chromium 10x pipeline aggregation to cherrypick
  custom_robot('hamilton-lbc-aggregate-to-lbc-cherrypick',
               name: 'hamilton LBC Aggregate => LBC Cherrypick',
               beds: {
                 bed(1).barcode => {
                   purpose: 'LBC Aggregate',
                   states: %w[passed qc_complete],
                   child: bed(13).barcode,
                   label: 'Bed 1' },
                 bed(2).barcode => {
                   purpose: 'LBC Aggregate',
                   states: %w[passed qc_complete],
                   child: bed(13).barcode,
                   label: 'Bed 2' },
                 bed(3).barcode => {
                   purpose: 'LBC Aggregate',
                   states: %w[passed qc_complete],
                   child: bed(13).barcode,
                   label: 'Bed 3' },
                 bed(4).barcode => {
                   purpose: 'LBC Aggregate',
                   states: %w[passed qc_complete],
                   child: bed(13).barcode,
                   label: 'Bed 4' },
                 bed(5).barcode => {
                   purpose: 'LBC Aggregate',
                   states: %w[passed qc_complete],
                   child: bed(13).barcode,
                   label: 'Bed 5' },
                 bed(6).barcode => {
                   purpose: 'LBC Aggregate',
                   states: %w[passed qc_complete],
                   child: bed(13).barcode,
                   label: 'Bed 6' },
                 bed(7).barcode => {
                   purpose: 'LBC Aggregate',
                   states: %w[passed qc_complete],
                   child: bed(13).barcode,
                   label: 'Bed 7' },
                 bed(8).barcode => {
                   purpose: 'LBC Aggregate',
                   states: %w[passed qc_complete],
                   child: bed(13).barcode,
                   label: 'Bed 8' },
                 bed(9).barcode => {
                   purpose: 'LBC Aggregate',
                   states: %w[passed qc_complete],
                   child: bed(13).barcode,
                   label: 'Bed 9' },
                 bed(10).barcode => {
                   purpose: 'LBC Aggregate',
                   states: %w[passed qc_complete],
                   child: bed(13).barcode,
                   label: 'Bed 10' },
                 bed(13).barcode => {
                   purpose: 'LBC Cherrypick',
                   states: %w[pending started],
                   parents: [
                     bed(1).barcode,
                     bed(2).barcode,
                     bed(3).barcode,
                     bed(4).barcode,
                     bed(5).barcode,
                     bed(6).barcode,
                     bed(7).barcode,
                     bed(8).barcode,
                     bed(9).barcode,
                     bed(10).barcode
                   ],
                   target_state: 'passed',
                   label: 'Bed 13'
                 }
               },
               destination_bed: bed(13).barcode,
               class: 'Robots::PoolingRobot')

  # For Chromium 10x pipeline cherrypick to 3pv3 dilution
  custom_robot(
    'hamilton-lbc-cherrypick-to-lbc-3pv3-gex-dil',
    name: 'hamilton LBC Cherrypick => LBC 3pV3 GEX Dil',
    beds: {
      bed(13).barcode => {
        purpose: 'LBC Cherrypick',
        states: ['passed'],
        label: 'Bed 13' },
      bed(3).barcode => {
        purpose: 'LBC 3pV3 GEX Dil',
        states: ['pending'],
        label: 'Bed 3',
        target_state: 'passed',
        parent: bed(13).barcode
      }
    }
  )

  # For Chromium 10x pipeline 3pv3 dilution to frag 2xp
  custom_robot(
    'hamilton-lbc-3pv3-gex-dil-to-lbc-3pv3-gex-frag-2xp',
    name: 'hamilton LBC 3pV3 GEX Dil => LBC 3pV3 GEX Frag 2XP',
    beds: {
      bed(13).barcode => {
        purpose: 'LBC 3pV3 GEX Dil',
        states: ['passed'],
        label: 'Bed 13' },
      bed(3).barcode => {
        purpose: 'LBC 3pV3 GEX Frag 2XP',
        states: ['pending'],
        label: 'Bed 3',
        target_state: 'passed',
        parent: bed(13).barcode
      }
    }
  )

  # For Chromium 10x pipeline 3pv3 frag 2xp to ligxp
  custom_robot(
    'hamilton-lbc-3pv3-gex-frag-2xp-to-lbc-3pv3-gex-ligxp',
    name: 'hamilton LBC 3pV3 GEX Frag 2XP => LBC 3pV3 GEX LigXP',
    beds: {
      bed(13).barcode => {
        purpose: 'LBC 3pV3 GEX Frag 2XP',
        states: ['passed'],
        label: 'Bed 13' },
      bed(3).barcode => {
        purpose: 'LBC 3pV3 GEX LigXP',
        states: ['pending'],
        label: 'Bed 3',
        target_state: 'passed',
        parent: bed(13).barcode
      }
    }
  )

  # For Chromium 10x pipeline cherrypick to 5p GEX Dil plate
  custom_robot(
    'hamilton-lbc-cherrypick-to-lbc-5p-gex-dil',
    name: 'hamilton LBC Cherrypick => LBC 5p GEX Dil',
    beds: {
      bed(13).barcode => {
        purpose: 'LBC Cherrypick',
        states: ['passed'],
        label: 'Bed 13'
      },
      bed(3).barcode => {
        purpose: 'LBC 5p GEX Dil',
        states: ['pending'],
        label: 'Bed 3',
        target_state: 'passed',
        parent: bed(13).barcode
      }
    }
  )

  # For Chromium 10x pipeline 5p dilution to frag 2xp
  custom_robot(
    'hamilton-lbc-5p-gex-dil-to-lbc-5p-gex-frag-2xp',
    name: 'hamilton LBC 5p GEX Dil => LBC 5p GEX Frag 2XP',
    beds: {
      bed(13).barcode => {
        purpose: 'LBC 5p GEX Dil',
        states: ['passed'],
        label: 'Bed 13' },
      bed(3).barcode => {
        purpose: 'LBC 5p GEX Frag 2XP',
        states: ['pending'],
        label: 'Bed 3',
        target_state: 'passed',
        parent: bed(13).barcode
      }
    }
  )

  # For Chromium 10x pipeline 5p frag 2xp to ligxp
  custom_robot(
    'hamilton-lbc-5p-gex-frag-2xp-to-lbc-5p-gex-ligxp',
    name: 'hamilton LBC 5p GEX Frag 2XP => LBC 5p GEX LigXP',
    beds: {
      bed(13).barcode => {
        purpose: 'LBC 5p GEX Frag 2XP',
        states: ['passed'],
        label: 'Bed 13' },
      bed(3).barcode => {
        purpose: 'LBC 5p GEX LigXP',
        states: ['pending'],
        label: 'Bed 3',
        target_state: 'passed',
        parent: bed(13).barcode
      }
    }
  )

  # Robots for Chromium 10x pipeline 5p TCR route
  custom_robot(
    'hamilton-lbc-cherrypick-to-lbc-tcr-dil-1',
    name: 'hamilton LBC Cherrypick => LBC TCR Dil 1',
    beds: {
      bed(13).barcode => {
        purpose: 'LBC Cherrypick',
        states: ['passed'],
        label: 'Bed 13'
      },
      bed(3).barcode => {
        purpose: 'LBC TCR Dil 1',
        states: ['pending'],
        label: 'Bed 3',
        target_state: 'passed',
        parent: bed(13).barcode
      }
    }
  )

  custom_robot(
    'hamilton-lbc-tcr-dil-1-to-lbc-tcr-enrich1-1xspri',
    name: 'hamilton LBC TCR Dil 1 => LBC TCR Enrich1 1XSPRI',
    beds: {
      bed(13).barcode => {
        purpose: 'LBC TCR Dil 1',
        states: ['passed'],
        label: 'Bed 13' },
      bed(3).barcode => {
        purpose: 'LBC TCR Enrich1 1XSPRI',
        states: ['pending'],
        label: 'Bed 3',
        target_state: 'passed',
        parent: bed(13).barcode
      }
    }
  )

  custom_robot(
    'hamilton-lbc-tcr-enrich1-1xspri-to-lbc-tcr-enrich2-2xspri',
    name: 'hamilton LBC TCR Enrich1 1XSPRI => LBC TCR Enrich2 2XSPRI',
    beds: {
      bed(13).barcode => {
        purpose: 'LBC TCR Enrich1 1XSPRI',
        states: ['passed'],
        label: 'Bed 13' },
      bed(3).barcode => {
        purpose: 'LBC TCR Enrich2 2XSPRI',
        states: ['pending'],
        label: 'Bed 3',
        target_state: 'passed',
        parent: bed(13).barcode
      }
    }
  )

  custom_robot(
    'hamilton-lbc-tcr-enrich2-2xspri-to-lbc-tcr-dil-2',
    name: 'hamilton LBC TCR Enrich2 2XSPRI => LBC TCR Dil 2',
    beds: {
      bed(13).barcode => {
        purpose: 'LBC TCR Enrich2 2XSPRI',
        states: ['passed'],
        label: 'Bed 13' },
      bed(3).barcode => {
        purpose: 'LBC TCR Dil 2',
        states: ['pending'],
        label: 'Bed 3',
        target_state: 'passed',
        parent: bed(13).barcode
      }
    }
  )

  custom_robot(
    'hamilton-lbc-tcr-dil-2-to-lbc-tcr-post-lig-1xspri',
    name: 'hamilton LBC TCR Dil 2 => LBC TCR Post Lig 1XSPRI',
    beds: {
      bed(13).barcode => {
        purpose: 'LBC TCR Dil 2',
        states: ['passed'],
        label: 'Bed 13' },
      bed(3).barcode => {
        purpose: 'LBC TCR Post Lig 1XSPRI',
        states: ['pending'],
        label: 'Bed 3',
        target_state: 'passed',
        parent: bed(13).barcode
      }
    }
  )

  # Robots for Chromium 10x pipeline 5p BCR route
  custom_robot(
    'hamilton-lbc-cherrypick-to-lbc-bcr-dil-1',
    name: 'hamilton LBC Cherrypick => LBC BCR Dil 1',
    beds: {
      bed(13).barcode => {
        purpose: 'LBC Cherrypick',
        states: ['passed'],
        label: 'Bed 13'
      },
      bed(3).barcode => {
        purpose: 'LBC BCR Dil 1',
        states: ['pending'],
        label: 'Bed 3',
        target_state: 'passed',
        parent: bed(13).barcode
      }
    }
  )

  custom_robot(
    'hamilton-lbc-bcr-dil-1-to-lbc-bcr-enrich1-1xspri',
    name: 'hamilton LBC BCR Dil 1 => LBC BCR Enrich1 1XSPRI',
    beds: {
      bed(13).barcode => {
        purpose: 'LBC BCR Dil 1',
        states: ['passed'],
        label: 'Bed 13' },
      bed(3).barcode => {
        purpose: 'LBC BCR Enrich1 1XSPRI',
        states: ['pending'],
        label: 'Bed 3',
        target_state: 'passed',
        parent: bed(13).barcode
      }
    }
  )

  custom_robot(
    'hamilton-lbc-bcr-enrich1-1xspri-to-lbc-bcr-enrich2-2xspri',
    name: 'hamilton LBC BCR Enrich1 1XSPRI => LBC BCR Enrich2 2XSPRI',
    beds: {
      bed(13).barcode => {
        purpose: 'LBC BCR Enrich1 1XSPRI',
        states: ['passed'],
        label: 'Bed 13' },
      bed(3).barcode => {
        purpose: 'LBC BCR Enrich2 2XSPRI',
        states: ['pending'],
        label: 'Bed 3',
        target_state: 'passed',
        parent: bed(13).barcode
      }
    }
  )

  custom_robot(
    'hamilton-lbc-bcr-enrich2-2xspri-to-lbc-bcr-dil-2',
    name: 'hamilton LBC BCR Enrich2 2XSPRI => LBC BCR Dil 2',
    beds: {
      bed(13).barcode => {
        purpose: 'LBC BCR Enrich2 2XSPRI',
        states: ['passed'],
        label: 'Bed 13' },
      bed(3).barcode => {
        purpose: 'LBC BCR Dil 2',
        states: ['pending'],
        label: 'Bed 3',
        target_state: 'passed',
        parent: bed(13).barcode
      }
    }
  )

  custom_robot(
    'hamilton-lbc-bcr-dil-2-to-lbc-bcr-post-lig-1xspri',
    name: 'hamilton LBC BCR Dil 2 => LBC BCR Post Lig 1XSPRI',
    beds: {
      bed(13).barcode => {
        purpose: 'LBC BCR Dil 2',
        states: ['passed'],
        label: 'Bed 13' },
      bed(3).barcode => {
        purpose: 'LBC BCR Post Lig 1XSPRI',
        states: ['pending'],
        label: 'Bed 3',
        target_state: 'passed',
        parent: bed(13).barcode
      }
    }
  )

  custom_robot(
    'hamilton-lds-al-lib-to-lds-al-lib-dil',
    name: 'hamilton LDS AL Lib => LDS AL Lib Dil',
    beds: {
      bed(13).barcode => {
        purpose: 'LDS AL Lib',
        states: ['passed'],
        label: 'Bed 13' },
      bed(3).barcode => {
        purpose: 'LDS AL Lib Dil',
        states: ['pending'],
        label: 'Bed 3',
        target_state: 'passed',
        parent: bed(13).barcode
      }
    }
  )

  custom_robot('hamilton-star-lhr-cherrypick-to-lhr-384-xp',
               name: 'Hamilton STAR-384 LHR Cherrypick => LHR-384 XP',
               beds: {
                 bed(12).barcode => {
                  purpose: 'LHR Cherrypick',
                  states: %w[passed qc_complete], child: bed(7).barcode,
                  label: 'Bed 12' },
                 bed(13).barcode => {
                  purpose: 'LHR Cherrypick',
                  states: %w[passed qc_complete], child: bed(7).barcode,
                  label: 'Bed 13' },
                 bed(14).barcode => {
                  purpose: 'LHR Cherrypick',
                  states: %w[passed qc_complete], child: bed(7).barcode,
                  label: 'Bed 14' },
                 bed(15).barcode => {
                  purpose: 'LHR Cherrypick',
                  states: %w[passed qc_complete], child: bed(7).barcode,
                  label: 'Bed 15' },
                 bed(7).barcode => {
                   purpose: 'LHR-384 XP',
                   states: %w[pending],
                   parents: [bed(12).barcode, bed(13).barcode, bed(14).barcode, bed(15).barcode],
                   target_state: 'passed',
                   label: 'Bed 7'
                 }
               },
               destination_bed: bed(7).barcode,
               class: 'Robots::QuadrantRobot')

  custom_robot('bravo-lhr-end-prep-to-lhr-lib-pcr',
               name: 'Bravo LHR End Prep => LHR Lib PCR',
               beds: {
                  car('1,4').barcode => {
                    purpose: 'LHR End Prep',
                    states: ['passed'],
                    label: 'Carousel 1,4'
                  },
                  bed(6).barcode => {
                    purpose: 'LHR Lib PCR',
                    states: ['pending'],
                    label: 'Bed 6',
                    target_state: 'passed',
                    parent: car('1,4').barcode
                  }
                })

  custom_robot('bravo-lhr-384-end-prep-to-lhr-384-lib-pcr',
               name: 'Bravo LHR-384 End Prep => LHR-384 Lib PCR',
               beds: {
                 car('1,4').barcode => {
                   purpose: 'LHR-384 End Prep',
                   states: ['passed'],
                   label: 'Carousel 1,4'
                 },
                 bed(6).barcode => {
                   purpose: 'LHR-384 Lib PCR',
                   states: ['pending'],
                   label: 'Bed 6',
                   target_state: 'passed',
                   parent: car('1,4').barcode
                 }
               })

  custom_robot('nx-96-lhr-cherrypick-to-lhr-xp',
               name: 'NX-96 LHR Cherrypick => LHR XP',
               beds: {
                 bed(1).barcode => {
                   purpose: 'LHR Cherrypick',
                   states: ['passed'],
                   label: 'Bed 1',
                   child: bed(9).barcode,
                   display_purpose: 'LHR PCR 1',
                   override_class: 'Robots::Bed::Heron',
                   expected_plate_barcode_suffix: 'PP1'
                 },
                 bed(2).barcode => {
                   purpose: 'LHR Cherrypick',
                   states: ['passed'],
                   label: 'Bed 2',
                   child: bed(9).barcode,
                   display_purpose: 'LHR PCR 2',
                   override_class: 'Robots::Bed::Heron',
                   expected_plate_barcode_suffix: 'PP2'
                 },
                 bed(3).barcode => {
                   purpose: 'LHR Cherrypick',
                   states: ['passed'],
                   label: 'Bed 3',
                   child: bed(11).barcode,
                   display_purpose: 'LHR PCR 1',
                   override_class: 'Robots::Bed::Heron',
                   expected_plate_barcode_suffix: 'PP1'
                 },
                 bed(4).barcode => {
                   purpose: 'LHR Cherrypick',
                   states: ['passed'],
                   label: 'Bed 4',
                   child: bed(11).barcode,
                   display_purpose: 'LHR PCR 2',
                   override_class: 'Robots::Bed::Heron',
                   expected_plate_barcode_suffix: 'PP2'
                 },
                 bed(9).barcode => {
                   purpose: 'LHR XP',
                   label: 'Bed 9',
                   states: ['pending'],
                   target_state: 'passed',
                   parents: [bed(1).barcode, bed(2).barcode]
                 },
                 bed(11).barcode => {
                   purpose: 'LHR XP',
                   label: 'Bed 11',
                   states: ['pending'],
                   target_state: 'passed',
                   parents: [bed(3).barcode, bed(4).barcode]
                 }
<<<<<<< HEAD
               },
               class: 'Robots::HeronRobot')
=======
               })
  # TODO: Confirm bed numbers
  custom_robot('bravo-lhr-xp-to-lhr-end-prep',
               name: 'Bravo LHR XP => LHR End Prep',
               beds: {
                   bed(7).barcode => {
                     purpose: 'LHR XP',
                     states: ['passed'],
                     label: 'Bed 7' },
                   bed(6).barcode => {
                     purpose: 'LHR End Prep',
                     states: ['pending'],
                     label: 'Bed 6',
                     target_state: 'passed',
                     parent: bed(7).barcode
                   }
                 })
>>>>>>> a4041a39
end<|MERGE_RESOLUTION|>--- conflicted
+++ resolved
@@ -1591,11 +1591,9 @@
                    target_state: 'passed',
                    parents: [bed(3).barcode, bed(4).barcode]
                  }
-<<<<<<< HEAD
                },
                class: 'Robots::HeronRobot')
-=======
-               })
+
   # TODO: Confirm bed numbers
   custom_robot('bravo-lhr-xp-to-lhr-end-prep',
                name: 'Bravo LHR XP => LHR End Prep',
@@ -1612,5 +1610,4 @@
                      parent: bed(7).barcode
                    }
                  })
->>>>>>> a4041a39
 end