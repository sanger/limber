--- conflicted
+++ resolved
@@ -132,7 +132,6 @@
   :default_printer_type: :tube
   :parents:
   - LB Cap Lib Pool
-<<<<<<< HEAD
 PF Cherrypicked:
   :asset_type: plate
   :stock_plate: true
@@ -197,7 +196,6 @@
   :presenter_class: Presenters::StandardPresenter
   :parents:
   - PF Lib XP
-=======
 LB Custom Pool Norm:
   :asset_type: tube
   :target: MultiplexedLibraryTube
@@ -205,5 +203,4 @@
   :form_class: LabwareCreators::TubeFromTube
   :presenter_class: Presenters::FinalTubePresenter
   :state_changer_class: StateChangers::DefaultStateChanger
-  :default_printer_type: :tube
->>>>>>> c30231d8
+  :default_printer_type: :tube