---
LB Cherrypick:
  :asset_type: plate
  :stock_plate: true
  :cherrypickable_target: true
  :input_plate: true
  :presenter_class: Presenters::StockPlatePresenter
LB Shear:
  :asset_type: plate
  :stock_plate: false
  :cherrypickable_target: false
  :input_plate: false
  :parents:
  - LB Cherrypick
LB Post Shear:
  :asset_type: plate
  :stock_plate: false
  :cherrypickable_target: false
  :input_plate: false
  :parents:
  - LB Shear
LB End Prep:
  :asset_type: plate
  :stock_plate: false
  :cherrypickable_target: false
  :input_plate: false
  :parents:
  - LB Post Shear
  - LB cDNA XP
LB Lib PCR:
  :asset_type: plate
  :stock_plate: false
  :cherrypickable_target: false
  :input_plate: false
  :presenter_class: Presenters::PcrPresenter
  :form_class: LabwareCreators::TaggedPlate
  warnings:
    pcr_cycles_not_in:
      - 6
  :tag_layout_templates:
  - Illumina pipeline tagging
  - 'Sanger_168tags - 10 mer tags in columns ignoring pools (first oligo: ATCACGTT)'
  - hWGS and RNAseq UDI tag layout v3
  :parents:
  - LB End Prep
LB Lib PCR-XP:
  :asset_type: plate
  :stock_plate: false
  :cherrypickable_target: false
  :input_plate: false
  :default_printer_type: :plate_b
  :parents:
  - LB Lib PCR
LB Lib Pool:
  :asset_type: tube
  :target: StockMultiplexedLibraryTube
  :type: IlluminaHtp::InitialStockTubePurpose
  :form_class: LabwareCreators::PooledTubesBySubmission
  :presenter_class: Presenters::SimpleTubePresenter
  :state_changer_class: StateChangers::DefaultStateChanger
  :default_printer_type: :tube
  :parents:
  - LB Lib PCR-XP
  - PF Lib XP2
LB Lib Pool Norm:
  :asset_type: tube
  :target: MultiplexedLibraryTube
  :type: IlluminaHtp::MxTubePurpose
  :form_class: LabwareCreators::FinalTube
  :presenter_class: Presenters::FinalTubePresenter
  :state_changer_class: StateChangers::DefaultStateChanger
  :default_printer_type: :tube
  :parents:
  - LB Lib Pool
LB Lib PrePool:
  :asset_type: plate
  :stock_plate: false
  :form_class: LabwareCreators::MultiPlatePool
  :cherrypickable_target: false
  :input_plate: false
  :default_printer_type: :plate_b
  :csv_template: 'show_extended'
  :parents:
  - LB Lib PCR-XP
LB Hyb:
  :asset_type: plate
  :stock_plate: false
  :cherrypickable_target: false
  :input_plate: false
  :default_printer_type: :plate_b
  :form_class: LabwareCreators::BaitedPlate
  :parents:
  - LB Lib PrePool
LB Cap Lib:
  :asset_type: plate
  :stock_plate: false
  :cherrypickable_target: false
  :input_plate: false
  :default_printer_type: :plate_b
  :parents:
  - LB Hyb
LB Cap Lib PCR:
  :asset_type: plate
  :stock_plate: false
  :cherrypickable_target: false
  :input_plate: false
  :default_printer_type: :plate_b
  :parents:
  - LB Cap Lib
LB Cap Lib PCR-XP:
  :asset_type: plate
  :stock_plate: false
  :cherrypickable_target: false
  :input_plate: false
  :default_printer_type: :plate_b
  :parents:
  - LB Cap Lib PCR
LB Cap Lib Pool:
  :asset_type: plate
  :stock_plate: false
  :cherrypickable_target: false
  :input_plate: false
  :default_printer_type: :plate_b
  :transfer_template: 'Pool wells based on submission'
  :parents:
  - LB Cap Lib PCR-XP
Cap Lib Pool Norm:
  :asset_type: tube
  :target: MultiplexedLibraryTube
  :type: IlluminaHtp::MxTubeNoQcPurpose
  :form_class: LabwareCreators::FinalTubeFromPlate
  :presenter_class: Presenters::SimpleTubePresenter
  :state_changer_class: StateChangers::DefaultStateChanger
  :default_printer_type: :tube
  :parents:
  - LB Cap Lib Pool
PF Cherrypicked:
  :asset_type: plate
  :stock_plate: true
  :cherrypickable_target: true
  :input_plate: true
  :default_printer_type: :plate_a
  :presenter_class: Presenters::StockPlatePresenter
PF Shear:
  :asset_type: plate
  :stock_plate: false
  :cherrypickable_target: false
  :input_plate: false
  :default_printer_type: :plate_a
  :presenter_class: Presenters::StandardPresenter
  :parents:
  - PF Cherrypicked
PF Post Shear:
  :asset_type: plate
  :stock_plate: false
  :cherrypickable_target: false
  :input_plate: false
  :default_printer_type: :plate_a
  :presenter_class: Presenters::StandardPresenter
  :parents:
  - PF Shear
PF Post Shear XP:
  :asset_type: plate
  :stock_plate: false
  :cherrypickable_target: false
  :input_plate: false
  :default_printer_type: :plate_a
  :presenter_class: Presenters::StandardPresenter
PF End Prep:
  :asset_type: plate
  :stock_plate: false
  :cherrypickable_target: false
  :input_plate: false
  :default_printer_type: :plate_a
  :presenter_class: Presenters::StandardPresenter
  :parents:
  - PF Post Shear
PF Lib:
  :asset_type: plate
  :stock_plate: false
  :cherrypickable_target: false
  :input_plate: false
  :default_printer_type: :plate_a
  :presenter_class: Presenters::PermissivePresenter
  :form_class: LabwareCreators::TaggedPlate
  :tag_layout_templates:
  - 'NEXTflex-96 barcoded adapters tags in rows (first oligo: AACGTGAT)'
  - 'PF_adapters_UDI_96_A'
  - 'PF_adapters_UDI_96_B'
  - 'PF_adapters_UDI_96_C'
  - 'PF_adapters_UDI_96_D'
  :parents:
  - PF Post Shear XP
  - PF End Prep
PF Lib XP:
  :asset_type: plate
  :stock_plate: false
  :cherrypickable_target: false
  :input_plate: false
  :default_printer_type: :plate_a
  :presenter_class: Presenters::StandardPresenter
PF Lib XP2:
  :asset_type: plate
  :stock_plate: false
  :cherrypickable_target: false
  :input_plate: false
  :default_printer_type: :plate_a
  :presenter_class: Presenters::StandardPresenter
  :parents:
  - PF Lib XP
  - PF Lib
LB Custom Pool:
  :asset_type: tube
  :target: StockMultiplexedLibraryTube
  :type: IlluminaHtp::InitialStockTubePurpose
  :form_class: LabwareCreators::CustomPooledTubes
  :presenter_class: Presenters::SimpleTubePresenter
  :state_changer_class: StateChangers::DefaultStateChanger
  :default_printer_type: :tube
  :parents:
  - LB Lib PCR-XP
LB Custom Pool Norm:
  :asset_type: tube
  :target: MultiplexedLibraryTube
  :type: IlluminaHtp::InitialStockTubePurpose
  :form_class: LabwareCreators::TubeFromTube
  :presenter_class: Presenters::FinalTubePresenter
  :state_changer_class: StateChangers::DefaultStateChanger
  :default_printer_type: :tube
  :parents:
  - LB Custom Pool
<<<<<<< HEAD
scRNA Stock:
=======
LBR Cherrypick:
>>>>>>> e7588d94
  :asset_type: plate
  :stock_plate: true
  :cherrypickable_target: true
  :input_plate: true
  :presenter_class: Presenters::StockPlatePresenter
<<<<<<< HEAD
scRNA cDNA-XP:
=======
LBR mRNA Cap:
>>>>>>> e7588d94
  :asset_type: plate
  :stock_plate: false
  :cherrypickable_target: false
  :input_plate: false
  :parents:
<<<<<<< HEAD
  - scRNA Stock
scRNA End Prep:
=======
  - LBR Cherrypick
LBR Frag:
>>>>>>> e7588d94
  :asset_type: plate
  :stock_plate: false
  :cherrypickable_target: false
  :input_plate: false
  :parents:
<<<<<<< HEAD
  - scRNA cDNA-XP
scRNA Lib PCR:
=======
  - LBR mRNA Cap
LB cDNA:
>>>>>>> e7588d94
  :asset_type: plate
  :stock_plate: false
  :cherrypickable_target: false
  :input_plate: false
<<<<<<< HEAD
  :presenter_class: Presenters::PcrPresenter
  :form_class: LabwareCreators::TaggedPlate
  warnings:
    pcr_cycles_not_in:
      - 8
  :parents:
  - scRNA End Prep
  :tag_layout_templates:
  - Illumina pipeline tagging
  - 'Sanger_168tags - 10 mer tags in columns ignoring pools (first oligo: ATCACGTT)'
scRNA Lib Pool:
  :asset_type: tube
  :target: StockMultiplexedLibraryTube
  :type: IlluminaHtp::InitialStockTubePurpose
  :form_class: LabwareCreators::PooledTubesBySubmission
  :presenter_class: Presenters::SimpleTubePresenter
  :state_changer_class: StateChangers::DefaultStateChanger
  :default_printer_type: :tube
  :parents:
  - scRNA Lib PCR
scRNA Lib Pool XP:
  :asset_type: tube
  :target: StockMultiplexedLibraryTube
  :type: IlluminaHtp::InitialStockTubePurpose
  :form_class: LabwareCreators::TubeFromTube
  :presenter_class: Presenters::SimpleTubePresenter
  :state_changer_class: StateChangers::DefaultStateChanger
  :default_printer_type: :tube
  :parents:
  - scRNA Lib PCR
scRNA Lib Pool Norm:
  :asset_type: tube
  :target: MultiplexedLibraryTube
  :type: IlluminaHtp::MxTubePurpose
  :form_class: LabwareCreators::FinalTube
  :presenter_class: Presenters::FinalTubePresenter
  :state_changer_class: StateChangers::DefaultStateChanger
  :default_printer_type: :tube
  :parents:
  - scRNA Lib Pool XP
=======
  :parents:
  - LBR Frag
LB cDNA XP:
  :asset_type: plate
  :stock_plate: false
  :cherrypickable_target: false
  :input_plate: false
  :parents:
  - LB cDNA
>>>>>>> e7588d94
<|MERGE_RESOLUTION|>--- conflicted
+++ resolved
@@ -229,50 +229,65 @@
   :default_printer_type: :tube
   :parents:
   - LB Custom Pool
-<<<<<<< HEAD
-scRNA Stock:
-=======
 LBR Cherrypick:
->>>>>>> e7588d94
   :asset_type: plate
   :stock_plate: true
   :cherrypickable_target: true
   :input_plate: true
   :presenter_class: Presenters::StockPlatePresenter
-<<<<<<< HEAD
+LBR mRNA Cap:
+  :asset_type: plate
+  :stock_plate: false
+  :cherrypickable_target: false
+  :input_plate: false
+  :parents:
+  - LBR Cherrypick
+LBR Frag:
+  :asset_type: plate
+  :stock_plate: false
+  :cherrypickable_target: false
+  :input_plate: false
+  :parents:
+  - LBR mRNA Cap
+LB cDNA:
+  :asset_type: plate
+  :stock_plate: false
+  :cherrypickable_target: false
+  :input_plate: false
+  :parents:
+  - LBR Frag
+LB cDNA XP:
+  :asset_type: plate
+  :stock_plate: false
+  :cherrypickable_target: false
+  :input_plate: false
+  :parents:
+  - LB cDNA
+scRNA Stock:
+  :asset_type: plate
+  :stock_plate: true
+  :cherrypickable_target: true
+  :input_plate: true
+  :presenter_class: Presenters::StockPlatePresenter
 scRNA cDNA-XP:
-=======
-LBR mRNA Cap:
->>>>>>> e7588d94
-  :asset_type: plate
-  :stock_plate: false
-  :cherrypickable_target: false
-  :input_plate: false
-  :parents:
-<<<<<<< HEAD
+  :asset_type: plate
+  :stock_plate: false
+  :cherrypickable_target: false
+  :input_plate: false
+  :parents:
   - scRNA Stock
 scRNA End Prep:
-=======
-  - LBR Cherrypick
-LBR Frag:
->>>>>>> e7588d94
-  :asset_type: plate
-  :stock_plate: false
-  :cherrypickable_target: false
-  :input_plate: false
-  :parents:
-<<<<<<< HEAD
+  :asset_type: plate
+  :stock_plate: false
+  :cherrypickable_target: false
+  :input_plate: false
+  :parents:
   - scRNA cDNA-XP
 scRNA Lib PCR:
-=======
-  - LBR mRNA Cap
-LB cDNA:
->>>>>>> e7588d94
-  :asset_type: plate
-  :stock_plate: false
-  :cherrypickable_target: false
-  :input_plate: false
-<<<<<<< HEAD
+  :asset_type: plate
+  :stock_plate: false
+  :cherrypickable_target: false
+  :input_plate: false
   :presenter_class: Presenters::PcrPresenter
   :form_class: LabwareCreators::TaggedPlate
   warnings:
@@ -312,15 +327,4 @@
   :state_changer_class: StateChangers::DefaultStateChanger
   :default_printer_type: :tube
   :parents:
-  - scRNA Lib Pool XP
-=======
-  :parents:
-  - LBR Frag
-LB cDNA XP:
-  :asset_type: plate
-  :stock_plate: false
-  :cherrypickable_target: false
-  :input_plate: false
-  :parents:
-  - LB cDNA
->>>>>>> e7588d94
+  - scRNA Lib Pool XP