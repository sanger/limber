---
LB Cherrypick:
  :asset_type: plate
  :stock_plate: true
  :cherrypickable_target: true
  :input_plate: true
  :presenter_class: Presenters::StockPlatePresenter
LB Shear:
  :asset_type: plate
  :stock_plate: false
  :cherrypickable_target: false
  :input_plate: false
  :parents:
  - LB Cherrypick
LB Post Shear:
  :asset_type: plate
  :stock_plate: false
  :cherrypickable_target: false
  :input_plate: false
  :parents:
  - LB Shear
LB End Prep:
  :asset_type: plate
  :stock_plate: false
  :cherrypickable_target: false
  :input_plate: false
  :parents:
  - LB Post Shear
LB Lib PCR:
  :asset_type: plate
  :stock_plate: false
  :cherrypickable_target: false
  :input_plate: false
  :presenter_class: Presenters::PcrPresenter
  :form_class: LabwareCreators::TaggedPlate
  warnings:
    pcr_cycles_no_in:
      - 6
  :tag_layout_templates:
  - Illumina pipeline tagging
  - 'Sanger_168tags - 10 mer tags in columns ignoring pools (first oligo: ATCACGTT)'
  :parents:
  - LB End Prep
LB Lib PCR-XP:
  :asset_type: plate
  :stock_plate: false
  :cherrypickable_target: false
  :input_plate: false
  :default_printer_type: :plate_b
  :parents:
  - LB Lib PCR
LB Lib Pool:
  :asset_type: tube
  :target: StockMultiplexedLibraryTube
  :type: IlluminaHtp::InitialStockTubePurpose
  :form_class: LabwareCreators::PooledTubesBySubmission
  :presenter_class: Presenters::SimpleTubePresenter
  :state_changer_class: StateChangers::DefaultStateChanger
  :default_printer_type: :tube
  :parents:
  - LB Lib PCR-XP
  - PF Lib XP2
LB Lib Pool Norm:
  :asset_type: tube
  :target: MultiplexedLibraryTube
  :type: IlluminaHtp::MxTubePurpose
  :form_class: LabwareCreators::FinalTube
  :presenter_class: Presenters::FinalTubePresenter
  :state_changer_class: StateChangers::DefaultStateChanger
  :default_printer_type: :tube
  :parents:
  - LB Lib Pool
LB Lib PrePool:
  :asset_type: plate
  :stock_plate: false
  :form_class: LabwareCreators::MultiPlatePool
  :cherrypickable_target: false
  :input_plate: false
  :default_printer_type: :plate_b
  :csv_template: 'show_extended'
  :parents:
  - LB Lib PCR-XP
LB Hyb:
  :asset_type: plate
  :stock_plate: false
  :cherrypickable_target: false
  :input_plate: false
  :default_printer_type: :plate_b
  :form_class: LabwareCreators::BaitedPlate
  :parents:
  - LB Lib PrePool
LB Cap Lib:
  :asset_type: plate
  :stock_plate: false
  :cherrypickable_target: false
  :input_plate: false
  :default_printer_type: :plate_b
  :parents:
  - LB Hyb
LB Cap Lib PCR:
  :asset_type: plate
  :stock_plate: false
  :cherrypickable_target: false
  :input_plate: false
  :default_printer_type: :plate_b
  :parents:
  - LB Cap Lib
LB Cap Lib PCR-XP:
  :asset_type: plate
  :stock_plate: false
  :cherrypickable_target: false
  :input_plate: false
  :default_printer_type: :plate_b
  :parents:
  - LB Cap Lib PCR
LB Cap Lib Pool:
  :asset_type: plate
  :stock_plate: false
  :cherrypickable_target: false
  :input_plate: false
  :default_printer_type: :plate_b
  :transfer_template: 'Pool wells based on submission'
  :parents:
  - LB Cap Lib PCR-XP
Cap Lib Pool Norm:
  :asset_type: tube
  :target: MultiplexedLibraryTube
  :type: IlluminaHtp::MxTubeNoQcPurpose
  :form_class: LabwareCreators::FinalTubeFromPlate
  :presenter_class: Presenters::SimpleTubePresenter
  :state_changer_class: StateChangers::DefaultStateChanger
  :default_printer_type: :tube
  :parents:
  - LB Cap Lib Pool
<<<<<<< HEAD
LB Custom Pool Norm:
  :asset_type: tube
  :target: MultiplexedLibraryTube
  :type: IlluminaHtp::MxTubePurpose
  :form_class: LabwareCreators::TubeFromTube
  :presenter_class: Presenters::FinalTubePresenter
  :state_changer_class: StateChangers::DefaultStateChanger
  :default_printer_type: :tube
=======
PF Cherrypicked:
  :asset_type: plate
  :stock_plate: true
  :cherrypickable_target: true
  :input_plate: true
  :default_printer_type: :plate_a
  :presenter_class: Presenters::StockPlatePresenter
PF Shear:
  :asset_type: plate
  :stock_plate: false
  :cherrypickable_target: false
  :input_plate: false
  :default_printer_type: :plate_a
  :presenter_class: Presenters::StandardPresenter
  :parents:
  - PF Cherrypicked
PF Post Shear:
  :asset_type: plate
  :stock_plate: false
  :cherrypickable_target: false
  :input_plate: false
  :default_printer_type: :plate_a
  :presenter_class: Presenters::StandardPresenter
  :parents:
  - PF Shear
PF Post Shear XP:
  :asset_type: plate
  :stock_plate: false
  :cherrypickable_target: false
  :input_plate: false
  :default_printer_type: :plate_a
  :presenter_class: Presenters::StandardPresenter
  :parents:
  - PF Post Shear
PF Lib:
  :asset_type: plate
  :stock_plate: false
  :cherrypickable_target: false
  :input_plate: false
  :default_printer_type: :plate_a
  :presenter_class: Presenters::PermissivePresenter
  :form_class: LabwareCreators::TaggedPlate
  :tag_layout_templates:
  - 'NEXTflex-96 barcoded adapters tags in rows (first oligo: AACGTGAT)'
  :parents:
  - PF Post Shear XP
PF Lib XP:
  :asset_type: plate
  :stock_plate: false
  :cherrypickable_target: false
  :input_plate: false
  :default_printer_type: :plate_a
  :presenter_class: Presenters::StandardPresenter
  :parents:
  - PF Lib
PF Lib XP2:
  :asset_type: plate
  :stock_plate: false
  :cherrypickable_target: false
  :input_plate: false
  :default_printer_type: :plate_a
  :presenter_class: Presenters::StandardPresenter
  :parents:
  - PF Lib XP
>>>>>>> 5e369757
<|MERGE_RESOLUTION|>--- conflicted
+++ resolved
@@ -132,7 +132,6 @@
   :default_printer_type: :tube
   :parents:
   - LB Cap Lib Pool
-<<<<<<< HEAD
 LB Custom Pool Norm:
   :asset_type: tube
   :target: MultiplexedLibraryTube
@@ -141,7 +140,6 @@
   :presenter_class: Presenters::FinalTubePresenter
   :state_changer_class: StateChangers::DefaultStateChanger
   :default_printer_type: :tube
-=======
 PF Cherrypicked:
   :asset_type: plate
   :stock_plate: true
@@ -205,5 +203,4 @@
   :default_printer_type: :plate_a
   :presenter_class: Presenters::StandardPresenter
   :parents:
-  - PF Lib XP
->>>>>>> 5e369757
+  - PF Lib XP