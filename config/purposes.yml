--- conflicted
+++ resolved
@@ -127,8 +127,7 @@
   :state_changer_class: StateChangers::DefaultStateChanger
   :default_printer_type: :tube
   :parents:
-<<<<<<< HEAD
-  - ISCH lib pool
+  - LB Cap Lib Pool
 PF Lib:
   :asset_type: plate
   :stock_plate: false
@@ -139,6 +138,3 @@
   :form_class: LabwareCreators::TaggedPlate
   :tag_layout_templates:
   - 'NEXTflex-96 barcoded adapters tags in rows (first oligo: AACGTGAT)'
-=======
-  - LB Cap Lib Pool
->>>>>>> c33ba2f7
