--- conflicted
+++ resolved
@@ -66,7 +66,6 @@
   :default_printer_type: :tube
   :parents:
   - LB Lib Pool
-<<<<<<< HEAD
 LB Lib PrePool:
   :asset_type: plate
   :stock_plate: false
@@ -77,26 +76,12 @@
   :parents:
   - LB Lib PCR-XP
 LB Hyb:
-=======
-ISCH lib pool:
   :asset_type: plate
   :stock_plate: false
   :cherrypickable_target: false
   :input_plate: false
   :default_printer_type: :plate_b
-  :form_class: Forms::CreationForm
-  :presenter_class: Presenters::StandardPresenter
-  :state_changer_class: StateChangers::DefaultStateChanger
-  :parents:
-  - LB Lib PCR-XP
-ISCH hyb:
->>>>>>> f8f5368a
-  :asset_type: plate
-  :stock_plate: false
-  :cherrypickable_target: false
-  :input_plate: false
-  :default_printer_type: :plate_b
-<<<<<<< HEAD
+  :form_class: Forms::BaitingForm
   :parents:
   - LB Lib PrePool
 LB Cap Lib:
@@ -131,11 +116,4 @@
   :default_printer_type: :plate_b
   :transfer_template: 'Pool wells based on submission'
   :parents:
-  - LB Cap Lib PCR-XP
-=======
-  :form_class: Forms::BaitingForm
-  :presenter_class: Presenters::StandardPresenter
-  :state_changer_class: StateChangers::DefaultStateChanger
-  :parents:
-  - ISCH lib pool
->>>>>>> f8f5368a
+  - LB Cap Lib PCR-XP