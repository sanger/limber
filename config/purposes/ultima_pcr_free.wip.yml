--- conflicted
+++ resolved
@@ -61,40 +61,17 @@
 UPF Balanced Pool:
   :asset_type: tube
   :target: StockMultiplexedLibraryTube
-<<<<<<< HEAD
   :type: IlluminaHtp::InitialStockTubePurpose
   # TODO: this creator needs to be replaced by one that takes the upload of the Nexus file
-=======
-  # TODO: IlluminaHtp type doesn't seem right for Ultima sequencing
-  :type: IlluminaHtp::InitialStockTubePurpose
-  # TODO: this creator need to be replaced by one that takes the upload of the Nexus file
->>>>>>> d920d117
   :creator_class: LabwareCreators::PooledTubesBySubmission
   :presenter_class: Presenters::SimpleTubePresenter
   :default_printer_type: :tube
 UPF Balanced Norm:
   :asset_type: tube
   :target: MultiplexedLibraryTube
-<<<<<<< HEAD
-=======
-  # TODO: IlluminaHtp type doesn't seem right for Ultima sequencing
->>>>>>> d920d117
   :type: IlluminaHtp::MxTubePurpose
   :default_printer_type: :tube
-  # TODO: this creator needs to be replaced by one that creates 2 child tubes
   :creator_class: LabwareCreators::TubeFromTube
-<<<<<<< HEAD
-  # TODO: this presenter needs to be replaced by one that can do an automatic
-  # submission on a tube for Ultima sequencing.
-  # :presenter_class: Presenters::SubmissionTubePresenter
-  # :submission_options:
-  #   Ultima Sequencing - Automated Submission:
-  #     template_name: 'Limber-Htp - Ultima PCR Free - Ultima sequencing Automated'
-  #     allowed_extra_barcodes: false
-  #     request_options:
-  #       # TODO: what goes here for the Ultima sequencing submission?
-  :presenter_class: Presenters::FinalTubePresenter
-=======
   :presenter_class: Presenters::SubmissionTubePresenter
   :submission_options:
     Ultima Sequencing - Automated Submission:
@@ -103,5 +80,4 @@
       request_options:
         ot_recipe: Flex
         fragment_size_required_from: 300
-        fragment_size_required_to: 400
->>>>>>> d920d117
+        fragment_size_required_to: 400