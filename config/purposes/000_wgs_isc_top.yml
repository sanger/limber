--- conflicted
+++ resolved
@@ -38,10 +38,7 @@
   - TS_pWGSC_UDI96
   - TS_pWGSD_UDI96
   - TSRNAhWGS_UDI96
-<<<<<<< HEAD
-=======
   - TS_pWGSA_UDI96v2
->>>>>>> 5d003b32
   - TSISC_UDI96
   :parents:
   - LB End Prep
