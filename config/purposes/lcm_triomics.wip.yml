# LCM Triomics plate purposes
---
LCMT Lysate:
  :asset_type: plate
  :stock_plate: true
  :cherrypickable_target: false
  :input_plate: true
  :presenter_class: Presenters::StockPlatePresenter
  :creator_class: LabwareCreators::Uncreatable
  :size: 96
LCMT DNA Frag:
  :asset_type: plate
  :stock_plate: false
  :cherrypickable_target: false
  :input_plate: false
  :presenter_class: Presenters::PermissivePresenter
  :size: 96
LCMT DNA End Prep:
  :asset_type: plate
  :stock_plate: false
  :cherrypickable_target: false
  :input_plate: false
  :presenter_class: Presenters::PermissivePresenter
  :size: 96
LCMT DNA Adp Lig:
  :asset_type: plate
  :stock_plate: false
  :cherrypickable_target: false
  :input_plate: false
  :presenter_class: Presenters::PermissiveSubmissionPlatePresenter
  :submission_options:
    WGS Branch - Automated Submission:
      template_name: 'Limber-Htp - LCM Triomics WGS'
      allowed_extra_barcodes: false
      request_options:
        # TODO: replace with the correct request options
        library_type: 'LCM Triomics WGS'
        fragment_size_required_from: '200'
        fragment_size_required_to: '800'
  :size: 96

# EM Branch
LCMT EM TET2 Ox:
  :asset_type: plate
  :stock_plate: false
  :cherrypickable_target: false
  :input_plate: false
  :presenter_class: Presenters::PermissivePresenter
  :size: 96
LCMT EM TET2 Stop:
  :asset_type: plate
  :stock_plate: false
  :cherrypickable_target: false
  :input_plate: false
  :size: 96
LCMT EM NaOH Denat:
  :asset_type: plate
  :stock_plate: false
  :cherrypickable_target: false
  :input_plate: false
  :presenter_class: Presenters::PermissivePresenter
  :size: 96
LCMT EM APOBEC Deam:
  :asset_type: plate
  :stock_plate: false
  :cherrypickable_target: false
  :input_plate: false
  :size: 96
LCMT EM Lib PCR:
  :asset_type: plate
  :stock_plate: false
  :cherrypickable_target: false
  :input_plate: false
  :presenter_class: Presenters::PcrPresenter
  :creator_class: LabwareCreators::TaggedPlate
  :tag_layout_templates:
    - TS_pWGSA_UDI96v2
    - TS_pWGSB_UDI96
    - TS_pWGSC_UDI96
    - TS_pWGSC_UDI_tag60_61_swap
    - TS_pWGSD_UDI96
    - TSISC_UDI96
    - TSRNAhWGS_UDI96
  :size: 96
LCMT EM PCR XP:
  :asset_type: plate
  :stock_plate: false
  :cherrypickable_target: false
  :input_plate: false
  :file_links:
    - name: Download Concentration (nM) CSV
      id: concentrations_nm
    - name: Download Concentration (ng/ul) CSV
      id: concentrations_ngul
  :size: 96
# Change all 'pool' refs to 'pool XP' (libraries are clean-up prior to
# pooling so the flow is directly from PCR XP to Pool XP).
LCMT EM Pool XP:
  :asset_type: tube
  :target: StockMultiplexedLibraryTube
  :type: IlluminaHtp::InitialStockTubePurpose
  :creator_class: LabwareCreators::CustomPooledTubes
  :presenter_class: Presenters::SimpleTubePresenter
  :default_printer_type: :tube
LCMT EM Pool XP Norm:
  :asset_type: tube
  :target: MultiplexedLibraryTube
  :type: IlluminaHtp::InitialStockTubePurpose
  :creator_class: LabwareCreators::TubeFromTube
  :presenter_class: Presenters::FinalTubePresenter
  :default_printer_type: :tube
<<<<<<< HEAD

# WGS branch
=======
>>>>>>> 9a3b1b49
LCMT DNA Lib PCR:
  :asset_type: plate
  :stock_plate: false
  :cherrypickable_target: false
  :input_plate: false
  :presenter_class: Presenters::PcrPresenter
<<<<<<< HEAD
  :creator_class: LabwareCreators::TaggedPlate
=======
  :creator_class: LabwareCreators::WellFilteredTaggedPlateCreator
>>>>>>> 9a3b1b49
  :tag_layout_templates:
    - TS_pWGSA_UDI96v2
    - TS_pWGSB_UDI96
    - TS_pWGSC_UDI96
    - TS_pWGSC_UDI_tag60_61_swap
    - TS_pWGSD_UDI96
    - TSISC_UDI96
    - TSRNAhWGS_UDI96
<<<<<<< HEAD
  :size: 96
=======
  :size: 96
LCMT DNA PCR XP:
  :asset_type: plate
  :stock_plate: false
  :cherrypickable_target: false
  :input_plate: false
  :file_links:
    - name: Download Concentration (nM) CSV
      id: concentrations_nm
    - name: Download Concentration (ng/ul) CSV
      id: concentrations_ngul
  :size: 96
# Change all 'pool' refs to 'pool XP' (libraries are clean-up prior to
# pooling so the flow is directly from PCR XP to Pool XP).
LCMT DNA Pool XP:
  :asset_type: tube
  :target: StockMultiplexedLibraryTube
  :type: IlluminaHtp::InitialStockTubePurpose
  :creator_class: LabwareCreators::CustomPooledTubes
  :presenter_class: Presenters::SimpleTubePresenter
  :default_printer_type: :tube
LCMT DNA Pool XP Norm:
  :asset_type: tube
  :target: MultiplexedLibraryTube
  :type: IlluminaHtp::InitialStockTubePurpose
  :creator_class: LabwareCreators::TubeFromTube
  :presenter_class: Presenters::FinalTubePresenter
  :default_printer_type: :tube
>>>>>>> 9a3b1b49
<|MERGE_RESOLUTION|>--- conflicted
+++ resolved
@@ -109,22 +109,13 @@
   :creator_class: LabwareCreators::TubeFromTube
   :presenter_class: Presenters::FinalTubePresenter
   :default_printer_type: :tube
-<<<<<<< HEAD
-
-# WGS branch
-=======
->>>>>>> 9a3b1b49
 LCMT DNA Lib PCR:
   :asset_type: plate
   :stock_plate: false
   :cherrypickable_target: false
   :input_plate: false
   :presenter_class: Presenters::PcrPresenter
-<<<<<<< HEAD
-  :creator_class: LabwareCreators::TaggedPlate
-=======
   :creator_class: LabwareCreators::WellFilteredTaggedPlateCreator
->>>>>>> 9a3b1b49
   :tag_layout_templates:
     - TS_pWGSA_UDI96v2
     - TS_pWGSB_UDI96
@@ -133,9 +124,6 @@
     - TS_pWGSD_UDI96
     - TSISC_UDI96
     - TSRNAhWGS_UDI96
-<<<<<<< HEAD
-  :size: 96
-=======
   :size: 96
 LCMT DNA PCR XP:
   :asset_type: plate
@@ -164,4 +152,21 @@
   :creator_class: LabwareCreators::TubeFromTube
   :presenter_class: Presenters::FinalTubePresenter
   :default_printer_type: :tube
->>>>>>> 9a3b1b49
+
+# WGS branch
+LCMT DNA Lib PCR:
+  :asset_type: plate
+  :stock_plate: false
+  :cherrypickable_target: false
+  :input_plate: false
+  :presenter_class: Presenters::PcrPresenter
+  :creator_class: LabwareCreators::TaggedPlate
+  :tag_layout_templates:
+    - TS_pWGSA_UDI96v2
+    - TS_pWGSB_UDI96
+    - TS_pWGSC_UDI96
+    - TS_pWGSC_UDI_tag60_61_swap
+    - TS_pWGSD_UDI96
+    - TSISC_UDI96
+    - TSRNAhWGS_UDI96
+  :size: 96