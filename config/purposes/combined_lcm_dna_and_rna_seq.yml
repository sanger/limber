---
CLCM Stock:
  :asset_type: plate
  :stock_plate: true
  :input_plate: true
  :creator_class: LabwareCreators::Uncreatable
CLCM Lysate DNA:
  :asset_type: plate
  :state_changer_class: StateChangers::AutomaticPlateStateChanger
  :presenter_class: Presenters::StockPlatePresenter
  :creator_class: 
<<<<<<< HEAD
    name: LabwareCreators::MultiStampLibrarySplitter
    args: &library_type_splitting_config
      library_type_split_plate_purpose:
        - library_type: Combined LCM DNA
          plate_purpose: CLCM Consolidated Lysate DNAseq
        - library_type: Combined LCM RNA
          plate_purpose: CLCM Consolidated Lysate RNAseq
=======
    name: LabwareCreators::MultiStampDuplicator
    args: &clcm_args
>>>>>>> 1e92310a
      children_purposes:
        - CLCM Lysate DNA
        - CLCM Lysate RNA
  transfer_library_type: Combined LCM DNA
CLCM DNA End Prep:
  :asset_type: plate
CLCM DNA Lib PCR:
  :asset_type: plate
  :presenter_class: Presenters::PcrPresenter
  :creator_class: LabwareCreators::TaggedPlate
  warnings:
    pcr_cycles_not_in:
      - 6
  :tag_layout_templates:
  - Illumina pipeline tagging
  - 'Sanger_168tags - 10 mer tags in columns ignoring pools (first oligo: ATCACGTT)'
  - hWGS and RNAseq UDI tag layout v3
  - pWGS UDI tag layout v2 A
  - pWGS UDI tag layout v2 B
  - pWGS UDI tag layout v2 C
  - pWGS UDI tag layout v2 D
  - TS_pWGSA_UDI96
  - TS_pWGSB_UDI96
  - TS_pWGSC_UDI96
  - TS_pWGSD_UDI96
  - TSRNAhWGS_UDI96
  - TS_pWGSA_UDI96v2
  - TSISC_UDI96
CLCM DNA Lib PCR XP:
  :asset_type: plate
  :default_printer_type: :plate_b
  :label_template: plate_xp
  :file_links:
  - name: Download Concentration (nM) CSV
    id: concentrations_nm
  - name: Download Concentration (ng/ul) CSV
    id: concentrations_ngul
CLCM DNA Pool:
  :asset_type: tube
  :target: StockMultiplexedLibraryTube
  :type: IlluminaHtp::InitialStockTubePurpose
  :creator_class: LabwareCreators::CustomPooledTubes
  :presenter_class: Presenters::SimpleTubePresenter
  :default_printer_type: :tube
CLCM DNA Pool Norm:
  :asset_type: tube
  :target: MultiplexedLibraryTube
  :type: IlluminaHtp::InitialStockTubePurpose
  :creator_class: LabwareCreators::TubeFromTube
  :presenter_class: Presenters::FinalTubePresenter
  :default_printer_type: :tube
CLCM Lysate RNA:
  :asset_type: plate
  :state_changer_class: StateChangers::AutomaticPlateStateChanger
  :presenter_class: Presenters::StockPlatePresenter
  :creator_class: 
<<<<<<< HEAD
    name: LabwareCreators::MultiStampLibrarySplitter
    args: *library_type_splitting_config
=======
    name: LabwareCreators::MultiStampDuplicator
    args: *clcm_args
>>>>>>> 1e92310a
  transfer_library_type: Combined LCM RNA
CLCM RT Preamp:
  :asset_type: plate
CLCM RNA End Prep:
  :asset_type: plate
CLCM RNA Lib PCR:
  :asset_type: plate
  :presenter_class: Presenters::PcrPresenter
  :creator_class: LabwareCreators::TaggedPlate
  warnings:
    pcr_cycles_not_in:
      - 6
  :tag_layout_templates:
  - Illumina pipeline tagging
  - 'Sanger_168tags - 10 mer tags in columns ignoring pools (first oligo: ATCACGTT)'
  - hWGS and RNAseq UDI tag layout v3
  - pWGS UDI tag layout v2 A
  - pWGS UDI tag layout v2 B
  - pWGS UDI tag layout v2 C
  - pWGS UDI tag layout v2 D
  - TS_pWGSA_UDI96
  - TS_pWGSB_UDI96
  - TS_pWGSC_UDI96
  - TS_pWGSD_UDI96
  - TSRNAhWGS_UDI96
  - TS_pWGSA_UDI96v2
  - TSISC_UDI96
CLCM RNA Lib PCR XP:
  :asset_type: plate
  :default_printer_type: :plate_b
  :label_template: plate_xp
  :file_links:
  - name: Download Concentration (nM) CSV
    id: concentrations_nm
  - name: Download Concentration (ng/ul) CSV
    id: concentrations_ngul
CLCM RNA Pool:
  :asset_type: tube
  :target: StockMultiplexedLibraryTube
  :type: IlluminaHtp::InitialStockTubePurpose
  :creator_class: LabwareCreators::CustomPooledTubes
  :presenter_class: Presenters::SimpleTubePresenter
  :default_printer_type: :tube
CLCM RNA Pool Norm:
  :asset_type: tube
  :target: MultiplexedLibraryTube
  :type: IlluminaHtp::InitialStockTubePurpose
  :creator_class: LabwareCreators::TubeFromTube
  :presenter_class: Presenters::FinalTubePresenter
  :default_printer_type: :tube<|MERGE_RESOLUTION|>--- conflicted
+++ resolved
@@ -9,7 +9,6 @@
   :state_changer_class: StateChangers::AutomaticPlateStateChanger
   :presenter_class: Presenters::StockPlatePresenter
   :creator_class: 
-<<<<<<< HEAD
     name: LabwareCreators::MultiStampLibrarySplitter
     args: &library_type_splitting_config
       library_type_split_plate_purpose:
@@ -17,13 +16,6 @@
           plate_purpose: CLCM Consolidated Lysate DNAseq
         - library_type: Combined LCM RNA
           plate_purpose: CLCM Consolidated Lysate RNAseq
-=======
-    name: LabwareCreators::MultiStampDuplicator
-    args: &clcm_args
->>>>>>> 1e92310a
-      children_purposes:
-        - CLCM Lysate DNA
-        - CLCM Lysate RNA
   transfer_library_type: Combined LCM DNA
 CLCM DNA End Prep:
   :asset_type: plate
@@ -77,13 +69,8 @@
   :state_changer_class: StateChangers::AutomaticPlateStateChanger
   :presenter_class: Presenters::StockPlatePresenter
   :creator_class: 
-<<<<<<< HEAD
     name: LabwareCreators::MultiStampLibrarySplitter
     args: *library_type_splitting_config
-=======
-    name: LabwareCreators::MultiStampDuplicator
-    args: *clcm_args
->>>>>>> 1e92310a
   transfer_library_type: Combined LCM RNA
 CLCM RT Preamp:
   :asset_type: plate
