--- conflicted
+++ resolved
@@ -20,7 +20,6 @@
   :input_plate: false
   :type: PlatePurpose::AdditionalInput
   :presenter_class: Presenters::StockPlatePresenter
-<<<<<<< HEAD
   :creator_class: LabwareCreators::StampedPlateAddingRandomisedControls
   :state_changer_class: StateChangers::AutomaticPlateStateChanger
   :work_completion_request_type: 'limber_bioscan_lysate_prep'
@@ -36,16 +35,6 @@
       value:
         - H1
         - G1
-  # TODO: do we want any metadata entry?
-  # :custom_metadata_fields:
-  #   - metadatafieldname
-=======
-  # TODO: Story 568 - Add a specific creator to create and add the randomised control samples.
-  # :creator_class: LabwareCreators::<new bioscan creator>
-  :state_changer_class: StateChangers::AutomaticPlateStateChanger
-  :work_completion_request_type: 'limber_bioscan_lysate_prep'
-  :size: 96
->>>>>>> 8b8c4bed
 LBSN-384 PCR 1:
   :asset_type: plate
   :creator_class: LabwareCreators::QuadrantStamp
