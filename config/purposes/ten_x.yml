<<<<<<< HEAD
=======
# # Test TenX plate purpose for SEQ-969 UAT only
>>>>>>> 90e4f888
---
# TenX Test:
#   :asset_type: plate
#   :default_printer_type: :plate_a
#   :presenter_class: Presenters::StandardPresenter
#   :creator_class: LabwareCreators::TenStamp
#   :file_links: [
#     {
#       name: 'Download Hamilton Aggregate Cherry Pick CSV',
#       id: 'hamilton_aggregate_cherry_pick'
#     }
#   ]<|MERGE_RESOLUTION|>--- conflicted
+++ resolved
@@ -1,7 +1,4 @@
-<<<<<<< HEAD
-=======
 # # Test TenX plate purpose for SEQ-969 UAT only
->>>>>>> 90e4f888
 ---
 # TenX Test:
 #   :asset_type: plate
