---
PF Cherrypicked:
  :asset_type: plate
  :stock_plate: true
  :cherrypickable_target: true
  :input_plate: true
  :default_printer_type: :plate_a
  :presenter_class: Presenters::StockPlatePresenter
PF Shear:
  :asset_type: plate
  :stock_plate: false
  :cherrypickable_target: false
  :input_plate: false
  :default_printer_type: :plate_a
  :presenter_class: Presenters::StandardPresenter
  :parents:
  - PF Cherrypicked
PF Post Shear:
  :asset_type: plate
  :stock_plate: false
  :cherrypickable_target: false
  :input_plate: false
  :default_printer_type: :plate_a
  :presenter_class: Presenters::StandardPresenter
  :parents:
  - PF Shear
PF Post Shear XP:
  :asset_type: plate
  :stock_plate: false
  :cherrypickable_target: false
  :input_plate: false
  :default_printer_type: :plate_a
  :presenter_class: Presenters::StandardPresenter
PF End Prep:
  :asset_type: plate
  :stock_plate: false
  :cherrypickable_target: false
  :input_plate: false
  :default_printer_type: :plate_a
  :presenter_class: Presenters::StandardPresenter
  :parents:
  - PF Post Shear
PF Lib:
  :asset_type: plate
  :stock_plate: false
  :cherrypickable_target: false
  :input_plate: false
  :default_printer_type: :plate_a
  :presenter_class: Presenters::PermissivePresenter
  :creator_class: LabwareCreators::TaggedPlate
  :tag_layout_templates:
  - 'NEXTflex-96 barcoded adapters tags in rows (first oligo: AACGTGAT)'
  - 'PF_adapters_UDI_96_A'
  - 'PF_adapters_UDI_96_B'
  - 'PF_adapters_UDI_96_C'
  - 'PF_adapters_UDI_96_D'
  - 'IDT for Illumina UDI v1'
<<<<<<< HEAD
=======
  - 'PF_adapters_UDI_96_B_ROWS'
>>>>>>> af6a48e7
  :parents:
  - PF Post Shear XP
  - PF End Prep
PF Lib XP:
  :asset_type: plate
  :stock_plate: false
  :cherrypickable_target: false
  :input_plate: false
  :default_printer_type: :plate_a
  :presenter_class: Presenters::StandardPresenter
PF Lib XP2:
  :asset_type: plate
  :stock_plate: false
  :cherrypickable_target: false
  :input_plate: false
  :default_printer_type: :plate_a
  :presenter_class: Presenters::StandardPresenter
  :suggest_library_pass_for:
  - limber_pcr_free
  :parents:
  - PF Lib XP
  - PF Lib<|MERGE_RESOLUTION|>--- conflicted
+++ resolved
@@ -55,10 +55,7 @@
   - 'PF_adapters_UDI_96_C'
   - 'PF_adapters_UDI_96_D'
   - 'IDT for Illumina UDI v1'
-<<<<<<< HEAD
-=======
   - 'PF_adapters_UDI_96_B_ROWS'
->>>>>>> af6a48e7
   :parents:
   - PF Post Shear XP
   - PF End Prep
