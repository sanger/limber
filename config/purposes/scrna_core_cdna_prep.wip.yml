# This configuration file is for the plate and tube purposes required for the
# high throughput scRNA Core cDNA Prep pipeline
---
###
# scRNA core thawing, donor pooling & cDNA prep
###
# Plate representing tube rack received from BioResource.
# In reality, the rack contains LRC Blood Seq & Spare tubes.
# Cryostor is the name of the buffer used to freeze the PBMCs.
LRC PBMC Cryostor:
  :asset_type: plate
  :size: 96
  :stock_plate: false
  :input_plate: false
  :creator_class:
    name: LabwareCreators::MultiStampTubesUsingTubeRackScan
    args:
      expected_request_type_keys:
        - 'limber_scrna_core_cdna_prep_v2'
      expected_tube_purpose_names:
        - 'LRC Bank Seq'
        - 'LRC Bank Spare'
      filename_for_tube_rack_scan: 'scrna_cryostor_tube_rack_scan.csv'
# Plate containing defrosted PBMCs in PBS buffer.
LRC PBMC Defrost PBS:
  :asset_type: plate
  :label_template: plate_cellaca_qc # creates QC1 up to QC4 barcodes
  :file_links:
    - name: 'Download Cellaca Input QC1'
      id: cellaca_input_file
      params:
        page: 0
    - name: 'Download Cellaca Input QC2'
      id: cellaca_input_file
      params:
        page: 1
    - name: 'Download Cellaca Input QC3'
      id: cellaca_input_file
      params:
        page: 2
    - name: 'Download Cellaca Input QC4'
      id: cellaca_input_file
      params:
        page: 3
  :qc_thresholds:
    viability:
      units: '%'
      default_threshold: 50
    live_cell_count:
      name: Cell count
      units: 'cells/ml'
      default_threshold: 400000
      decimal_places: 0
  :stock_plate: false
  :input_plate: false
# Plate containing pooled PBMCs from different donors.
# This plate has come from the LRC PBMC Defrost PBS plate, in SeqOps.
LRC PBMC Pools:
  :asset_type: plate
<<<<<<< HEAD
  :presenter_class: Presenters::PooledWellsPlatePresenter
=======
  :presenter_class:
    name: Presenters::DonorPoolingPlatePresenter
    args:
      # The default number of cells to calculate the required volumes.
      default_required_number_of_cells: 5000
      # poly_metadatum key for study specific required number of cells.
      study_required_number_of_cells_key: scrna_core_pbmc_donor_pooling_required_number_of_cells
>>>>>>> 24e32726
  :creator_class:
    name: LabwareCreators::DonorPoolingPlate
    args:
      # If the the lookup table in pooling configuration does not specify the
      # number of pools for a given number of samples, this value will be used.
      default_number_of_pools: 16
      # The maximum number of source plates that can be used to create the pool.
      # This is also used for bed verification of the source plates.
      max_number_of_source_plates: 2
      # The name of the pooling configuration to use. This configuration
      # contains the lookup table mapping the number of samples to the number
      # of pools. The pooling configurations are stored in the config/poolings/
      # directory. The top level key in the configuration file is the name of the
      # pooling configuration. A copy of cardinal pooling is used until a new
      # configuration is provided.
      pooling: interim_scrna_core_donor_pooling
  :stock_plate: false
  :input_plate: false
  :file_links:
    - name: 'Download Hamilton LRC PBMC Defrost PBS to LRC PBMC Pools CSV'
      id: hamilton_lrc_pbmc_defrost_pbs_to_lrc_pbmc_pools
# Plate containing pooled PBMCs from different donors.
# This plate has come from faculty and is entering the SeqOps pipeline for the first time here.
LRC PBMC Pools Input:
  :asset_type: plate
  # stock_plate has to be true so that it appears in the 'Purpose' list when generating a sample manifest in Sequencescape
  :stock_plate: true
  # input_plate has to be true so that the statechanger shows the plate as passed in the initial presenter
  :input_plate: true
  :cherrypickable_target: true
  # display as a stock plate in the UI
  :presenter_class: Presenters::StockPlatePresenter
  # will not be creatable in Limber
  :creator_class: LabwareCreators::Uncreatable
  :size: 96
# 10X Chromium 16-well chip
LRC HT 5p Chip:
  :asset_type: plate
  :stock_plate: false
  :input_plate: false
# GEMs plate, containing wells from the above in duplicate.
LRC HT 5p GEMs:
  :asset_type: plate
  :stock_plate: false
  :input_plate: false
# Plate containing cDNA (converted from RNA), straight stamp from above.
LRC HT 5p cDNA PCR:
  :asset_type: plate
  :stock_plate: false
  :input_plate: false
# Plate containing cleaned up cDNA, duplicate wells consolidated back together.
# TODO: check whether the stock and or input plate flags are correct to allow an aggregation
# submission to be created on this plate
LRC HT 5p cDNA PCR XP:
  :asset_type: plate
  :stock_plate: false
  :input_plate: false
  # close off the submission when the plate is created
  :state_changer_class: StateChangers::AutomaticPlateStateChanger
  :work_completion_request_type: 'limber_scrna_core_cdna_prep_input'
# faculty input plate (alternate to LRC HT 5p cDNA PCR XP intermediate plate)
LRC HT 5p cDNA Input:
  :asset_type: plate
  :stock_plate: true
  :input_plate: true
  # display as a stock plate in the UI
  :presenter_class: Presenters::StockPlatePresenter
  # will not be creatable in Limber (created by manifest in Sequencescape)
  :creator_class: LabwareCreators::Uncreatable
# There will be a manual submission on a sub-selection of samples in the LRC HT 5p cDNA PCR XP and
# LRC HT 5p cDNA Input plates for aggregation into a single LRC HT 5p Cherrypick plate. Multiple plates
# could be aggregated into a single cherrypick plate.
# e.g. if single samples are selected from each plate then up to 10 aggregate plates could be made which are
# then combined into a single cherrypick plate.
LRC HT 5p Aggregate:
  :asset_type: plate
  :stock_plate: false
  :input_plate: false
  :creator_class: LabwareCreators::TenStamp
  :file_links: []
# NB. QC concentrations need to be uploaded via QuantHub for the Cherrypick plate in order for the binning
# calculations in the GEX Dil plate step to work.
# TODO: there will be a submission on this plate for library prep
# TODO: not clear what the stock and input flags should be for this to work
LRC HT 5p Cherrypick:
  :asset_type: plate
  :stock_plate: false
  :input_plate: false
  :cherrypickable_target: true
  :creator_class: LabwareCreators::TenStamp
  :state_changer_class: StateChangers::AutomaticPlateStateChanger
  :work_completion_request_type: 'limber_scrna_core_chromium_ht_5p_aggregation'
  :file_links:
    - name: 'Download Hamilton Aggregate Cherrypick CSV'
      id: 'hamilton_aggregate_cherrypick'
    - name: Download Concentration (ng/ul) CSV
      id: concentrations_ngul
# NB. For the following binning step the min and max amounts for the bins are the total amount of cDNA
# in the well i.e. QC concentration * (source_volume + diluent_volume)
# Here we are using a fixed source volume and there is no dilution (diluent_volume = 0)
# TODO: R&D to confirm the ranges for each PRC cycle
LRC HT 5p GEX Dil:
  :asset_type: plate
  :stock_plate: false
  :input_plate: false
  :presenter_class: Presenters::ConcentrationBinnedPlatePresenter
  :creator_class: LabwareCreators::ConcentrationBinnedPlate
  :dilutions:
    :source_volume: 20
    :diluent_volume: 0
    :bins:
      - max: 5.0
        pcr_cycles: 16
        colour: 1
      - min: 5.0
        max: 15.0
        pcr_cycles: 15
        colour: 2
      - min: 15.0
        max: 25.0
        pcr_cycles: 14
        colour: 3
      - min: 25.0
        max: 75.0
        pcr_cycles: 13
        colour: 4
      - min: 75.0
        max: 150
        pcr_cycles: 12
        colour: 5
      - min: 150.0
        max: 300.0
        pcr_cycles: 11
        colour: 6
      - min: 300.0
        max: 500.0
        pcr_cycles: 10
        colour: 7
      - min: 500.0
        max: 750.0
        pcr_cycles: 9
        colour: 8
      - min: 750.0
        max: 1000.0
        pcr_cycles: 8
        colour: 9
      - min: 1000.0
        max: 1250.0
        pcr_cycles: 7
        colour: 10
      - min: 1250.0
        max: 1500.0
        pcr_cycles: 6
        colour: 11
      - min: 1500.0
        pcr_cycles: 5
        colour: 12
  :file_links:
    - name: 'Download Hamilton LRC HT 5p Cherrypick to LRC HT 5p GEX Dil CSV'
      id: hamilton_lrc_ht_5p_cherrypick_to_lrc_ht_5p_gex_dil
    - name: Download Concentration (ng/ul) CSV
      id: concentrations_ngul
# TODO: there will be further library prep steps after this plate<|MERGE_RESOLUTION|>--- conflicted
+++ resolved
@@ -57,9 +57,6 @@
 # This plate has come from the LRC PBMC Defrost PBS plate, in SeqOps.
 LRC PBMC Pools:
   :asset_type: plate
-<<<<<<< HEAD
-  :presenter_class: Presenters::PooledWellsPlatePresenter
-=======
   :presenter_class:
     name: Presenters::DonorPoolingPlatePresenter
     args:
@@ -67,7 +64,6 @@
       default_required_number_of_cells: 5000
       # poly_metadatum key for study specific required number of cells.
       study_required_number_of_cells_key: scrna_core_pbmc_donor_pooling_required_number_of_cells
->>>>>>> 24e32726
   :creator_class:
     name: LabwareCreators::DonorPoolingPlate
     args:
