--- conflicted
+++ resolved
@@ -62,12 +62,8 @@
       # number of source wells to pool into a single destination well by sample from LRC Bank to LRC PBMC Bank
       # e.g. 6 copies of sample in 6 wells, '2' in the config, pool to make 3 child wells
       number_of_source_wells: 2
-<<<<<<< HEAD
-  :label_template: plate_cellaca_qc # creates QC1 up to QC4 barcodes
   :presenter_class: Presenters::BankingPlatePresenter
-=======
   :label_template: plate_quad_qc # creates QC4 barcodes
->>>>>>> 3c349cef
   :file_links:
     - name: 'Download Hamilton LRC Blood Bank plate to LRC PBMC Bank plate CSV'
       id: hamilton_lrc_blood_bank_to_lrc_pbmc_bank
