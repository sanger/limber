# This configuration file is for the plate and tube purposes required for the
# high throughput scRNA Core Cell Extraction pipeline
---
###
# scRNA Core Cell Extraction Arraying
###
# Donor Vacutainer tubes
LRC Blood Vac:
  :asset_type: tube
  :stock_plate: false
  :input_plate: false
  :target: SampleTube
  :type: Tube::Purpose
  :presenter_class: Presenters::VacTubePresenter
  :creator_class: LabwareCreators::Uncreatable
  :default_printer_type: :tube
###
# scRNA Core Cell Extraction Blood Pipeline
###
# Input plate for Hamilton PBMC isolation protocol
# LRC Blood Vac tubes are also arrayed into LRC Blood Bank plates (DPL-073)
LRC Blood Bank:
  :asset_type: plate
  :stock_plate: false
  :input_plate: false
  :creator_class:
    name: LabwareCreators::MultiStampTubes
    params:
      allow_tube_duplicates: yes
  :submission_options:
    scRNA core cell extraction:
      template_name: 'Limber - scRNA Core Cell Extraction'
      request_options:
        fragment_size_required_from: '200'
        fragment_size_required_to: '800'
      allowed_extra_barcodes: false
      autodetect_studies_project: true
  :file_links:
    - name: 'Download Scanned Tube Layout for LRC Blood Bank Plate'
      id: scrna_core_cell_extraction_sample_arraying_tube_layout
# LRC Blood Bank plates are stamped into LRC PBMC Bank plates
# Output plate from Hamilton PBMC isolation protocol / input plate for the cell counting and cell banking protocols
LRC PBMC Bank:
  :asset_type: plate
  :label_template: plate_cellaca_qc # creates QC1 up to QC4 barcodes
  :file_links:
<<<<<<< HEAD
    - name: 'Download Hamilton LRC PBMC Bank plate to LRC Bank Seq and Spare tubes CSV'
      id: hamilton_lrc_pbmc_bank_to_lrc_bank_seq_and_spare
=======
    - name: 'Download Cellaca Input QC1'
      id: cellaca_input_file
      params:
        page: 0
    - name: 'Download Cellaca Input QC2'
      id: cellaca_input_file
      params:
        page: 1
    - name: 'Download Cellaca Input QC3'
      id: cellaca_input_file
      params:
        page: 2
    - name: 'Download Cellaca Input QC4'
      id: cellaca_input_file
      params:
        page: 3
    - name: 'Download Hamilton LRC PBMC Bank plate to LRC Bank Seq tubes CSV'
      id: hamilton_lrc_pbmc_bank_to_lrc_bank_seq
  :qc_thresholds:
    viability:
      units: '%'
      default_threshold: 50
    live_cell_count:
      name: Cell count
      units: 'cells/ml'
      default_threshold: 400000
      decimal_places: 0
>>>>>>> 80350b60
# FluidX tube for freezing and output of cell banking protocol
LRC Bank Seq:
  :asset_type: tube
  :target: SampleTube
  :type: Tube::Purpose
  :creator_class: LabwareCreators::PooledTubesBySample
  :ancestor_stock_tube_purpose_name: LRC Blood Vac
  :presenter_class: Presenters::SimpleTubePresenter
# FluidX tube for freezing and output of cell banking protocol
LRC Bank Spare:
  :asset_type: tube
  :target: SampleTube
  :type: Tube::Purpose
  :creator_class: LabwareCreators::PooledTubesBySample
  :ancestor_stock_tube_purpose_name: LRC Blood Vac
  :presenter_class: Presenters::SimpleTubePresenter<|MERGE_RESOLUTION|>--- conflicted
+++ resolved
@@ -44,10 +44,6 @@
   :asset_type: plate
   :label_template: plate_cellaca_qc # creates QC1 up to QC4 barcodes
   :file_links:
-<<<<<<< HEAD
-    - name: 'Download Hamilton LRC PBMC Bank plate to LRC Bank Seq and Spare tubes CSV'
-      id: hamilton_lrc_pbmc_bank_to_lrc_bank_seq_and_spare
-=======
     - name: 'Download Cellaca Input QC1'
       id: cellaca_input_file
       params:
@@ -75,7 +71,6 @@
       units: 'cells/ml'
       default_threshold: 400000
       decimal_places: 0
->>>>>>> 80350b60
 # FluidX tube for freezing and output of cell banking protocol
 LRC Bank Seq:
   :asset_type: tube
