---
concentrations_ngul:
  csv: concentrations_ngul
  plate_includes: wells.qc_results
concentrations_nm:
  csv: concentrations_nm
  plate_includes: wells.qc_results
duplex_seq_al_lib_concentrations_for_customer:
  csv: duplex_seq_al_lib_concentrations_for_customer
  plate_includes: wells.qc_results,wells.aliquots.sample.sample_metadata
duplex_seq_pcr_xp_concentrations_for_custom_pooling:
  csv: duplex_seq_pcr_xp_concentrations_for_custom_pooling
  plate_includes: wells.qc_results
  ancestor_purpose: LDS AL Lib Dil
targeted_nanoseq_al_lib_concentrations_for_customer:
  csv: targeted_nanoseq_al_lib_concentrations_for_customer
  plate_includes: wells.qc_results,wells.aliquots.sample.sample_metadata
targeted_nanoseq_pcr_xp_concentrations_for_custom_pooling:
  csv: targeted_nanoseq_pcr_xp_concentrations_for_custom_pooling
  plate_includes: wells.qc_results
  ancestor_purpose: LTN AL Lib Dil
hamilton_aggregate_cherrypick:
  csv: hamilton_aggregate_cherrypick
  plate_includes: wells.transfer_requests_as_target.source_asset
  workflow: Cherry Pick
hamilton_cherrypick_to_sample_dilution:
  csv: hamilton_fixed_volume_dilutions
  plate_includes: wells.transfer_requests_as_target.source_asset
  workflow: Sample Dilution
hamilton_gex_dil_to_gex_frag_2xp:
  csv: hamilton_plate_stamp
  plate_includes: wells.transfer_requests_as_target.source_asset
  workflow: 10X Post Repair Double SPRI
hamilton_gex_frag_2xp_to_gex_ligxp:
  csv: hamilton_plate_stamp
  plate_includes: wells.transfer_requests_as_target.source_asset
  workflow: 10X Post Ligation Single SPRI
hamilton_cherrypick_to_5p_gex_dilution:
  csv: hamilton_variable_volume_dilutions
  plate_includes: wells.transfer_requests_as_target.source_asset
  workflow: Sample Dilution
hamilton_cherrypick_to_bcr_dilution1:
  csv: hamilton_cherrypick_dilutions
  plate_includes: wells.transfer_requests_as_target.source_asset
  workflow: Cherry Pick
hamilton_lbc_bcr_dil_1_to_lbc_bcr_enrich1_2xspri:
  csv: hamilton_plate_stamp
  plate_includes: wells.transfer_requests_as_target.source_asset
  workflow: 10X VDJ Post Target Enrichment 1 Double SPRI
hamilton_lbc_bcr_enrich1_2xspri_to_lbc_bcr_enrich2_2xspri:
  csv: hamilton_plate_stamp
  plate_includes: wells.transfer_requests_as_target.source_asset
  workflow: 10X VDJ Post Target Enrichment 2 Double SPRI
hamilton_lbc_bcr_enrich2_2xspri_to_lbc_bcr_dil_2:
  csv: hamilton_variable_volume_dilutions
  plate_includes: wells.transfer_requests_as_target.source_asset
  workflow: Sample Dilution
hamilton_lbc_bcr_dil_2_to_lbc_bcr_post_lig_1xspri:
  csv: hamilton_plate_stamp
  plate_includes: wells.transfer_requests_as_target.source_asset
  workflow: 10X VDJ Post Ligation SPRI
hamilton_cherrypick_to_tcr_dilution1:
  csv: hamilton_cherrypick_dilutions
  plate_includes: wells.transfer_requests_as_target.source_asset
  workflow: Cherry Pick
hamilton_lbc_tcr_dil_1_to_lbc_tcr_enrich1_2xspri:
  csv: hamilton_plate_stamp
  plate_includes: wells.transfer_requests_as_target.source_asset
  workflow: 10X VDJ Post Target Enrichment 1 Double SPRI
hamilton_lbc_tcr_enrich1_2xspri_to_lbc_tcr_enrich2_2xspri:
  csv: hamilton_plate_stamp
  plate_includes: wells.transfer_requests_as_target.source_asset
  workflow: 10X VDJ Post Target Enrichment 2 Double SPRI
hamilton_lbc_tcr_enrich2_2xspri_to_lbc_tcr_dil_2:
  csv: hamilton_variable_volume_dilutions
  plate_includes: wells.transfer_requests_as_target.source_asset
  workflow: Sample Dilution
hamilton_lbc_tcr_dil_2_to_lbc_tcr_post_lig_1xspri:
  csv: hamilton_plate_stamp
  plate_includes: wells.transfer_requests_as_target.source_asset
  workflow: 10X VDJ Post Ligation SPRI
hamilton_lds_al_lib_to_qc1:
  csv: hamilton_plate_stamp_to_qc
  plate_includes: wells.transfer_requests_as_target.source_asset
  workflow: Cherry Pick
hamilton_lds_al_lib_to_lds_al_lib_dil:
  csv: hamilton_variable_volume_dilutions_with_well_diluents
  plate_includes: wells.transfer_requests_as_target.source_asset
  workflow: Sample Dilution
hamilton_ltn_al_lib_to_qc1:
  csv: hamilton_plate_stamp_to_qc
  plate_includes: wells.transfer_requests_as_target.source_asset
  workflow: Cherry Pick
hamilton_ltn_al_lib_to_ltn_al_lib_dil:
  csv: hamilton_variable_volume_dilutions_with_well_diluents
  plate_includes: wells.transfer_requests_as_target.source_asset
  workflow: Sample Dilution
cellaca_input_file:
  csv: cellaca_input_file
  filename:
    include_barcode: true
    include_page: true
hamilton_pooling_plate_pbmc:
  csv: hamilton_pooling_plate_pbmc
  ancestor_purpose: LCA PBMC
  plate_includes:
    - wells.qc_results
    - wells.transfer_requests_as_target.source_asset
cardinal_tagging_csv_for_custom_pooling:
  csv: cardinal_tagging_csv_for_custom_pooling
  plate_includes:
    - wells.aliquots.sample.component_samples
cardinal_sample_arraying_tube_layout:
  csv: cardinal_sample_arraying_tube_layout
  plate_includes:
    - wells.upstream_tubes
hamilton_lca_pbmc_bank_to_lca_bank_stock:
  csv: hamilton_lca_pbmc_bank_to_lca_bank_stock
  workflow: Cardinal Cell Banking Pooling
  plate_includes:
    - wells.downstream_tubes
    - wells.aliquots
    - wells.aliquots.sample
    - wells.aliquots.sample.sample_metadata
  ancestor_tube_purpose: LCA Blood Vac
bioscan_mbrave:
  csv: 'exports/bioscan_mbrave'
  tube_includes: transfer_requests_as_target.source_asset,aliquots,aliquots.tag.tag_group,aliquots.tag2.tag_group,aliquots.sample.sample_metadata
  tube_selects:
    aliquot:
      - tag_index
      - tag2_index
    sample_metadata:
      - supplier_name
      - cohort
      - sample_description
  file_extension: 'tsv'
  filename:
    include_barcode: true
lcmb_pcr_xp_concentrations_for_custom_pooling:
  csv: lcmb_pcr_xp_concentrations_for_custom_pooling
  plate_includes: wells.qc_results,wells.aliquots,wells.aliquots.sample
  ancestor_purpose: LCMB Cherrypick
scrna_core_cell_extraction_sample_arraying_tube_layout:
  csv: scrna_core_cell_extraction_sample_arraying_tube_layout
  plate_includes:
    - wells.upstream_tubes
hamilton_lrc_pbmc_bank_to_lrc_bank_seq_and_spare:
  csv: hamilton_lrc_pbmc_bank_to_lrc_bank_seq_and_spare
  workflow: scRNA Core PBMC Bank
  plate_includes:
    - wells.downstream_tubes
    - wells.aliquots
    - wells.aliquots.sample
    - wells.aliquots.sample.sample_metadata
  ancestor_tube_purpose: LRC Blood Vac
hamilton_lrc_blood_bank_to_lrc_pbmc_bank:
  csv: hamilton_lrc_blood_bank_to_lrc_pbmc_bank
  workflow: scRNA Core PBMC isolation
  plate_includes:
    - wells.aliquots
    - wells.aliquots.sample
    - wells.aliquots.sample.sample_metadata
    - wells.transfer_requests_as_target.source_asset
  ancestor_tube_purpose: LRC Blood Vac
  ancestor_purpose: LRC Blood Bank
<<<<<<< HEAD
rvi_pcr_xp_concentrations_for_custom_pooling:
  csv: rvi_pcr_xp_concentrations_for_custom_pooling
  plate_includes: wells.qc_results,wells.aliquots,wells.aliquots.sample
  ancestor_purpose: RVI Cherrypick
=======
pbmc_bank_tubes_content_report:
  csv: pbmc_bank_tubes_content_report
  workflow: scRNA Core PBMC Bank
  plate_includes:
    - wells.downstream_tubes
    - wells.aliquots
    - wells.aliquots.sample
    - wells.aliquots.sample.sample_metadata
  ancestor_tube_purpose: LRC Blood Vac
>>>>>>> 56023824
<|MERGE_RESOLUTION|>--- conflicted
+++ resolved
@@ -164,12 +164,6 @@
     - wells.transfer_requests_as_target.source_asset
   ancestor_tube_purpose: LRC Blood Vac
   ancestor_purpose: LRC Blood Bank
-<<<<<<< HEAD
-rvi_pcr_xp_concentrations_for_custom_pooling:
-  csv: rvi_pcr_xp_concentrations_for_custom_pooling
-  plate_includes: wells.qc_results,wells.aliquots,wells.aliquots.sample
-  ancestor_purpose: RVI Cherrypick
-=======
 pbmc_bank_tubes_content_report:
   csv: pbmc_bank_tubes_content_report
   workflow: scRNA Core PBMC Bank
@@ -179,4 +173,7 @@
     - wells.aliquots.sample
     - wells.aliquots.sample.sample_metadata
   ancestor_tube_purpose: LRC Blood Vac
->>>>>>> 56023824
+rvi_pcr_xp_concentrations_for_custom_pooling:
+  csv: rvi_pcr_xp_concentrations_for_custom_pooling
+  plate_includes: wells.qc_results,wells.aliquots,wells.aliquots.sample
+  ancestor_purpose: RVI Cherrypick