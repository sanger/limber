--- conflicted
+++ resolved
@@ -32,16 +32,10 @@
 
   resources :qcables, controller: :tag_plates, only: [:show]
 
-<<<<<<< HEAD
   resources :plates, controller: :plates do
     resources :child_plate_creations, controller: :plate_creation
     resources :child_tube_creations, controller: :tube_creation
-=======
-  resources :limber_plates, controller: :plates do
-    resources :children, controller: :plate_creation
-    resources :tubes, controller: :tube_creation
-    resources :tube_racks, controller: :tube_rack_creation
->>>>>>> f4f6cce6
+    resources :child_tube_rack_creations, controller: :tube_rack_creation
     resources :qc_files
     resources :exports, only: :show
     resources :work_completions, only: :create, module: :plates
@@ -51,16 +45,10 @@
 
   resources :qc_files, only: :show
 
-<<<<<<< HEAD
   resources :tubes, controller: :tubes do
     resources :child_plate_creations, controller: :plate_creation
     resources :child_tube_creations, controller: :tube_creation
-=======
-  resources :limber_tubes, controller: :tubes do
-    resources :children, controller: :plate_creation
-    resources :tubes, controller: :tube_creation
-    resources :tube_racks, controller: :tube_rack_creation
->>>>>>> f4f6cce6
+    resources :child_tube_rack_creations, controller: :tube_rack_creation
     resources :qc_files, controller: :qc_files
     resources :tubes_exports, only: :show, module: :tubes
     resources :work_completions, only: :create, module: :tubes
@@ -68,12 +56,8 @@
 
   resources :validate_paired_tubes, only: :index, module: :tubes
 
-<<<<<<< HEAD
   resources :tube_racks, controller: :tube_racks do
-=======
-  resources :limber_tube_racks, controller: :tube_racks do
-    resources :children, controller: :plate_creation
->>>>>>> f4f6cce6
+    resources :child_plate_creations, controller: :plate_creation
     resources :qc_files, controller: :qc_files
     resources :tube_racks_exports, only: :show, module: :tube_racks
     # TODO: need to add work completion code for tube racks
