# frozen_string_literal: true

Rails.application.routes.draw do
  resources 'pipeline_work_in_progress', only: :show

  get '/health' => 'rails/health#show', :as => :rails_health_check

  scope 'search', controller: :search do
    get '/', action: :new, as: :search
    post '/', action: :create, as: :perform_search
    get '/ongoing_plates', action: :ongoing_plates
    get '/ongoing_tubes', action: :ongoing_tubes
    # TODO: do we need to add ongoing_tube_racks here?
    post '/qcables', action: :qcables, as: :qcables_search
  end

  resource :sessions, only: %i[create delete] do
    # Also map logout to destroy
    get 'logout', action: :destroy
  end

  # Robots help us batch work up by function, rather than plate
  resources :robots, controller: :robots do
    member do
      post 'start'
      post 'verify'
    end
  end

  resources :print_jobs, only: [:create]

  resources :qcables, controller: :tag_plates, only: [:show]

  resources :plates, controller: :plates do
    resources :child_plate_creations, controller: :plate_creation
    resources :child_tube_creations, controller: :tube_creation
    resources :child_tube_rack_creations, controller: :tube_rack_creation
    resources :qc_files
    resources :exports, only: :show
    resources :work_completions, only: :create, module: :plates
  end

  post '/fail_wells/:id', controller: :plates, action: 'fail_wells', as: :fail_wells
  post '/process_mark_under_represented_wells/:id',
       controller: :plates,
       action: 'process_mark_under_represented_wells',
       as: :process_mark_under_represented_wells

  resources :qc_files, only: :show

  resources :tubes, controller: :tubes do
    resources :child_plate_creations, controller: :plate_creation
    resources :child_tube_creations, controller: :tube_creation
    resources :child_tube_rack_creations, controller: :tube_rack_creation
    resources :qc_files, controller: :qc_files
    resources :tubes_exports, only: :show, module: :tubes
    resources :work_completions, only: :create, module: :tubes
  end

  resources :validate_paired_tubes, only: :index, module: :tubes

  resources :tube_racks, controller: :tube_racks do
    resources :child_plate_creations, controller: :plate_creation
    resources :qc_files, controller: :qc_files
    resources :tube_racks_exports, only: :show, module: :tube_racks
    # TODO: need to add work completion code for tube racks
    # resources :tube_rack_work_completions, only: :create, module: :tube_racks
  end

  # Add redirect to handle bookmarks and in-progress work.
  # These routes were changed as part of the SS API v2 migration.
<<<<<<< HEAD
  get '/limber_qcables(/*all)', to: redirect(path: '/qcables/%{all}')
  get '/limber_plates(/*all)', to: redirect(path: '/plates/%{all}')
  get '/limber_tubes(/*all)', to: redirect(path: '/tubes/%{all}')
  get '/limber_tube_racks(/*all)', to: redirect(path: '/tube_racks/%{all}')
=======

  # Redirect labware page routes for any HTTP request type
  match '/limber_plates(/*all)', to: redirect(path: '/plates/%{all}'), via: :all
  match '/limber_tubes(/*all)', to: redirect(path: '/tubes/%{all}'), via: :all
  match '/limber_tube_racks(/*all)', to: redirect(path: '/tube_racks/%{all}'), via: :all
  match '/limber_qcables(/*all)', to: redirect(path: '/qcables/%{all}'), via: :all

  # Redirect labware creation routes for any HTTP request type
  # rubocop:disable Style/LineLength
  match '/plates/:id/plates(/*all)',         to: redirect(path: '/plates/%{id}/child_plate_creations/%{all}'),          via: :all
  match '/plates/:id/tubes(/*all)',          to: redirect(path: '/plates/%{id}/child_tube_creations/%{all}'),           via: :all
  match '/plates/:id/tube_racks(/*all)',     to: redirect(path: '/plates/%{id}/child_tube_rack_creations/%{all}'),      via: :all
  match '/tubes/:id/plates(/*all)',          to: redirect(path: '/tubes/%{id}/child_plate_creations/%{all}'),           via: :all
  match '/tubes/:id/tubes(/*all)',           to: redirect(path: '/tubes/%{id}/child_tube_creations/%{all}'),            via: :all
  match '/tubes/:id/tube_racks(/*all)',      to: redirect(path: '/tubes/%{id}/child_tube_rack_creations/%{all}'),       via: :all
  match '/tube_racks/:id/plates(/*all)',     to: redirect(path: '/tube_racks/%{id}/child_plate_creations/%{all}'),      via: :all
  match '/tube_racks/:id/tubes(/*all)',      to: redirect(path: '/tube_racks/%{id}/child_tube_creations/%{all}'),       via: :all
  match '/tube_racks/:id/tube_racks(/*all)', to: redirect(path: '/tube_racks/%{id}/child_tube_rack_creations/%{all}'),  via: :all
  # rubocop:enable Style/LineLength
>>>>>>> 9edc9c9f

  # Printing can do individual or multiple labels
  scope 'print', controller: :barcode_labels, via: :post do
    get 'individual', action: 'individual', as: :print_individual_label
    get 'multiple', action: 'multiple', as: :print_multiple_labels
  end

  resources :pipelines, only: :index

  resources :sequencescape_submissions

  root to: 'search#new'
end<|MERGE_RESOLUTION|>--- conflicted
+++ resolved
@@ -69,12 +69,6 @@
 
   # Add redirect to handle bookmarks and in-progress work.
   # These routes were changed as part of the SS API v2 migration.
-<<<<<<< HEAD
-  get '/limber_qcables(/*all)', to: redirect(path: '/qcables/%{all}')
-  get '/limber_plates(/*all)', to: redirect(path: '/plates/%{all}')
-  get '/limber_tubes(/*all)', to: redirect(path: '/tubes/%{all}')
-  get '/limber_tube_racks(/*all)', to: redirect(path: '/tube_racks/%{all}')
-=======
 
   # Redirect labware page routes for any HTTP request type
   match '/limber_plates(/*all)', to: redirect(path: '/plates/%{all}'), via: :all
@@ -94,7 +88,6 @@
   match '/tube_racks/:id/tubes(/*all)',      to: redirect(path: '/tube_racks/%{id}/child_tube_creations/%{all}'),       via: :all
   match '/tube_racks/:id/tube_racks(/*all)', to: redirect(path: '/tube_racks/%{id}/child_tube_rack_creations/%{all}'),  via: :all
   # rubocop:enable Style/LineLength
->>>>>>> 9edc9c9f
 
   # Printing can do individual or multiple labels
   scope 'print', controller: :barcode_labels, via: :post do
