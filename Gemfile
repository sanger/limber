source 'http://rubygems.org'

gem 'formtastic'

gem 'rails'
gem 'sass-rails'
gem 'uglifier'
gem 'coffee-rails'

# Provides some css helpers
# Deprecate!
gem 'compass-rails'

# Required for bootstrap tooltips
gem 'rails-assets-tether', '>= 1.1.0'
gem 'bootstrap'

# See https://github.com/rails/execjs#readme for more supported runtimes
gem 'therubyracer', require: false

# Use jquery as the JavaScript library
gem 'jquery-rails'
# We use the sortable component of jquery ui
gem 'jquery-ui-rails'

gem 'rake'
gem 'state_machines'
gem 'hashie'
gem 'exception_notification'

gem 'sequencescape-client-api', '>= 0.3.0',
  # Should be switched back to sanger + production for deployment
<<<<<<< HEAD
  :github  => 'jamesGlover/sequencescape-client-api',
  :branch  => 'add_limber_needs',
  :require => 'sequencescape'

gem 'sanger_barcode_format',
  :git     => 'git+ssh://git@github.com/sanger/sanger_barcode_format.git',
  :branch  => 'development'

gem 'pmb-client', '0.1.0', :github => 'sanger/pmb-client'
=======
  path: '../sequencescape-client-api',
  # github:  'jamesGlover/sequencescape-client-api',
  # branch:  'add_limber_needs',
  require: 'sequencescape'
gem 'sanger_barcode', '>= 0.2.1',
  git: 'git+ssh://git@github.com/sanger/sanger_barcode.git'
gem 'sanger_barcode_format', git: 'git@github.com:sanger/sanger_barcode_format.git', branch: 'development'
gem 'sanger_barcode_format', git: 'git@github.com:sanger/sanger_barcode_format.git', branch: 'development'
>>>>>>> 9dd15641

# Bundle gems for the local environment. Make sure to
# put test-only gems in this group so their generators
# and rake tasks are available in development mode:
group :test do
  gem 'capybara'
  gem 'rspec-rails'
  gem 'rspec-json_expectations'
  gem 'launchy'
  gem 'factory_girl'
  gem 'webmock'
  gem 'rails-controller-testing'
end
group :development do
  gem 'pry'
  gem 'rubocop', require: false
  gem 'web-console'
end

group :deployment do
  gem 'thin'
  gem "psd_logger", git: "git+ssh://git@github.com/sanger/psd_logger.git"
end<|MERGE_RESOLUTION|>--- conflicted
+++ resolved
@@ -30,26 +30,17 @@
 
 gem 'sequencescape-client-api', '>= 0.3.0',
   # Should be switched back to sanger + production for deployment
-<<<<<<< HEAD
   :github  => 'jamesGlover/sequencescape-client-api',
   :branch  => 'add_limber_needs',
   :require => 'sequencescape'
 
-gem 'sanger_barcode_format',
-  :git     => 'git+ssh://git@github.com/sanger/sanger_barcode_format.git',
-  :branch  => 'development'
+gem 'pmb-client', '0.1.0', :github => 'sanger/pmb-client'
 
-gem 'pmb-client', '0.1.0', :github => 'sanger/pmb-client'
-=======
-  path: '../sequencescape-client-api',
-  # github:  'jamesGlover/sequencescape-client-api',
-  # branch:  'add_limber_needs',
-  require: 'sequencescape'
 gem 'sanger_barcode', '>= 0.2.1',
   git: 'git+ssh://git@github.com/sanger/sanger_barcode.git'
+
 gem 'sanger_barcode_format', git: 'git@github.com:sanger/sanger_barcode_format.git', branch: 'development'
-gem 'sanger_barcode_format', git: 'git@github.com:sanger/sanger_barcode_format.git', branch: 'development'
->>>>>>> 9dd15641
+
 
 # Bundle gems for the local environment. Make sure to
 # put test-only gems in this group so their generators
