# frozen_string_literal: true

source 'https://rubygems.org'

gem 'formtastic'

gem 'coffee-rails'
gem 'rails'
gem 'sass-rails'
gem 'uglifier'

# Provides some css helpers
# Deprecate!
gem 'compass-rails'

# Required for bootstrap tooltips
gem 'rails-assets-tether', '>= 1.1.0'
# Bootstrap is a css framework
gem 'bootstrap'

# See https://github.com/rails/execjs#readme for more supported runtimes
gem 'therubyracer', require: false

# Lets us easily inline our svg to allow styling. Supports the rails asset pipeline.
gem 'inline_svg'

# Use jquery as the JavaScript library
gem 'jquery-rails'
# We use the sortable component of jquery ui
gem 'jquery-ui-rails'

gem 'rake'
gem 'state_machines'
# Used in the setting object, allows access by object and hash notation.
gem 'exception_notification'
gem 'hashie'

<<<<<<< HEAD
gem 'sequencescape-client-api', '>= 0.3.1',
    # Should be switched back to sanger + rails4 for deployment
    github: 'sanger/sequencescape-client-api',
    branch: 'rails_4',
    require: 'sequencescape'
=======
gem 'sequencescape-client-api', '>= 0.3.2',
  # Should be switched back to sanger + rails4 for deployment
  github: 'sanger/sequencescape-client-api',
  branch: 'rails_4',
  require: 'sequencescape'
>>>>>>> e4869b83

gem 'pmb-client', '0.1.0', github: 'sanger/pmb-client'

gem 'sanger_barcode_format', github: 'sanger/sanger_barcode_format', branch: 'development'

# Bundle gems for the local environment. Make sure to
# put test-only gems in this group so their generators
# and rake tasks are available in development mode:
group :test do
  gem 'capybara'
  gem 'factory_girl' # Generate models and json easily in tests
  gem 'guard-rspec', require: false
  gem 'launchy' # Used by capybara for eg. save_and_open_screenshot
  gem 'poltergeist'
  gem 'rails-controller-testing'
  gem 'rspec-json_expectations'
  gem 'rspec-rails'
  gem 'webmock'
end

group :development do
  gem 'pry'
  gem 'pry-byebug'
  gem 'rubocop', require: false
  gem 'web-console'
  # MiniProfiler allows you to see the speed of a request conveniently on the page.
  gem 'rack-mini-profiler'
end

group :deployment do
  gem 'psd_logger', github: 'sanger/psd_logger'
  gem 'thin'
end<|MERGE_RESOLUTION|>--- conflicted
+++ resolved
@@ -35,19 +35,11 @@
 gem 'exception_notification'
 gem 'hashie'
 
-<<<<<<< HEAD
-gem 'sequencescape-client-api', '>= 0.3.1',
-    # Should be switched back to sanger + rails4 for deployment
-    github: 'sanger/sequencescape-client-api',
-    branch: 'rails_4',
-    require: 'sequencescape'
-=======
 gem 'sequencescape-client-api', '>= 0.3.2',
   # Should be switched back to sanger + rails4 for deployment
   github: 'sanger/sequencescape-client-api',
   branch: 'rails_4',
   require: 'sequencescape'
->>>>>>> e4869b83
 
 gem 'pmb-client', '0.1.0', github: 'sanger/pmb-client'
 
