--- conflicted
+++ resolved
@@ -34,11 +34,7 @@
 # and rake tasks are available in development mode:
 group :test do
   gem 'capybara' # Interface for integration tests
-<<<<<<< HEAD
-  gem 'capybara-selenium' # Headless browser for integration tests
-=======
-  gem 'capybara-selenium'
->>>>>>> d409ed37
+  gem 'capybara-selenium' # Browser driver for integration tests
   gem 'factory_bot' # Generate models and json easily in tests
   gem 'guard-rspec', require: false
   gem 'launchy' # Used by capybara for eg. save_and_open_screenshot
