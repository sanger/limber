# frozen_string_literal: true

source 'https://rubygems.org'

gem 'formtastic'

gem 'coffee-rails'
gem 'rails'
gem 'sass-rails'
gem 'uglifier'

# Provides some css helpers
# Deprecate!
gem 'compass-rails'

# Required for bootstrap tooltips
gem 'rails-assets-tether', '>= 1.1.0'
# Bootstrap is a css framework
gem 'bootstrap'

# See https://github.com/rails/execjs#readme for more supported runtimes
gem 'therubyracer', require: false

# Lets us easily inline our svg to allow styling. Supports the rails asset pipeline.
gem 'inline_svg'

# Use jquery as the JavaScript library
gem 'jquery-rails'
# We use the sortable component of jquery ui
gem 'jquery-ui-rails'

gem 'rake'
gem 'state_machines'
# Used in the setting object, allows access by object and hash notation.
gem 'exception_notification'
gem 'hashie'

<<<<<<< HEAD
gem 'sequencescape-client-api', '>= 0.3.1',
    # Should be switched back to sanger + rails_4 for deployment
    github: 'jamesglover/sequencescape-client-api',
    branch: 'rails_4_rc_li',
=======
gem 'sequencescape-client-api', '>= 0.3.3',
    github: 'sanger/sequencescape-client-api',
    branch: 'rails_4',
>>>>>>> 5e369757
    require: 'sequencescape'

gem 'pmb-client', '0.1.0', github: 'sanger/pmb-client'

gem 'sanger_barcode_format', github: 'sanger/sanger_barcode_format', branch: 'development'

# Bundle gems for the local environment. Make sure to
# put test-only gems in this group so their generators
# and rake tasks are available in development mode:
group :test do
  gem 'capybara'
  gem 'factory_girl' # Generate models and json easily in tests
  gem 'guard-rspec', require: false
  gem 'launchy' # Used by capybara for eg. save_and_open_screenshot
  gem 'poltergeist'
  gem 'rails-controller-testing'
  gem 'rspec-json_expectations'
  gem 'rspec-rails'
  gem 'webmock'
end

group :development do
  gem 'pry'
  gem 'pry-byebug'
  gem 'rubocop', require: false
  gem 'web-console'
  # MiniProfiler allows you to see the speed of a request conveniently on the page.
  gem 'rack-mini-profiler'
end

group :deployment do
  gem 'psd_logger', github: 'sanger/psd_logger'
  gem 'thin'
end<|MERGE_RESOLUTION|>--- conflicted
+++ resolved
@@ -35,16 +35,10 @@
 gem 'exception_notification'
 gem 'hashie'
 
-<<<<<<< HEAD
-gem 'sequencescape-client-api', '>= 0.3.1',
+gem 'sequencescape-client-api', '>= 0.3.3',
     # Should be switched back to sanger + rails_4 for deployment
     github: 'jamesglover/sequencescape-client-api',
     branch: 'rails_4_rc_li',
-=======
-gem 'sequencescape-client-api', '>= 0.3.3',
-    github: 'sanger/sequencescape-client-api',
-    branch: 'rails_4',
->>>>>>> 5e369757
     require: 'sequencescape'
 
 gem 'pmb-client', '0.1.0', github: 'sanger/pmb-client'
