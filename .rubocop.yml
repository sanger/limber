inherit_from:
  - .rubocop_todo.yml
plugins:
  - rubocop-capybara
  - rubocop-performance
  - rubocop-rails
  - rubocop-rspec
  - rubocop-rspec_rails

AllCops:
  Exclude:
    - bin/**/*
    - node_modules/**/*
    - tmp/**/*
    - vendor/**/*
  NewCops: enable

Layout/LeadingCommentSpace:
  AllowRBSInlineAnnotation: true

Layout/MultilineMethodCallIndentation:
  EnforcedStyle: indented

Layout/MultilineOperationIndentation:
  EnforcedStyle: indented

Rails:
  Enabled: true
# We're not actually using Rails methods here.
Rails/InverseOf:
  Enabled: false
Rails/HasManyOrHasOneDependent:
  Enabled: false
Rails/FindBy:
  Enabled: false
Style/ClassAndModuleChildren:
  Enabled: false

# Only use shorthand hash syntax when all keys match the variables for better readability
Style/HashSyntax:
  EnforcedShorthandSyntax: consistent

# Filter out all the DSLs
Metrics/BlockLength:
  CountAsOne:
    - array
    - hash
    - heredoc
  AllowedMethods:
    - describe
    - context
    - background
    - scenario
    - namespace
    - task
    - included
    - shared_context
    - shared_examples
    - state_machine
    - configure
    - draw
    - feature
    - subject
    - let
    - let!
    - factory
    - define
    - guard
    - transient
    - it
  Exclude:
    - config/robots.rb
Metrics/ClassLength:
  CountAsOne:
    - array
    - hash
    - heredoc
Metrics/MethodLength:
  CountAsOne:
    - array
    - hash
    - heredoc

# There is so much existing inconsistent code that it is not worth enforcing this cop
Naming/PredicateMethod:
  Enabled: false

Naming/VariableNumber:
  CheckSymbols:
    false # Rubocop gets annoyed about our states. I'm disabling globally
    # as I'm honestly not that bothered.

RSpec/ContextWording:
  Prefixes:
    - by
    - for
    - from
    - if
    - in
    - unless
    - when
    - where
    - which
    - with
    - without

RSpec/DescribeClass:
  # Exclude files like exports that do not have a specific class.
  Exclude:
    - spec/factory_outputs/**/*.rb
    - spec/views/**/*exports/**/*.rb

RSpec/DescribedClass:
  EnforcedStyle: described_class
  SkipBlocks: true # Addresses a known caveat with rspec-rails’s ‘controller` helper that runs its
  # block in a different context

RSpec/ExampleLength:
  inherit_mode:
    merge:
      - Exclude
  CountAsOne:
    - array
    - hash
    - heredoc
    - method_call
  # Disable for features, as we might want to step through long processes
  Exclude:
    - 'spec/features/**/*'

RSpec/IndexedLet:
  Enabled: false # We have a lot of indexed lets in our specs, mostly based on wells or racked tubes

RSpec/LetBeforeExamples:
  Enabled: false # It can be helpful to have the let variables just before the relevant example

RSpec/ScatteredLet:
  Enabled: false # Disabling due to scattered lets not being such a big deal and the automated fix
  # being unreliable (see https://github.com/rubocop/rubocop-rspec/issues/1167).

RSpec/MultipleMemoizedHelpers:
  Enabled: false # We have a lot of memoized helpers in our specs, not sure how best to work around this, so disabling

RSpec/NestedGroups:
  Max: 5 # Default is 3, but we have a lot of nested groups in our specs

RSpec/NamedSubject:
  EnforcedStyle: named_only

<<<<<<< HEAD
=======
# This cop doesn't always increase clarity
Style/CollectionQuerying:
  Enabled: false

>>>>>>> f4f6cce6
Style/EmptyMethod:
  EnforcedStyle: expanded<|MERGE_RESOLUTION|>--- conflicted
+++ resolved
@@ -147,12 +147,9 @@
 RSpec/NamedSubject:
   EnforcedStyle: named_only
 
-<<<<<<< HEAD
-=======
 # This cop doesn't always increase clarity
 Style/CollectionQuerying:
   Enabled: false
 
->>>>>>> f4f6cce6
 Style/EmptyMethod:
   EnforcedStyle: expanded