namespace :config do
  desc 'Generates a configuration file for the current Rails environment'

  require "#{Rails.root}/config/robots.rb"

  PLATE_PURPOSES = [
    'ILB_STD_INPUT',
    'ILB_STD_COVARIS',
    'ILB_STD_SH',
    'ILB_STD_PCR',
    'ILB_STD_PCRR',
    'ILB_STD_PREPCR',
    'ILB_STD_PCRXP',
    'ILB_STD_PCRRXP',

    'Cherrypicked',
    'Shear',
    'Post Shear',
    'AL Libs',
    'Lib PCR',
    'Lib PCRR',
    'Lib PCR-XP',
    'Lib PCRR-XP'
  ]

  QC_PLATE_PURPOSES = [
    'Post Shear QC',
    'Lib PCR-XP QC',
    'Lib PCRR-XP QC'
  ]

  TUBE_PURPOSES = [
    'ILB_STD_STOCK',
    'ILB_STD_MX',

    'Lib Pool',
    'Lib Pool Pippin',
    'Lib Pool Norm',
    'Lib Pool Conc',
    'Lib Pool SS',
    'Lib Pool SS-XP',
    'Lib Pool SS-XP-Norm'
  ]

  task :generate => :environment do
    api = Sequencescape::Api.new(IlluminaBPipeline::Application.config.api_connection_options)

    plate_purposes    = api.plate_purpose.all.select { |pp| PLATE_PURPOSES.include?(pp.name) }
    qc_plate_purposes = api.plate_purpose.all.select { |pp| QC_PLATE_PURPOSES.include?(pp.name) }
    tube_purposes     = api.tube_purpose.all.select  { |tp| TUBE_PURPOSES.include?(tp.name)  }

    barcode_printer_uuid = lambda do |printers|
      ->(printer_name){
        printers.detect { |prt| prt.name == printer_name}.try(:uuid) or
        raise "Printer #{printer_name}: not found!"
      }
    end.(api.barcode_printer.all)

    # Build the configuration file based on the server we are connected to.
    CONFIG = {}.tap do |configuration|

      configuration[:'large_insert_limit'] = 250

      configuration[:searches] = {}.tap do |searches|
        puts "Preparing searches ..."

        api.search.all.each do |search|
          searches[search.name] = search.uuid
        end
      end

      configuration[:transfer_templates] = {}.tap do |transfer_templates|
        puts "Preparing transfer templates ..."

        api.transfer_template.all.each do |transfer_template|
          transfer_templates[transfer_template.name] = transfer_template.uuid
        end
      end

      configuration[:purposes] = {}.tap do |labware_purposes|
        # Setup a hash that will enable us to lookup the form, presenter, and state changing classes
        # based on the name of the plate purpose.  We can then use that to generate the information for
        # the mapping from UUID.
        #
        # The inner block is laid out so that the class names align, not so it's readable!
        name_to_details = Hash.new do |h,k|
          h[k] = {
            :form_class           => 'Forms::CreationForm',
            :presenter_class      => 'Presenters::StandardPresenter',
            :state_changer_class  => 'StateChangers::DefaultStateChanger',
            :default_printer_uuid => barcode_printer_uuid.('g312bc2')
          }
        end.tap do |presenters|
          # Illumina-B plates
          presenters['ILB_STD_INPUT'].merge!(
            :presenter_class => 'Presenters::StockPlatePresenter'
          )

          presenters['ILB_STD_SH'].merge!(
            :presenter_class     => 'Presenters::QcCompletablePresenter',
            :state_changer_class => 'StateChangers::QcCompletablePlateStateChanger'
          )

          presenters['ILB_STD_PREPCR'].merge!(
            :presenter_class => 'Presenters::PrePcrPlatePresenter'
          )

          presenters['ILB_STD_PCR'].merge!(
            :form_class      => 'Forms::TaggingForm',
            :presenter_class => 'Presenters::PcrPresenter'
          )

          presenters['ILB_STD_PCRR'].merge!(
            :form_class           => 'Forms::TaggingForm',
            :presenter_class      => 'Presenters::PcrPresenter',
            :default_printer_uuid => barcode_printer_uuid.('g311bc2')
          )

          presenters['ILB_STD_PCRXP'].merge!(
            :presenter_class      => 'Presenters::PcrXpPresenter',
            :state_changer_class  => 'StateChangers::PlateToTubeStateChanger',
            :default_printer_uuid => barcode_printer_uuid.('g311bc2')
          )

          presenters['ILB_STD_PCRRXP'].merge!(
            :presenter_class      => 'Presenters::PcrXpPresenter',
            :state_changer_class  => 'StateChangers::PlateToTubeStateChanger',
            :default_printer_uuid => barcode_printer_uuid.('g311bc2')
          )

          presenters['ILB_STD_STOCK'].merge!(
            :form_class           => 'Forms::TubesForm',
            :presenter_class      => 'Presenters::QCTubePresenter',
            :state_changer_class  => 'StateChangers::DefaultStateChanger',
            :default_printer_uuid => barcode_printer_uuid.('g311bc1')
          )

          presenters['ILB_STD_MX'].merge!(
            :form_class           => 'Forms::TubesForm',
            :presenter_class      => 'Presenters::FinalTubePresenter',
            :state_changer_class  => 'StateChangers::DefaultStateChanger',
            :default_printer_uuid => barcode_printer_uuid.('g311bc1')
          )

          # New Illumina-B plates
          presenters['Cherrypicked'].merge!(
            :presenter_class => 'Presenters::StockPlatePresenter'
          )

          presenters['Post Shear'].merge!(
            :presenter_class     => 'Presenters::QcBranchCompletablePresenter',
            :state_changer_class => 'StateChangers::QcCompletablePlateStateChanger'
          )

          presenters['Post Shear QC'].merge!(
            :presenter_class     => 'Presenters::QcPlatePresenter'
          )

          presenters['AL Libs'].merge!(
            :presenter_class => 'Presenters::AlLibsPlatePresenter'
          )

          presenters['Lib PCR'].merge!(
            :form_class      => 'Forms::TaggingForm',
            :presenter_class => 'Presenters::PcrRobotPresenter'
          )

          presenters['Lib PCRR'].merge!(
            :form_class           => 'Forms::TaggingForm',
            :presenter_class      => 'Presenters::PcrPresenter',
            :default_printer_uuid => barcode_printer_uuid.('g311bc2')
          )

          presenters['Lib PCR-XP'].merge!(
            :presenter_class      => 'Presenters::PcrXpPresenter',
            :state_changer_class  => 'StateChangers::BranchingPlateToTubeStateChanger',
            :default_printer_uuid => barcode_printer_uuid.('g311bc2')
          )


          presenters['Lib PCR-XP QC'].merge!(
            :presenter_class     => 'Presenters::QcPlatePresenter'
          )


          presenters['Lib PCRR-XP'].merge!(
            :presenter_class      => 'Presenters::PcrXpPresenter',
            :state_changer_class  => 'StateChangers::BranchingPlateToTubeStateChanger',
            :default_printer_uuid => barcode_printer_uuid.('g311bc2')
          )

          presenters['Lib PCRR-XP QC'].merge!(
            :presenter_class     => 'Presenters::QcPlatePresenter'
          )

          presenters['Lib Pool'].merge!(
            :form_class           => 'Forms::TubesForm',
            :presenter_class      => 'Presenters::QCTubePresenter',
            :state_changer_class  => 'StateChangers::DefaultStateChanger',
            :default_printer_uuid => barcode_printer_uuid.('g311bc1')
          )

          presenters['Lib Pool Pippin'].merge!(
            :form_class           => 'Forms::IntermediateTubesForm',
            :presenter_class      => 'Presenters::SimpleTubePresenter',
            :state_changer_class  => 'StateChangers::DefaultStateChanger',
            :default_printer_uuid => barcode_printer_uuid.('g311bc1')
          )

          presenters['Lib Pool Conc'].merge!(
            :form_class           => 'Forms::IntermediateTubesForm',
            :presenter_class      => 'Presenters::SimpleTubePresenter',
            :state_changer_class  => 'StateChangers::DefaultStateChanger',
            :default_printer_uuid => barcode_printer_uuid.('g311bc1')
          )

          presenters['Lib Pool SS'].merge!(
            :form_class           => 'Forms::IntermediateTubesForm',
            :presenter_class      => 'Presenters::SimpleTubePresenter',
            :state_changer_class  => 'StateChangers::DefaultStateChanger',
            :default_printer_uuid => barcode_printer_uuid.('g311bc1')
          )

          presenters['Lib Pool SS-XP'].merge!(
            :form_class           => 'Forms::IntermediateTubesForm',
            :presenter_class      => 'Presenters::QCTubePresenter',
            :state_changer_class  => 'StateChangers::DefaultStateChanger',
            :default_printer_uuid => barcode_printer_uuid.('g311bc1')
          )

          presenters['Lib Pool Norm'].merge!(
            :form_class           => 'Forms::TubesForm',
            :presenter_class      => 'Presenters::FinalTubePresenter',
            :state_changer_class  => 'StateChangers::DefaultStateChanger',
            :default_printer_uuid => barcode_printer_uuid.('g311bc1')
          )

          presenters['Lib Pool SS-XP-Norm'].merge!(
            :form_class           => 'Forms::TubesForm',
            :presenter_class      => 'Presenters::FinalTubePresenter',
            :state_changer_class  => 'StateChangers::DefaultStateChanger',
            :default_printer_uuid => barcode_printer_uuid.('g311bc1')
          )

        end

        purpose_details_by_uuid = lambda { |labware_purposes, purpose|
          labware_purposes[purpose.uuid] = name_to_details[purpose.name].dup.merge(
            :name => purpose.name
          )
        }.curry.(labware_purposes)

        puts "Preparing plate purpose forms, presenters, and state changers ..."
        plate_purposes.each(&purpose_details_by_uuid)
        puts "Preparing QC plate purpose forms, presenters, and state changers ..."
        qc_plate_purposes.each(&purpose_details_by_uuid)

        puts "Preparing Tube purpose forms, presenters, and state changers ..."
        tube_purposes.each(&purpose_details_by_uuid)
      end



      configuration[:purpose_uuids] = {}.tap do |purpose_uuids|

        store_purpose_uuids = lambda { |purpose_uuids, purpose|
          purpose_uuids[purpose.name] = purpose.uuid
        }.curry.(purpose_uuids)

        tube_purposes.each(&store_purpose_uuids)
        plate_purposes.each(&store_purpose_uuids)
        qc_plate_purposes.each(&store_purpose_uuids)
      end

<<<<<<< HEAD
      configuration[:robots] = ROBOT_CONFIG
=======
      configuration[:qc_purposes] =   QC_PLATE_PURPOSES
>>>>>>> d9f98b95

    end


    # Write out the current environment configuration file
    File.open(File.join(Rails.root, %w{config settings}, "#{Rails.env}.yml"), 'w') do |file|
      file.puts(CONFIG.to_yaml)
    end
  end

  task :default => :generate
end<|MERGE_RESOLUTION|>--- conflicted
+++ resolved
@@ -272,11 +272,8 @@
         qc_plate_purposes.each(&store_purpose_uuids)
       end
 
-<<<<<<< HEAD
       configuration[:robots] = ROBOT_CONFIG
-=======
       configuration[:qc_purposes] =   QC_PLATE_PURPOSES
->>>>>>> d9f98b95
 
     end
 
