namespace :config do
  desc 'Generates a configuration file for the current Rails environment'

  require "#{Rails.root}/config/robots.rb"

  PLATE_PURPOSES = [
    'ILB_STD_INPUT',
    'ILB_STD_COVARIS',
    'ILB_STD_SH',
    'ILB_STD_PCR',
    'ILB_STD_PCRR',
    'ILB_STD_PREPCR',
    'ILB_STD_PCRXP',
    'ILB_STD_PCRRXP',

    'Cherrypicked',
    'Shear',
    'Post Shear',
    'Post Shear XP',
    'AL Libs',
    'Lib PCR',
    'Lib PCRR',
    'Lib PCR-XP',
    'Lib PCRR-XP',

    'Lib Norm',
    'Lib Norm 2',
    'Lib Norm 2 Pool',

    ## Pulldown
    'ISCH lib pool',
    'ISCH hyb',
    'ISCH cap lib',
    'ISCH cap lib PCR',
    'ISCH cap lib PCR-XP',
    'ISCH cap lib pool'
  ]

  QC_PLATE_PURPOSES = [
    'Post Shear QC',
    'Lib PCR-XP QC',
    'Lib PCRR-XP QC'
  ]

  TUBE_PURPOSES = [
    'ILB_STD_STOCK',
    'ILB_STD_MX',

    'Lib Pool',
    'Lib Pool Pippin',
    'Lib Pool Norm',
    'Lib Pool Conc',
    'Lib Pool SS',
    'Lib Pool SS-XP',
    'Lib Pool SS-XP-Norm',

    'Standard MX'
  ]

  task :generate => :environment do
    api = Sequencescape::Api.new(IlluminaBPipeline::Application.config.api_connection_options)

    plate_purposes    = api.plate_purpose.all.select { |pp| PLATE_PURPOSES.include?(pp.name) }
    qc_plate_purposes = api.plate_purpose.all.select { |pp| QC_PLATE_PURPOSES.include?(pp.name) }
    tube_purposes     = api.tube_purpose.all.select  { |tp| TUBE_PURPOSES.include?(tp.name)  }

    barcode_printer_uuid = lambda do |printers|
      ->(printer_name){
        printers.detect { |prt| prt.name == printer_name}.try(:uuid) or
        raise "Printer #{printer_name}: not found!"
      }
    end.(api.barcode_printer.all)

    # Build the configuration file based on the server we are connected to.
    CONFIG = {}.tap do |configuration|
      configuration[:'large_insert_limit'] = 250

      configuration[:searches] = {}.tap do |searches|
        puts "Preparing searches ..."

        api.search.all.each do |search|
          searches[search.name] = search.uuid
        end
      end

      configuration[:transfer_templates] = {}.tap do |transfer_templates|
        puts "Preparing transfer templates ..."

        api.transfer_template.all.each do |transfer_template|
          transfer_templates[transfer_template.name] = transfer_template.uuid
        end
      end

      configuration[:printers] = {}.tap do |printers|
        printers['illumina_a'] = {
          :plate_a=>barcode_printer_uuid.('g316bc'),
          :plate_b=>barcode_printer_uuid.('g311bc2'),
          :tube=>barcode_printer_uuid.('g311bc1')
        }
        printers['illumina_b'] = {
          :plate_a=>barcode_printer_uuid.('g316bc'),
          :plate_b=>barcode_printer_uuid.('g311bc2'),
          :tube=>barcode_printer_uuid.('g311bc1')
        }
        printers['limit'] = 5
        printers['default_count'] = 2
      end

      configuration[:purposes] = {}.tap do |labware_purposes|
        # Setup a hash that will enable us to lookup the form, presenter, and state changing classes
        # based on the name of the plate purpose.  We can then use that to generate the information for
        # the mapping from UUID.
        #
        # The inner block is laid out so that the class names align, not so it's readable!
        name_to_details = Hash.new do |h,k|
          h[k] = {
            :form_class           => 'Forms::CreationForm',
            :presenter_class      => 'Presenters::StandardPresenter',
            :state_changer_class  => 'StateChangers::DefaultStateChanger',
            :default_printer_uuid => barcode_printer_uuid.('g312bc2'),
            :default_printer_type => :plate_a
          }
        end.tap do |presenters|
          # Illumina-B plates
          presenters['ILB_STD_INPUT'].merge!(
            :presenter_class => 'Presenters::StockPlatePresenter'
          )

          presenters['ILB_STD_SH'].merge!(
            :presenter_class     => 'Presenters::QcCompletablePresenter',
            :state_changer_class => 'StateChangers::QcCompletablePlateStateChanger'
          )

          presenters['ILB_STD_PREPCR'].merge!(
            :presenter_class => 'Presenters::PrePcrPlatePresenter'
          )

          presenters['ILB_STD_PCR'].merge!(
            :form_class      => 'Forms::TaggingForm',
            :presenter_class => 'Presenters::PcrPresenter',
            :tag_layout_templates => ["Illumina B vertical tagging","Illumina B tagging"]
          )

          presenters['ILB_STD_PCRR'].merge!(
            :form_class           => 'Forms::TaggingForm',
            :tag_layout_templates => ["Illumina B vertical tagging","Illumina B tagging"],
            :presenter_class      => 'Presenters::PcrPresenter',
            :default_printer_uuid => barcode_printer_uuid.('g311bc2'),
            :default_printer_type => :plate_b
          )

          presenters['ILB_STD_PCRXP'].merge!(
            :presenter_class      => 'Presenters::PcrXpOldPresenter',
            :state_changer_class  => 'StateChangers::PlateToTubeStateChanger',
            :default_printer_uuid => barcode_printer_uuid.('g311bc2'),
            :default_printer_type => :plate_b
          )

          presenters['ILB_STD_PCRRXP'].merge!(
            :presenter_class      => 'Presenters::PcrXpOldPresenter',
            :state_changer_class  => 'StateChangers::PlateToTubeStateChanger',
            :default_printer_uuid => barcode_printer_uuid.('g311bc2'),
            :default_printer_type => :plate_a
          )

          presenters['ILB_STD_STOCK'].merge!(
            :form_class           => 'Forms::TubesForm',
            :presenter_class      => 'Presenters::QCTubePresenter',
            :state_changer_class  => 'StateChangers::DefaultStateChanger',
            :default_printer_uuid => barcode_printer_uuid.('g311bc1'),
            :default_printer_type => :tube
          )

          presenters['ILB_STD_MX'].merge!(
            :form_class           => 'Forms::TubesForm',
            :presenter_class      => 'Presenters::FinalTubePresenter',
            :state_changer_class  => 'StateChangers::DefaultStateChanger',
            :default_printer_uuid => barcode_printer_uuid.('g311bc1'),
            :default_printer_type => :tube
          )

          # New Illumina-B plates
          presenters['Cherrypicked'].merge!(
            :presenter_class => 'Presenters::StockPlatePresenter'
          )

          presenters['Shear'].merge!(
            :presenter_class => 'Presenters::ShearPlatePresenter'
          )

          presenters['Post Shear'].merge!(
            :presenter_class     => 'Presenters::PostShearPlatePresenter',
            :locations_children  => {
              'illumina_a' => 'Post Shear XP',
              'illumina_b' => 'Post Shear XP'
            }
          )

          presenters['Post Shear XP'].merge!(
            :presenter_class     => 'Presenters::PostShearXpPresenter'
          )

          # presenters['Post Shear QC'].merge!(
          #   :presenter_class     => 'Presenters::PostShearQcPlatePresenter'
          # )

          presenters['AL Libs'].merge!(
            :presenter_class => 'Presenters::AlLibsPlatePresenter'
          )

          presenters['Lib PCR'].merge!(
            :form_class      => 'Forms::TaggingForm',
            :tag_layout_templates => ["Illumina pipeline tagging"],
            :presenter_class => 'Presenters::PcrRobotPresenter'
          )

          presenters['Lib PCRR'].merge!(
            :form_class           => 'Forms::TaggingForm',
            :presenter_class      => 'Presenters::PcrPresenter',
            :default_printer_uuid => barcode_printer_uuid.('g311bc2'),
            :default_printer_type => :plate_b
          )

          presenters['Lib PCR-XP'].merge!(
            :presenter_class      => 'Presenters::PcrXpPresenter',
            :state_changer_class  => 'StateChangers::BranchingPlateToTubeStateChanger',
            :default_printer_uuid => barcode_printer_uuid.('g311bc2'),
            :default_printer_type => :plate_b
          )


          presenters['Lib PCR-XP QC'].merge!(
            :presenter_class     => 'Presenters::LibPcrXpQcPlatePresenter',
            :default_printer_uuid => barcode_printer_uuid.('g311bc2'),
            :default_printer_type => :plate_b
          )


          presenters['Lib PCRR-XP'].merge!(
            :presenter_class      => 'Presenters::PcrXpPresenter',
            :state_changer_class  => 'StateChangers::BranchingPlateToTubeStateChanger',
            :default_printer_uuid => barcode_printer_uuid.('g311bc2'),
            :default_printer_type => :plate_b
          )

          presenters['Lib PCRR-XP QC'].merge!(
            :presenter_class     => 'Presenters::LibPcrXpQcPlatePresenter',
            :default_printer_type => :plate_b
          )

          presenters['Lib Pool'].merge!(
            :form_class           => 'Forms::TubesForm',
            :presenter_class      => 'Presenters::QCTubePresenter',
            :state_changer_class  => 'StateChangers::DefaultStateChanger',
            :default_printer_uuid => barcode_printer_uuid.('g311bc1'),
            :default_printer_type => :tube
          )

          presenters['Lib Pool Pippin'].merge!(
            :form_class           => 'Forms::IntermediateTubesForm',
            :presenter_class      => 'Presenters::SimpleTubePresenter',
            :state_changer_class  => 'StateChangers::DefaultStateChanger',
            :default_printer_uuid => barcode_printer_uuid.('g311bc1'),
            :default_printer_type => :tube
          )

          presenters['Lib Pool Conc'].merge!(
            :form_class           => 'Forms::IntermediateTubesForm',
            :presenter_class      => 'Presenters::SimpleTubePresenter',
            :state_changer_class  => 'StateChangers::DefaultStateChanger',
            :default_printer_uuid => barcode_printer_uuid.('g311bc1'),
            :default_printer_type => :tube
          )

          presenters['Lib Pool SS'].merge!(
            :form_class           => 'Forms::IntermediateTubesForm',
            :presenter_class      => 'Presenters::SimpleTubePresenter',
            :state_changer_class  => 'StateChangers::DefaultStateChanger',
            :default_printer_uuid => barcode_printer_uuid.('g311bc1'),
            :default_printer_type => :tube
          )

          presenters['Lib Pool SS-XP'].merge!(
            :form_class           => 'Forms::IntermediateTubesForm',
            :presenter_class      => 'Presenters::QCTubePresenter',
            :state_changer_class  => 'StateChangers::DefaultStateChanger',
            :default_printer_uuid => barcode_printer_uuid.('g311bc1'),
            :default_printer_type => :tube
          )

          presenters['Lib Pool Norm'].merge!(
            :form_class           => 'Forms::TubesForm',
            :presenter_class      => 'Presenters::FinalTubePresenter',
            :state_changer_class  => 'StateChangers::DefaultStateChanger',
            :default_printer_uuid => barcode_printer_uuid.('g311bc1'),
            :default_printer_type => :tube,
            :from_purpose         => 'Lib Pool'
          )

          presenters['Lib Pool SS-XP-Norm'].merge!(
            :form_class           => 'Forms::TubesForm',
            :presenter_class      => 'Presenters::FinalTubePresenter',
            :state_changer_class  => 'StateChangers::DefaultStateChanger',
            :default_printer_uuid => barcode_printer_uuid.('g311bc1'),
            :default_printer_type => :tube,
            :from_purpose         => 'Lib Pool Pippin'
          )

<<<<<<< HEAD
          presenters['Lib Norm 2 Pool'].merge!(
            :form_class           => 'Forms::PoolingRowToColumn'
          )
=======
          presenters['Standard MX'].merge!(
            :form_class           => 'Forms::TubesForm',
            :presenter_class      => 'Presenters::FinalTubePresenter',
            :state_changer_class  => 'StateChangers::DefaultStateChanger',
            :default_printer_uuid => barcode_printer_uuid.('g311bc1'),
            :default_printer_type => :tube
          )

          # ISCH plates
          presenters["ISCH lib pool"].merge!(:form_class => "Forms::MultiPlatePoolingForm", :presenter_class => "Presenters::MultiPlatePooledPresenter", :default_printer_type => :plate_b)
          presenters["ISCH hyb"].merge!(           :form_class => "Forms::BaitingForm",       :presenter_class => 'Presenters::StandardRobotPresenter', :robot=>'nx8-pre-hyb-pool', :default_printer_type => :plate_b)
          presenters['ISCH cap lib'].merge!( :presenter_class => 'Presenters::StandardRobotPresenter', :robot=>'bravo-cap-wash', :default_printer_type => :plate_b)
          presenters['ISCH cap lib PCR'].merge!(:presenter_class => 'Presenters::StandardRobotPresenter', :robot=>'bravo-post-cap-pcr-setup', :default_printer_type => :plate_b)
          presenters['ISCH cap lib PCR-XP'].merge!(:presenter_class => 'Presenters::StandardRobotPresenter', :robot=>'bravo-post-cap-pcr-cleanup', :default_printer_type => :plate_b)
          presenters["ISCH cap lib pool"].merge!( :form_class => "Forms::AutoPoolingForm",   :presenter_class => "Presenters::FinalPooledRobotPresenter",  :state_changer_class => 'StateChangers::AutoPoolingStateChanger', :default_printer_type => :plate_b)
>>>>>>> f87de1f3
        end

        purpose_details_by_uuid = lambda { |labware_purposes, purpose|
          labware_purposes[purpose.uuid] = name_to_details[purpose.name].dup.merge(
            :name => purpose.name
          )
        }.curry.(labware_purposes)

        puts "Preparing plate purpose forms, presenters, and state changers ..."
        plate_purposes.each(&purpose_details_by_uuid)
        puts "Preparing QC plate purpose forms, presenters, and state changers ..."
        qc_plate_purposes.each(&purpose_details_by_uuid)

        puts "Preparing Tube purpose forms, presenters, and state changers ..."
        tube_purposes.each(&purpose_details_by_uuid)
      end


      configuration[:purpose_uuids] = {}.tap do |purpose_uuids|

        store_purpose_uuids = lambda { |purpose_uuids, purpose|
          purpose_uuids[purpose.name] = purpose.uuid
        }.curry.(purpose_uuids)

        tube_purposes.each(&store_purpose_uuids)
        plate_purposes.each(&store_purpose_uuids)
        qc_plate_purposes.each(&store_purpose_uuids)
      end

      configuration[:robots]      = ROBOT_CONFIG
      configuration[:locations]   = LOCATION_PIPELINES
      configuration[:qc_purposes] = QC_PLATE_PURPOSES

      configuration[:request_types] = {}.tap do |request_types|
        request_types['illumina_htp_library_creation']    = ['Lib Norm',false]
        request_types['illumina_a_isc'] = ['ISCH lib pool', false]
      end

    end


    # Write out the current environment configuration file
    File.open(File.join(Rails.root, %w{config settings}, "#{Rails.env}.yml"), 'w') do |file|
      file.puts(CONFIG.to_yaml)
    end
  end

  task :default => :generate
end<|MERGE_RESOLUTION|>--- conflicted
+++ resolved
@@ -306,11 +306,10 @@
             :from_purpose         => 'Lib Pool Pippin'
           )
 
-<<<<<<< HEAD
-          presenters['Lib Norm 2 Pool'].merge!(
+		  presenters['Lib Norm 2 Pool'].merge!(
             :form_class           => 'Forms::PoolingRowToColumn'
           )
-=======
+
           presenters['Standard MX'].merge!(
             :form_class           => 'Forms::TubesForm',
             :presenter_class      => 'Presenters::FinalTubePresenter',
@@ -326,7 +325,6 @@
           presenters['ISCH cap lib PCR'].merge!(:presenter_class => 'Presenters::StandardRobotPresenter', :robot=>'bravo-post-cap-pcr-setup', :default_printer_type => :plate_b)
           presenters['ISCH cap lib PCR-XP'].merge!(:presenter_class => 'Presenters::StandardRobotPresenter', :robot=>'bravo-post-cap-pcr-cleanup', :default_printer_type => :plate_b)
           presenters["ISCH cap lib pool"].merge!( :form_class => "Forms::AutoPoolingForm",   :presenter_class => "Presenters::FinalPooledRobotPresenter",  :state_changer_class => 'StateChangers::AutoPoolingStateChanger', :default_printer_type => :plate_b)
->>>>>>> f87de1f3
         end
 
         purpose_details_by_uuid = lambda { |labware_purposes, purpose|
