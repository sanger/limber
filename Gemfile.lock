--- conflicted
+++ resolved
@@ -1,37 +1,33 @@
 GIT
-  remote: git://github.com/jamesglover/sequencescape-client-api.git
-<<<<<<< HEAD
-  revision: 63c0c6b50094247d66d7f06759c599edabee58b5
-=======
-  revision: 45dd4a121d6aa495e5700046d5d75d17280bd9fa
->>>>>>> ee96db17
-  branch: rails_4_rc_li
+  remote: git://github.com/sanger/pmb-client.git
+  revision: 016f151a3bde84448ed64e528259c3511282dcdb
+  specs:
+    pmb-client (0.1.0)
+      json_api_client (~> 1.1)
+
+GIT
+  remote: git://github.com/sanger/psd_logger.git
+  revision: dd2d634114df75b1d8535715c169a7fc99521389
+  specs:
+    psd_logger (0.1.6)
+
+GIT
+  remote: git://github.com/sanger/sanger_barcode_format.git
+  revision: f409a218a74a1d1571383ceaf693fe296eb6beb7
+  branch: development
+  specs:
+    sanger_barcode_format (0.0.2)
+
+GIT
+  remote: git://github.com/sanger/sequencescape-client-api.git
+  revision: 1e13c3cb96ecf26d392a451a0bb4224c96c777db
+  branch: rails_4
   specs:
     sequencescape-client-api (0.3.3)
       activemodel (>= 4.0.0)
       activesupport (>= 4.0.0)
       i18n
       yajl-ruby (>= 1.3.1)
-
-GIT
-  remote: git://github.com/sanger/pmb-client.git
-  revision: 016f151a3bde84448ed64e528259c3511282dcdb
-  specs:
-    pmb-client (0.1.0)
-      json_api_client (~> 1.1)
-
-GIT
-  remote: git://github.com/sanger/psd_logger.git
-  revision: dd2d634114df75b1d8535715c169a7fc99521389
-  specs:
-    psd_logger (0.1.6)
-
-GIT
-  remote: git://github.com/sanger/sanger_barcode_format.git
-  revision: f409a218a74a1d1571383ceaf693fe296eb6beb7
-  branch: development
-  specs:
-    sanger_barcode_format (0.0.2)
 
 GEM
   remote: https://rubygems.org/
@@ -147,21 +143,12 @@
       guard (~> 2.1)
       guard-compat (~> 1.1)
       rspec (>= 2.99.0, < 4.0)
-<<<<<<< HEAD
-    hashdiff (0.3.2)
-    hashie (3.5.5)
-    highline (1.7.8)
-    i18n (0.9.5)
-      concurrent-ruby (~> 1.0)
-    inline_svg (0.12.1)
-=======
     hashdiff (0.3.7)
     hashie (3.5.7)
     highline (1.7.10)
     i18n (0.9.5)
       concurrent-ruby (~> 1.0)
     inline_svg (1.3.1)
->>>>>>> ee96db17
       activesupport (>= 3.0)
       nokogiri (>= 1.6)
     jquery-rails (4.3.1)
@@ -194,11 +181,7 @@
     mini_mime (1.0.0)
     mini_portile2 (2.3.0)
     minitest (5.11.3)
-<<<<<<< HEAD
-    multi_json (1.12.1)
-=======
     multi_json (1.13.1)
->>>>>>> ee96db17
     multipart-post (2.0.0)
     nenv (0.3.0)
     net-http-persistent (2.9.4)
