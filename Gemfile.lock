--- conflicted
+++ resolved
@@ -188,13 +188,6 @@
     public_suffix (4.0.6)
     puma (4.3.5)
       nio4r (~> 2.0)
-<<<<<<< HEAD
-=======
-    pusher-client (0.6.2)
-      json
-      websocket (~> 1.0)
-    racc (1.5.2)
->>>>>>> 256116b0
     rack (2.2.3)
     rack-mini-profiler (2.2.0)
       rack (>= 1.2.0)
