GIT
  remote: git+ssh://git@github.com/sanger/psd_logger.git
  revision: dd2d634114df75b1d8535715c169a7fc99521389
  specs:
    psd_logger (0.1.6)

GIT
  remote: git+ssh://git@github.com/sanger/sanger_barcode.git
  revision: 11fb6cc077475d4a0ba6f8225fd5bdab60d5dc88
  specs:
    sanger_barcode (0.2.1)
      savon (= 0.9.2)

GIT
  remote: git://github.com/JamesGlover/sequencescape-client-api.git
<<<<<<< HEAD
  revision: bfe96e0b88094e1fd4ba8b5808289ddfd733b2ec
=======
  revision: 35c4c2c133e26700821b2964f31e1bc08040c97b
>>>>>>> a8e84184
  branch: add_limber_needs
  specs:
    sequencescape-client-api (0.3.0)
      activemodel (>= 4.0.0)
      activesupport (>= 4.0.0)
      i18n
      yajl-ruby (>= 1.1.0)

GIT
  remote: git://github.com/sanger/pmb-client.git
  revision: 016f151a3bde84448ed64e528259c3511282dcdb
  specs:
    pmb-client (0.1.0)
      json_api_client (~> 1.1)

GIT
  remote: git@github.com:sanger/sanger_barcode_format.git
  revision: ebe7a89697ffe97f69a84a31a6451300caf83a16
  branch: development
  specs:
    sanger_barcode_format (0.0.1)

GEM
  remote: https://rubygems.org/
  specs:
    actioncable (5.0.1)
      actionpack (= 5.0.1)
      nio4r (~> 1.2)
      websocket-driver (~> 0.6.1)
    actionmailer (5.0.1)
      actionpack (= 5.0.1)
      actionview (= 5.0.1)
      activejob (= 5.0.1)
      mail (~> 2.5, >= 2.5.4)
      rails-dom-testing (~> 2.0)
    actionpack (5.0.1)
      actionview (= 5.0.1)
      activesupport (= 5.0.1)
      rack (~> 2.0)
      rack-test (~> 0.6.3)
      rails-dom-testing (~> 2.0)
      rails-html-sanitizer (~> 1.0, >= 1.0.2)
    actionview (5.0.1)
      activesupport (= 5.0.1)
      builder (~> 3.1)
      erubis (~> 2.7.0)
      rails-dom-testing (~> 2.0)
      rails-html-sanitizer (~> 1.0, >= 1.0.2)
    activejob (5.0.1)
      activesupport (= 5.0.1)
      globalid (>= 0.3.6)
    activemodel (5.0.1)
      activesupport (= 5.0.1)
    activerecord (5.0.1)
      activemodel (= 5.0.1)
      activesupport (= 5.0.1)
      arel (~> 7.0)
    activesupport (5.0.1)
      concurrent-ruby (~> 1.0, >= 1.0.2)
      i18n (~> 0.7)
      minitest (~> 5.1)
      tzinfo (~> 1.1)
    addressable (2.5.0)
      public_suffix (~> 2.0, >= 2.0.2)
    arel (7.1.4)
    ast (2.3.0)
    autoprefixer-rails (6.7.0)
      execjs
    bootstrap (4.0.0.alpha6)
      autoprefixer-rails (>= 6.0.3)
      sass (>= 3.4.19)
    builder (3.2.3)
    byebug (9.0.6)
    capybara (2.12.0)
      addressable
      mime-types (>= 1.16)
      nokogiri (>= 1.3.3)
      rack (>= 1.0.0)
      rack-test (>= 0.5.4)
      xpath (~> 2.0)
    chunky_png (1.3.8)
    cliver (0.3.2)
    coderay (1.1.1)
    coffee-rails (4.2.1)
      coffee-script (>= 2.2.0)
      railties (>= 4.0.0, < 5.2.x)
    coffee-script (2.4.1)
      coffee-script-source
      execjs
    coffee-script-source (1.12.2)
    compass (1.0.3)
      chunky_png (~> 1.2)
      compass-core (~> 1.0.2)
      compass-import-once (~> 1.0.5)
      rb-fsevent (>= 0.9.3)
      rb-inotify (>= 0.9)
      sass (>= 3.3.13, < 3.5)
    compass-core (1.0.3)
      multi_json (~> 1.0)
      sass (>= 3.3.0, < 3.5)
    compass-import-once (1.0.5)
      sass (>= 3.2, < 3.5)
    compass-rails (3.0.2)
      compass (~> 1.0.0)
      sass-rails (< 5.1)
      sprockets (< 4.0)
    concurrent-ruby (1.0.4)
    crack (0.4.3)
      safe_yaml (~> 1.0.0)
    daemons (1.2.4)
    debug_inspector (0.0.2)
    diff-lcs (1.3)
    erubis (2.7.0)
    eventmachine (1.2.1)
    exception_notification (4.2.1)
      actionmailer (>= 4.0, < 6)
      activesupport (>= 4.0, < 6)
    execjs (2.7.0)
    factory_girl (4.8.0)
      activesupport (>= 3.0.0)
    faraday (0.11.0)
      multipart-post (>= 1.2, < 3)
    faraday_middleware (0.11.0.1)
      faraday (>= 0.7.4, < 1.0)
    ffi (1.9.17)
    formatador (0.2.5)
    formtastic (3.1.4)
      actionpack (>= 3.2.13)
    globalid (0.3.7)
      activesupport (>= 4.1.0)
    guard (2.14.0)
      formatador (>= 0.2.4)
      listen (>= 2.7, < 4.0)
      lumberjack (~> 1.0)
      nenv (~> 0.1)
      notiffany (~> 0.0)
      pry (>= 0.9.12)
      shellany (~> 0.0)
      thor (>= 0.18.1)
    guard-compat (1.2.1)
    guard-rspec (4.7.3)
      guard (~> 2.1)
      guard-compat (~> 1.1)
      rspec (>= 2.99.0, < 4.0)
    gyoku (1.3.1)
      builder (>= 2.1.2)
    hashdiff (0.3.2)
    hashie (3.4.6)
    httpi (2.4.2)
      rack
      socksify
    i18n (0.7.0)
    inline_svg (0.11.1)
      activesupport (>= 4.0)
      loofah (>= 2.0)
      nokogiri (~> 1.6)
    jquery-rails (4.2.2)
      rails-dom-testing (>= 1, < 3)
      railties (>= 4.2.0)
      thor (>= 0.14, < 2.0)
    jquery-ui-rails (6.0.1)
      railties (>= 3.2.16)
    json_api_client (1.4.0)
      activemodel (>= 3.2.0)
      activesupport (>= 3.2.0)
      addressable (~> 2.2)
      faraday (~> 0.9)
      faraday_middleware (~> 0.9)
    launchy (2.4.3)
      addressable (~> 2.3)
    libv8 (3.16.14.17)
    listen (3.1.5)
      rb-fsevent (~> 0.9, >= 0.9.4)
      rb-inotify (~> 0.9, >= 0.9.7)
      ruby_dep (~> 1.2)
    loofah (2.0.3)
      nokogiri (>= 1.5.9)
    lumberjack (1.0.11)
    mail (2.6.4)
      mime-types (>= 1.16, < 4)
    method_source (0.8.2)
    mime-types (3.1)
      mime-types-data (~> 3.2015)
    mime-types-data (3.2016.0521)
    mini_portile2 (2.1.0)
    minitest (5.10.1)
    multi_json (1.12.1)
    multipart-post (2.0.0)
    nenv (0.3.0)
    nio4r (1.2.1)
    nokogiri (1.7.0.1)
      mini_portile2 (~> 2.1.0)
    nori (2.6.0)
    notiffany (0.1.1)
      nenv (~> 0.1)
      shellany (~> 0.0)
    parser (2.3.3.1)
      ast (~> 2.2)
    poltergeist (1.13.0)
      capybara (~> 2.1)
      cliver (~> 0.3.1)
      websocket-driver (>= 0.2.0)
    powerpack (0.1.1)
    pry (0.10.4)
      coderay (~> 1.1.0)
      method_source (~> 0.8.1)
      slop (~> 3.4)
    pry-byebug (3.4.2)
      byebug (~> 9.0)
      pry (~> 0.10)
    public_suffix (2.0.5)
    rack (2.0.1)
    rack-mini-profiler (0.10.1)
      rack (>= 1.2.0)
    rack-test (0.6.3)
      rack (>= 1.0)
    rails (5.0.1)
      actioncable (= 5.0.1)
      actionmailer (= 5.0.1)
      actionpack (= 5.0.1)
      actionview (= 5.0.1)
      activejob (= 5.0.1)
      activemodel (= 5.0.1)
      activerecord (= 5.0.1)
      activesupport (= 5.0.1)
      bundler (>= 1.3.0, < 2.0)
      railties (= 5.0.1)
      sprockets-rails (>= 2.0.0)
    rails-assets-tether (1.1.1)
    rails-controller-testing (1.0.1)
      actionpack (~> 5.x)
      actionview (~> 5.x)
      activesupport (~> 5.x)
    rails-dom-testing (2.0.2)
      activesupport (>= 4.2.0, < 6.0)
      nokogiri (~> 1.6)
    rails-html-sanitizer (1.0.3)
      loofah (~> 2.0)
    railties (5.0.1)
      actionpack (= 5.0.1)
      activesupport (= 5.0.1)
      method_source
      rake (>= 0.8.7)
      thor (>= 0.18.1, < 2.0)
    rainbow (2.2.1)
    rake (12.0.0)
    rb-fsevent (0.9.8)
    rb-inotify (0.9.7)
      ffi (>= 0.5.0)
    ref (2.0.0)
    rspec (3.5.0)
      rspec-core (~> 3.5.0)
      rspec-expectations (~> 3.5.0)
      rspec-mocks (~> 3.5.0)
    rspec-core (3.5.4)
      rspec-support (~> 3.5.0)
    rspec-expectations (3.5.0)
      diff-lcs (>= 1.2.0, < 2.0)
      rspec-support (~> 3.5.0)
    rspec-json_expectations (2.1.0)
    rspec-mocks (3.5.0)
      diff-lcs (>= 1.2.0, < 2.0)
      rspec-support (~> 3.5.0)
    rspec-rails (3.5.2)
      actionpack (>= 3.0)
      activesupport (>= 3.0)
      railties (>= 3.0)
      rspec-core (~> 3.5.0)
      rspec-expectations (~> 3.5.0)
      rspec-mocks (~> 3.5.0)
      rspec-support (~> 3.5.0)
    rspec-support (3.5.0)
    rubocop (0.47.1)
      parser (>= 2.3.3.1, < 3.0)
      powerpack (~> 0.1)
      rainbow (>= 1.99.1, < 3.0)
      ruby-progressbar (~> 1.7)
      unicode-display_width (~> 1.0, >= 1.0.1)
    ruby-progressbar (1.8.1)
    ruby_dep (1.5.0)
    safe_yaml (1.0.4)
    sass (3.4.23)
    sass-rails (5.0.6)
      railties (>= 4.0.0, < 6)
      sass (~> 3.1)
      sprockets (>= 2.8, < 4.0)
      sprockets-rails (>= 2.0, < 4.0)
      tilt (>= 1.1, < 3)
    savon (0.9.2)
      builder (>= 2.1.2)
      gyoku (>= 0.4.0)
      httpi (>= 0.7.8)
      nokogiri (>= 1.4.0)
      nori (>= 0.2.0)
    shellany (0.0.1)
    slop (3.6.0)
    socksify (1.7.0)
    sprockets (3.7.1)
      concurrent-ruby (~> 1.0)
      rack (> 1, < 3)
    sprockets-rails (3.2.0)
      actionpack (>= 4.0)
      activesupport (>= 4.0)
      sprockets (>= 3.0.0)
    state_machines (0.4.0)
    therubyracer (0.12.3)
      libv8 (~> 3.16.14.15)
      ref
    thin (1.7.0)
      daemons (~> 1.0, >= 1.0.9)
      eventmachine (~> 1.0, >= 1.0.4)
      rack (>= 1, < 3)
    thor (0.19.4)
    thread_safe (0.3.5)
    tilt (2.0.5)
    tzinfo (1.2.2)
      thread_safe (~> 0.1)
    uglifier (3.0.4)
      execjs (>= 0.3.0, < 3)
    unicode-display_width (1.1.3)
    web-console (3.4.0)
      actionview (>= 5.0)
      activemodel (>= 5.0)
      debug_inspector
      railties (>= 5.0)
    webmock (2.3.2)
      addressable (>= 2.3.6)
      crack (>= 0.3.2)
      hashdiff
    websocket-driver (0.6.5)
      websocket-extensions (>= 0.1.0)
    websocket-extensions (0.1.2)
    xpath (2.0.0)
      nokogiri (~> 1.3)
    yajl-ruby (1.3.0)

PLATFORMS
  ruby

DEPENDENCIES
  bootstrap
  capybara
  coffee-rails
  compass-rails
  exception_notification
  factory_girl
  formtastic
  guard-rspec
  hashie
  inline_svg
  jquery-rails
  jquery-ui-rails
  launchy
  pmb-client (= 0.1.0)!
  poltergeist
  pry
  pry-byebug
  psd_logger!
  rack-mini-profiler
  rails
  rails-assets-tether (>= 1.1.0)
  rails-controller-testing
  rake
  rspec-json_expectations
  rspec-rails
  rubocop
  sanger_barcode (>= 0.2.1)!
  sanger_barcode_format!
  sass-rails
  sequencescape-client-api (>= 0.3.0)!
  state_machines
  therubyracer
  thin
  uglifier
  web-console
  webmock

BUNDLED WITH
   1.13.7<|MERGE_RESOLUTION|>--- conflicted
+++ resolved
@@ -13,11 +13,7 @@
 
 GIT
   remote: git://github.com/JamesGlover/sequencescape-client-api.git
-<<<<<<< HEAD
-  revision: bfe96e0b88094e1fd4ba8b5808289ddfd733b2ec
-=======
   revision: 35c4c2c133e26700821b2964f31e1bc08040c97b
->>>>>>> a8e84184
   branch: add_limber_needs
   specs:
     sequencescape-client-api (0.3.0)
