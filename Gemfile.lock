GIT
  remote: git://github.com/sanger/json_api_client.git
  revision: abc4217f7d8266ac6c90d6db2427375e8078d90e
  specs:
    json_api_client (1.5.4a)
      activemodel (>= 3.2.0)
      activesupport (>= 3.2.0)
      addressable (~> 2.2)
      faraday (~> 0.15, >= 0.15.2)
      faraday_middleware (~> 0.9)

GIT
  remote: git://github.com/sanger/pmb-client.git
  revision: 016f151a3bde84448ed64e528259c3511282dcdb
  specs:
    pmb-client (0.1.0)
      json_api_client (~> 1.1)

GIT
  remote: git://github.com/sanger/sanger_barcode_format.git
<<<<<<< HEAD
  revision: 2bce1cd66d5d9c58c059e2cb674277b79b9d5447
  branch: development
  specs:
    sanger_barcode_format (0.0.4)
=======
  revision: 35846331c2b88d049a14b7cace08e18664494de1
  branch: development
  specs:
    sanger_barcode_format (0.1.1)
>>>>>>> cf94a24f

GIT
  remote: git://github.com/sanger/sequencescape-client-api.git
  revision: 00cfdbe400a047b10a3d14c0c420704732946e85
  branch: rails_4
  specs:
    sequencescape-client-api (0.3.5)
      activemodel (>= 4.0.0)
      activesupport (>= 4.0.0)
      i18n
      yajl-ruby (>= 1.3.1)

GEM
  remote: https://rubygems.org/
  specs:
    actioncable (5.1.5)
      actionpack (= 5.1.5)
      nio4r (~> 2.0)
      websocket-driver (~> 0.6.1)
    actionmailer (5.1.5)
      actionpack (= 5.1.5)
      actionview (= 5.1.5)
      activejob (= 5.1.5)
      mail (~> 2.5, >= 2.5.4)
      rails-dom-testing (~> 2.0)
    actionpack (5.1.5)
      actionview (= 5.1.5)
      activesupport (= 5.1.5)
      rack (~> 2.0)
      rack-test (>= 0.6.3)
      rails-dom-testing (~> 2.0)
      rails-html-sanitizer (~> 1.0, >= 1.0.2)
    actionview (5.1.5)
      activesupport (= 5.1.5)
      builder (~> 3.1)
      erubi (~> 1.4)
      rails-dom-testing (~> 2.0)
      rails-html-sanitizer (~> 1.0, >= 1.0.3)
    activejob (5.1.5)
      activesupport (= 5.1.5)
      globalid (>= 0.3.6)
    activemodel (5.1.5)
      activesupport (= 5.1.5)
    activerecord (5.1.5)
      activemodel (= 5.1.5)
      activesupport (= 5.1.5)
      arel (~> 8.0)
    activesupport (5.1.5)
      concurrent-ruby (~> 1.0, >= 1.0.2)
      i18n (~> 0.7)
      minitest (~> 5.1)
      tzinfo (~> 1.1)
    addressable (2.4.0)
    arel (8.0.0)
    ast (2.4.0)
    autoprefixer-rails (8.0.0)
      execjs
    backports (3.11.3)
    bindex (0.5.0)
    bootstrap (4.0.0)
      autoprefixer-rails (>= 6.0.3)
      popper_js (>= 1.12.9, < 2)
      sass (>= 3.5.2)
    builder (3.2.3)
    byebug (10.0.0)
    capybara (3.4.2)
      addressable
      mini_mime (>= 0.1.3)
      nokogiri (~> 1.8)
      rack (>= 1.6.0)
      rack-test (>= 0.6.3)
      xpath (~> 3.1)
    capybara-selenium (0.0.6)
      capybara
      selenium-webdriver
    childprocess (0.9.0)
      ffi (~> 1.0, >= 1.0.11)
    coderay (1.1.2)
    coffee-rails (4.2.2)
      coffee-script (>= 2.2.0)
      railties (>= 4.0.0)
    coffee-script (2.4.1)
      coffee-script-source
      execjs
    coffee-script-source (1.12.2)
    concurrent-ruby (1.0.5)
    crack (0.4.3)
      safe_yaml (~> 1.0.0)
    crass (1.0.4)
    diff-lcs (1.3)
    docile (1.1.5)
    erubi (1.7.1)
    ethon (0.11.0)
      ffi (>= 1.3.0)
    exception_notification (4.2.2)
      actionmailer (>= 4.0, < 6)
      activesupport (>= 4.0, < 6)
    execjs (2.7.0)
    factory_bot (4.8.2)
      activesupport (>= 3.0.0)
    faraday (0.15.2)
      multipart-post (>= 1.2, < 3)
    faraday_middleware (0.12.2)
      faraday (>= 0.7.4, < 1.0)
    ffi (1.9.25)
    formatador (0.2.5)
    gh (0.15.1)
      addressable (~> 2.4.0)
      backports
      faraday (~> 0.8)
      multi_json (~> 1.0)
      net-http-persistent (~> 2.9)
      net-http-pipeline
    globalid (0.4.1)
      activesupport (>= 4.2.0)
    guard (2.14.2)
      formatador (>= 0.2.4)
      listen (>= 2.7, < 4.0)
      lumberjack (>= 1.0.12, < 2.0)
      nenv (~> 0.1)
      notiffany (~> 0.0)
      pry (>= 0.9.12)
      shellany (~> 0.0)
      thor (>= 0.18.1)
    guard-compat (1.2.1)
    guard-rspec (4.7.3)
      guard (~> 2.1)
      guard-compat (~> 1.1)
      rspec (>= 2.99.0, < 4.0)
    hashdiff (0.3.7)
    hashie (3.5.7)
    highline (1.7.10)
    i18n (0.9.5)
      concurrent-ruby (~> 1.0)
    inline_svg (1.3.1)
      activesupport (>= 3.0)
      nokogiri (>= 1.6)
    jaro_winkler (1.5.1)
    jquery-rails (4.3.1)
      rails-dom-testing (>= 1, < 3)
      railties (>= 4.2.0)
      thor (>= 0.14, < 2.0)
    jquery-ui-rails (6.0.1)
      railties (>= 3.2.16)
    json (2.1.0)
    launchy (2.4.3)
      addressable (~> 2.3)
    listen (3.1.5)
      rb-fsevent (~> 0.9, >= 0.9.4)
      rb-inotify (~> 0.9, >= 0.9.7)
      ruby_dep (~> 1.2)
    loofah (2.2.2)
      crass (~> 1.0.2)
      nokogiri (>= 1.5.9)
    lumberjack (1.0.12)
    mail (2.7.0)
      mini_mime (>= 0.1.1)
    method_source (0.9.0)
    mini_mime (1.0.0)
    mini_portile2 (2.3.0)
    minitest (5.11.3)
    multi_json (1.13.1)
    multipart-post (2.0.0)
    nenv (0.3.0)
    net-http-persistent (2.9.4)
    net-http-pipeline (1.0.1)
    nio4r (2.2.0)
    nokogiri (1.8.5)
      mini_portile2 (~> 2.3.0)
    notiffany (0.1.1)
      nenv (~> 0.1)
      shellany (~> 0.0)
    parallel (1.12.1)
    parser (2.5.1.2)
      ast (~> 2.4.0)
    popper_js (1.12.9)
    powerpack (0.1.2)
    pry (0.11.3)
      coderay (~> 1.1.0)
      method_source (~> 0.9.0)
    pry-byebug (3.6.0)
      byebug (~> 10.0)
      pry (~> 0.10)
    puma (3.12.0)
    pusher-client (0.6.2)
      json
      websocket (~> 1.0)
    rack (2.0.5)
    rack-mini-profiler (1.0.0)
      rack (>= 1.2.0)
    rack-proxy (0.6.5)
      rack
    rack-test (1.1.0)
      rack (>= 1.0, < 3)
    rails (5.1.5)
      actioncable (= 5.1.5)
      actionmailer (= 5.1.5)
      actionpack (= 5.1.5)
      actionview (= 5.1.5)
      activejob (= 5.1.5)
      activemodel (= 5.1.5)
      activerecord (= 5.1.5)
      activesupport (= 5.1.5)
      bundler (>= 1.3.0)
      railties (= 5.1.5)
      sprockets-rails (>= 2.0.0)
    rails-controller-testing (1.0.2)
      actionpack (~> 5.x, >= 5.0.1)
      actionview (~> 5.x, >= 5.0.1)
      activesupport (~> 5.x)
    rails-dom-testing (2.0.3)
      activesupport (>= 4.2.0)
      nokogiri (>= 1.6)
    rails-html-sanitizer (1.0.4)
      loofah (~> 2.2, >= 2.2.2)
    railties (5.1.5)
      actionpack (= 5.1.5)
      activesupport (= 5.1.5)
      method_source
      rake (>= 0.8.7)
      thor (>= 0.18.1, < 2.0)
    rainbow (3.0.0)
    rake (12.3.1)
    rb-fsevent (0.10.3)
    rb-inotify (0.9.10)
      ffi (>= 0.5.0, < 2)
    rspec (3.7.0)
      rspec-core (~> 3.7.0)
      rspec-expectations (~> 3.7.0)
      rspec-mocks (~> 3.7.0)
    rspec-core (3.7.1)
      rspec-support (~> 3.7.0)
    rspec-expectations (3.7.0)
      diff-lcs (>= 1.2.0, < 2.0)
      rspec-support (~> 3.7.0)
    rspec-json_expectations (2.1.0)
    rspec-mocks (3.7.0)
      diff-lcs (>= 1.2.0, < 2.0)
      rspec-support (~> 3.7.0)
    rspec-rails (3.7.2)
      actionpack (>= 3.0)
      activesupport (>= 3.0)
      railties (>= 3.0)
      rspec-core (~> 3.7.0)
      rspec-expectations (~> 3.7.0)
      rspec-mocks (~> 3.7.0)
      rspec-support (~> 3.7.0)
    rspec-support (3.7.1)
    rubocop (0.59.1)
      jaro_winkler (~> 1.5.1)
      parallel (~> 1.10)
      parser (>= 2.5, != 2.5.1.1)
      powerpack (~> 0.1)
      rainbow (>= 2.2.2, < 4.0)
      ruby-progressbar (~> 1.7)
      unicode-display_width (~> 1.0, >= 1.0.1)
    ruby-progressbar (1.10.0)
    ruby_dep (1.5.0)
    rubyzip (1.2.2)
    safe_yaml (1.0.4)
    sass (3.5.6)
      sass-listen (~> 4.0.0)
    sass-listen (4.0.0)
      rb-fsevent (~> 0.9, >= 0.9.4)
      rb-inotify (~> 0.9, >= 0.9.7)
    sass-rails (5.0.7)
      railties (>= 4.0.0, < 6)
      sass (~> 3.1)
      sprockets (>= 2.8, < 4.0)
      sprockets-rails (>= 2.0, < 4.0)
      tilt (>= 1.1, < 3)
    select2-rails (4.0.3)
      thor (~> 0.14)
    selenium-webdriver (3.14.0)
      childprocess (~> 0.5)
      rubyzip (~> 1.2)
    shellany (0.0.1)
    simplecov (0.15.0)
      docile (~> 1.1.0)
      json (>= 1.8, < 3)
      simplecov-html (~> 0.10.0)
    simplecov-html (0.10.2)
    simplecov-json (0.2)
      json
      simplecov
    sprockets (3.7.2)
      concurrent-ruby (~> 1.0)
      rack (> 1, < 3)
    sprockets-rails (3.2.1)
      actionpack (>= 4.0)
      activesupport (>= 4.0)
      sprockets (>= 3.0.0)
    state_machines (0.5.0)
    thor (0.20.0)
    thread_safe (0.3.6)
    tilt (2.0.8)
    travis (1.8.8)
      backports
      faraday (~> 0.9)
      faraday_middleware (~> 0.9, >= 0.9.1)
      gh (~> 0.13)
      highline (~> 1.6)
      launchy (~> 2.1)
      pusher-client (~> 0.4)
      typhoeus (~> 0.6, >= 0.6.8)
    typhoeus (0.8.0)
      ethon (>= 0.8.0)
    tzinfo (1.2.5)
      thread_safe (~> 0.1)
    uglifier (4.1.6)
      execjs (>= 0.3.0, < 3)
    unicode-display_width (1.4.0)
    web-console (3.5.1)
      actionview (>= 5.0)
      activemodel (>= 5.0)
      bindex (>= 0.4.0)
      railties (>= 5.0)
    webmock (3.3.0)
      addressable (>= 2.3.6)
      crack (>= 0.3.2)
      hashdiff
    webpacker (3.5.5)
      activesupport (>= 4.2)
      rack-proxy (>= 0.6.1)
      railties (>= 4.2)
    websocket (1.2.8)
    websocket-driver (0.6.5)
      websocket-extensions (>= 0.1.0)
    websocket-extensions (0.1.3)
    xpath (3.1.0)
      nokogiri (~> 1.8)
    yajl-ruby (1.4.1)

PLATFORMS
  ruby

DEPENDENCIES
  bootstrap
  capybara
  capybara-selenium
  coffee-rails
  exception_notification
  factory_bot
  guard-rspec
  hashie
  inline_svg
  jquery-rails
  jquery-ui-rails
  json_api_client!
  launchy
  pmb-client (= 0.1.0)!
  pry
  pry-byebug
  puma
  rack-mini-profiler
  rails
  rails-controller-testing
  rake
  rspec-json_expectations
  rspec-rails
  rubocop
  sanger_barcode_format!
  sass-rails
  select2-rails
  sequencescape-client-api (>= 0.3.4)!
  simplecov
  simplecov-json
  state_machines
  travis
  uglifier
  web-console
  webmock
  webpacker

BUNDLED WITH
   1.16.3<|MERGE_RESOLUTION|>--- conflicted
+++ resolved
@@ -18,17 +18,10 @@
 
 GIT
   remote: git://github.com/sanger/sanger_barcode_format.git
-<<<<<<< HEAD
-  revision: 2bce1cd66d5d9c58c059e2cb674277b79b9d5447
-  branch: development
-  specs:
-    sanger_barcode_format (0.0.4)
-=======
   revision: 35846331c2b88d049a14b7cace08e18664494de1
   branch: development
   specs:
     sanger_barcode_format (0.1.1)
->>>>>>> cf94a24f
 
 GIT
   remote: git://github.com/sanger/sequencescape-client-api.git
