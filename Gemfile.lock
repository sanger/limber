GIT
  remote: https://github.com/sanger/json_api_client.git
  revision: 2d06b4457e7c0e276736818e8d932f0691447ab6
  branch: v1.21.0a
  specs:
    json_api_client (1.21.0a)
      activemodel (>= 3.2.0)
      activesupport (>= 3.2.0)
      addressable (~> 2.2)
      faraday (>= 0.15.2, < 2.0)
      faraday_middleware (>= 0.9.0, < 2.0)
      rack (>= 0.2)

GIT
  remote: https://github.com/sanger/pmb-client.git
  revision: d87b1534796974448eec3ca9abff36cfbe777412
  specs:
    pmb-client (0.1.0)
      json_api_client (~> 1.1)

GIT
  remote: https://github.com/sanger/sanger_barcode_format.git
  revision: 8e93771a9f38e1efb07c1d82dca1a81d74353e11
  branch: development
  specs:
    sanger_barcode_format (0.2.0)

GEM
  remote: https://rubygems.org/
  specs:
    actioncable (7.0.7.2)
      actionpack (= 7.0.7.2)
      activesupport (= 7.0.7.2)
      nio4r (~> 2.0)
      websocket-driver (>= 0.6.1)
    actionmailbox (7.0.7.2)
      actionpack (= 7.0.7.2)
      activejob (= 7.0.7.2)
      activerecord (= 7.0.7.2)
      activestorage (= 7.0.7.2)
      activesupport (= 7.0.7.2)
      mail (>= 2.7.1)
      net-imap
      net-pop
      net-smtp
    actionmailer (7.0.7.2)
      actionpack (= 7.0.7.2)
      actionview (= 7.0.7.2)
      activejob (= 7.0.7.2)
      activesupport (= 7.0.7.2)
      mail (~> 2.5, >= 2.5.4)
      net-imap
      net-pop
      net-smtp
      rails-dom-testing (~> 2.0)
    actionpack (7.0.7.2)
      actionview (= 7.0.7.2)
      activesupport (= 7.0.7.2)
      rack (~> 2.0, >= 2.2.4)
      rack-test (>= 0.6.3)
      rails-dom-testing (~> 2.0)
      rails-html-sanitizer (~> 1.0, >= 1.2.0)
    actiontext (7.0.7.2)
      actionpack (= 7.0.7.2)
      activerecord (= 7.0.7.2)
      activestorage (= 7.0.7.2)
      activesupport (= 7.0.7.2)
      globalid (>= 0.6.0)
      nokogiri (>= 1.8.5)
    actionview (7.0.7.2)
      activesupport (= 7.0.7.2)
      builder (~> 3.1)
      erubi (~> 1.4)
      rails-dom-testing (~> 2.0)
      rails-html-sanitizer (~> 1.1, >= 1.2.0)
    activejob (7.0.7.2)
      activesupport (= 7.0.7.2)
      globalid (>= 0.3.6)
    activemodel (7.0.7.2)
      activesupport (= 7.0.7.2)
    activerecord (7.0.7.2)
      activemodel (= 7.0.7.2)
      activesupport (= 7.0.7.2)
    activestorage (7.0.7.2)
      actionpack (= 7.0.7.2)
      activejob (= 7.0.7.2)
      activerecord (= 7.0.7.2)
      activesupport (= 7.0.7.2)
      marcel (~> 1.0)
      mini_mime (>= 1.1.0)
    activesupport (7.0.7.2)
      concurrent-ruby (~> 1.0, >= 1.0.2)
      i18n (>= 1.6, < 2)
      minitest (>= 5.1)
      tzinfo (~> 2.0)
    addressable (2.8.1)
      public_suffix (>= 2.0.2, < 6.0)
    ast (2.4.2)
    autoprefixer-rails (10.4.7.0)
      execjs (~> 2)
    bindex (0.8.1)
    bootsnap (1.14.0)
      msgpack (~> 1.2)
    bootstrap (4.6.2)
      autoprefixer-rails (>= 9.1.0)
      popper_js (>= 1.16.1, < 2)
      sassc-rails (>= 2.0.0)
    builder (3.2.4)
    byebug (11.1.3)
    capybara (3.38.0)
      addressable
      matrix
      mini_mime (>= 0.1.3)
      nokogiri (~> 1.8)
      rack (>= 1.6.0)
      rack-test (>= 0.6.3)
      regexp_parser (>= 1.5, < 3.0)
      xpath (~> 3.2)
    capybara-selenium (0.0.6)
      capybara
      selenium-webdriver
    coderay (1.1.3)
    concurrent-ruby (1.2.2)
    crack (0.4.5)
      rexml
    crass (1.0.6)
    date (3.3.3)
    diff-lcs (1.5.0)
    docile (1.4.0)
    erubi (1.12.0)
    exception_notification (4.5.0)
      actionmailer (>= 5.2, < 8)
      activesupport (>= 5.2, < 8)
    execjs (2.8.1)
    factory_bot (6.2.1)
      activesupport (>= 5.0.0)
    faraday (1.10.2)
      faraday-em_http (~> 1.0)
      faraday-em_synchrony (~> 1.0)
      faraday-excon (~> 1.1)
      faraday-httpclient (~> 1.0)
      faraday-multipart (~> 1.0)
      faraday-net_http (~> 1.0)
      faraday-net_http_persistent (~> 1.0)
      faraday-patron (~> 1.0)
      faraday-rack (~> 1.0)
      faraday-retry (~> 1.0)
      ruby2_keywords (>= 0.0.4)
    faraday-em_http (1.0.0)
    faraday-em_synchrony (1.0.0)
    faraday-excon (1.1.0)
    faraday-httpclient (1.0.1)
    faraday-multipart (1.0.4)
      multipart-post (~> 2)
    faraday-net_http (1.0.1)
    faraday-net_http_persistent (1.2.0)
    faraday-patron (1.0.0)
    faraday-rack (1.0.0)
    faraday-retry (1.0.3)
    faraday_middleware (1.2.0)
      faraday (~> 1.0)
    ffi (1.15.5)
    formatador (1.1.0)
    globalid (1.2.1)
      activesupport (>= 6.1)
    guard (2.18.0)
      formatador (>= 0.2.4)
      listen (>= 2.7, < 4.0)
      lumberjack (>= 1.0.12, < 2.0)
      nenv (~> 0.1)
      notiffany (~> 0.0)
      pry (>= 0.13.0)
      shellany (~> 0.0)
      thor (>= 0.18.1)
    guard-compat (1.2.1)
    guard-rspec (4.7.3)
      guard (~> 2.1)
      guard-compat (~> 1.1)
      rspec (>= 2.99.0, < 4.0)
    hashdiff (1.0.1)
    hashie (5.0.0)
    i18n (1.14.1)
      concurrent-ruby (~> 1.0)
    inline_svg (1.8.0)
      activesupport (>= 3.0)
      nokogiri (>= 1.6)
    jquery-rails (4.5.1)
      rails-dom-testing (>= 1, < 3)
      railties (>= 4.2.0)
      thor (>= 0.14, < 2.0)
    jquery-ui-rails (6.0.1)
      railties (>= 3.2.16)
    json (2.6.3)
    language_server-protocol (3.17.0.3)
    launchy (2.5.0)
      addressable (~> 2.7)
    listen (3.8.0)
      rb-fsevent (~> 0.10, >= 0.10.3)
      rb-inotify (~> 0.9, >= 0.9.10)
    loofah (2.21.4)
      crass (~> 1.0.2)
      nokogiri (>= 1.12.0)
    lumberjack (1.2.8)
    mail (2.8.1)
      mini_mime (>= 0.1.1)
      net-imap
      net-pop
      net-smtp
    marcel (1.0.2)
    matrix (0.4.2)
    method_source (1.0.0)
    mini_mime (1.1.5)
    mini_portile2 (2.8.5)
    minitest (5.20.0)
    msgpack (1.5.1)
    multi_json (1.15.0)
    multipart-post (2.2.3)
    nenv (0.3.0)
    net-imap (0.4.2)
      date
      net-protocol
    net-pop (0.1.2)
      net-protocol
    net-protocol (0.2.1)
      timeout
    net-smtp (0.4.0)
      net-protocol
    nio4r (2.5.9)
    nokogiri (1.15.4)
      mini_portile2 (~> 2.8.2)
      racc (~> 1.4)
    notiffany (0.1.3)
      nenv (~> 0.1)
      shellany (~> 0.0)
    oj (3.13.23)
    parallel (1.23.0)
    parser (3.2.2.4)
      ast (~> 2.4.1)
      racc
    popper_js (1.16.1)
    pry (0.14.1)
      coderay (~> 1.1)
      method_source (~> 1.0)
    pry-byebug (3.10.1)
      byebug (~> 11.0)
      pry (>= 0.13, < 0.15)
    public_suffix (5.0.0)
    puma (6.3.1)
      nio4r (~> 2.0)
<<<<<<< HEAD
    racc (1.7.3)
    rack (2.2.4)
=======
    racc (1.7.1)
    rack (2.2.8)
>>>>>>> 56023824
    rack-mini-profiler (3.0.0)
      rack (>= 1.2.0)
    rack-proxy (0.7.4)
      rack
    rack-test (2.1.0)
      rack (>= 1.3)
    rails (7.0.7.2)
      actioncable (= 7.0.7.2)
      actionmailbox (= 7.0.7.2)
      actionmailer (= 7.0.7.2)
      actionpack (= 7.0.7.2)
      actiontext (= 7.0.7.2)
      actionview (= 7.0.7.2)
      activejob (= 7.0.7.2)
      activemodel (= 7.0.7.2)
      activerecord (= 7.0.7.2)
      activestorage (= 7.0.7.2)
      activesupport (= 7.0.7.2)
      bundler (>= 1.15.0)
      railties (= 7.0.7.2)
    rails-controller-testing (1.0.5)
      actionpack (>= 5.0.1.rc1)
      actionview (>= 5.0.1.rc1)
      activesupport (>= 5.0.1.rc1)
    rails-dom-testing (2.2.0)
      activesupport (>= 5.0.0)
      minitest
      nokogiri (>= 1.6)
    rails-html-sanitizer (1.6.0)
      loofah (~> 2.21)
      nokogiri (~> 1.14)
    railties (7.0.7.2)
      actionpack (= 7.0.7.2)
      activesupport (= 7.0.7.2)
      method_source
      rake (>= 12.2)
      thor (~> 1.0)
      zeitwerk (~> 2.5)
    rainbow (3.1.1)
    rake (13.0.6)
    rb-fsevent (0.11.2)
    rb-inotify (0.10.1)
      ffi (~> 1.0)
    regexp_parser (2.8.2)
    rexml (3.2.6)
    rspec (3.12.0)
      rspec-core (~> 3.12.0)
      rspec-expectations (~> 3.12.0)
      rspec-mocks (~> 3.12.0)
    rspec-core (3.12.2)
      rspec-support (~> 3.12.0)
    rspec-expectations (3.12.3)
      diff-lcs (>= 1.2.0, < 2.0)
      rspec-support (~> 3.12.0)
    rspec-json_expectations (2.2.0)
    rspec-mocks (3.12.5)
      diff-lcs (>= 1.2.0, < 2.0)
      rspec-support (~> 3.12.0)
    rspec-rails (6.0.3)
      actionpack (>= 6.1)
      activesupport (>= 6.1)
      railties (>= 6.1)
      rspec-core (~> 3.12)
      rspec-expectations (~> 3.12)
      rspec-mocks (~> 3.12)
      rspec-support (~> 3.12)
    rspec-support (3.12.0)
    rubocop (1.57.2)
      json (~> 2.3)
      language_server-protocol (>= 3.17.0)
      parallel (~> 1.10)
      parser (>= 3.2.2.4)
      rainbow (>= 2.2.2, < 4.0)
      regexp_parser (>= 1.8, < 3.0)
      rexml (>= 3.2.5, < 4.0)
      rubocop-ast (>= 1.28.1, < 2.0)
      ruby-progressbar (~> 1.7)
      unicode-display_width (>= 2.4.0, < 3.0)
    rubocop-ast (1.30.0)
      parser (>= 3.2.1.0)
    rubocop-performance (1.15.1)
      rubocop (>= 1.7.0, < 2.0)
      rubocop-ast (>= 0.4.0)
    rubocop-rails (2.17.3)
      activesupport (>= 4.2.0)
      rack (>= 1.1)
      rubocop (>= 1.33.0, < 2.0)
    ruby-progressbar (1.13.0)
    ruby-units (3.0.0)
    ruby2_keywords (0.0.5)
    rubyzip (2.3.2)
    sass-rails (6.0.0)
      sassc-rails (~> 2.1, >= 2.1.1)
    sassc (2.4.0)
      ffi (~> 1.9)
    sassc-rails (2.1.2)
      railties (>= 4.0.0)
      sassc (>= 2.0)
      sprockets (> 3.0)
      sprockets-rails
      tilt
    select2-rails (4.0.13)
    selenium-webdriver (4.9.0)
      rexml (~> 3.2, >= 3.2.5)
      rubyzip (>= 1.2.2, < 3.0)
      websocket (~> 1.0)
    semantic_range (3.0.0)
    sequencescape-client-api (2.0.0)
      activemodel (>= 5.0.0)
      activesupport (>= 5.0.0)
      i18n
      multi_json
    shellany (0.0.1)
    simplecov (0.21.2)
      docile (~> 1.1)
      simplecov-html (~> 0.11)
      simplecov_json_formatter (~> 0.1)
    simplecov-html (0.12.3)
    simplecov_json_formatter (0.1.4)
    sprint_client (0.1.0)
    sprockets (4.1.1)
      concurrent-ruby (~> 1.0)
      rack (> 1, < 3)
    sprockets-rails (3.4.2)
      actionpack (>= 5.2)
      activesupport (>= 5.2)
      sprockets (>= 3.0.0)
<<<<<<< HEAD
    state_machines (0.6.0)
    thor (1.2.1)
=======
    state_machines (0.5.0)
    thor (1.3.0)
>>>>>>> 56023824
    tilt (2.0.11)
    timeout (0.4.0)
    tzinfo (2.0.6)
      concurrent-ruby (~> 1.0)
    uglifier (4.2.0)
      execjs (>= 0.3.0, < 3)
    unicode-display_width (2.5.0)
    web-console (4.2.0)
      actionview (>= 6.0.0)
      activemodel (>= 6.0.0)
      bindex (>= 0.4.0)
      railties (>= 6.0.0)
    webmock (3.18.1)
      addressable (>= 2.8.0)
      crack (>= 0.3.2)
      hashdiff (>= 0.4.0, < 2.0.0)
    webpacker (5.4.3)
      activesupport (>= 5.2)
      rack-proxy (>= 0.6.1)
      railties (>= 5.2)
      semantic_range (>= 2.3.0)
    webrick (1.7.0)
    websocket (1.2.9)
    websocket-driver (0.7.6)
      websocket-extensions (>= 0.1.0)
    websocket-extensions (0.1.5)
    xpath (3.2.0)
      nokogiri (~> 1.8)
    yard (0.9.28)
      webrick (~> 1.7.0)
    zeitwerk (2.6.12)

PLATFORMS
  ruby

DEPENDENCIES
  bootsnap
  bootstrap (~> 4)
  capybara
  capybara-selenium
  exception_notification
  factory_bot
  guard-rspec
  hashie
  inline_svg
  jquery-rails
  jquery-ui-rails
  json_api_client!
  launchy
  oj
  pmb-client (= 0.1.0)!
  pry
  pry-byebug
  puma
  rack-mini-profiler
  rails
  rails-controller-testing
  rake
  rspec-json_expectations
  rspec-rails (= 6.0.3)
  rubocop
  rubocop-performance
  rubocop-rails
  ruby-units
  sanger_barcode_format!
  sass-rails
  select2-rails
  selenium-webdriver (~> 4.1)
  sequencescape-client-api
  simplecov
  sprint_client
  sprockets-rails
  state_machines
  uglifier
  web-console
  webmock
  webpacker
  yard

BUNDLED WITH
   2.2.33<|MERGE_RESOLUTION|>--- conflicted
+++ resolved
@@ -247,13 +247,8 @@
     public_suffix (5.0.0)
     puma (6.3.1)
       nio4r (~> 2.0)
-<<<<<<< HEAD
     racc (1.7.3)
     rack (2.2.4)
-=======
-    racc (1.7.1)
-    rack (2.2.8)
->>>>>>> 56023824
     rack-mini-profiler (3.0.0)
       rack (>= 1.2.0)
     rack-proxy (0.7.4)
@@ -381,13 +376,8 @@
       actionpack (>= 5.2)
       activesupport (>= 5.2)
       sprockets (>= 3.0.0)
-<<<<<<< HEAD
     state_machines (0.6.0)
     thor (1.2.1)
-=======
-    state_machines (0.5.0)
-    thor (1.3.0)
->>>>>>> 56023824
     tilt (2.0.11)
     timeout (0.4.0)
     tzinfo (2.0.6)
