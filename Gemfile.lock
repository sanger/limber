--- conflicted
+++ resolved
@@ -1,5 +1,5 @@
 GIT
-  remote: https://github.com/sanger/json_api_client.git
+  remote: git://github.com/sanger/json_api_client.git
   revision: abc4217f7d8266ac6c90d6db2427375e8078d90e
   specs:
     json_api_client (1.5.4a)
@@ -10,14 +10,14 @@
       faraday_middleware (~> 0.9)
 
 GIT
-  remote: https://github.com/sanger/pmb-client.git
+  remote: git://github.com/sanger/pmb-client.git
   revision: 016f151a3bde84448ed64e528259c3511282dcdb
   specs:
     pmb-client (0.1.0)
       json_api_client (~> 1.1)
 
 GIT
-  remote: https://github.com/sanger/sanger_barcode_format.git
+  remote: git://github.com/sanger/sanger_barcode_format.git
   revision: df3421bec461f46c965207636aba072771d02772
   branch: development
   specs:
@@ -184,11 +184,7 @@
       nenv (~> 0.1)
       shellany (~> 0.0)
     parallel (1.19.1)
-<<<<<<< HEAD
     parser (2.7.0.1)
-=======
-    parser (2.7.0.0)
->>>>>>> 623de7a4
       ast (~> 2.4.0)
     popper_js (1.16.0)
     pry (0.12.2)
@@ -264,11 +260,7 @@
       rspec-mocks (~> 3.8.0)
       rspec-support (~> 3.8.0)
     rspec-support (3.8.0)
-<<<<<<< HEAD
     rubocop (0.79.0)
-=======
-    rubocop (0.78.0)
->>>>>>> 623de7a4
       jaro_winkler (~> 1.5.1)
       parallel (~> 1.10)
       parser (>= 2.7.0.1)
