GIT
  remote: git://github.com/sanger/json_api_client.git
  revision: abc4217f7d8266ac6c90d6db2427375e8078d90e
  specs:
    json_api_client (1.5.4a)
      activemodel (>= 3.2.0)
      activesupport (>= 3.2.0)
      addressable (~> 2.2)
      faraday (~> 0.15, >= 0.15.2)
      faraday_middleware (~> 0.9)

GIT
  remote: git://github.com/sanger/pmb-client.git
  revision: 016f151a3bde84448ed64e528259c3511282dcdb
  specs:
    pmb-client (0.1.0)
      json_api_client (~> 1.1)

GIT
  remote: git://github.com/sanger/sanger_barcode_format.git
  revision: df3421bec461f46c965207636aba072771d02772
  branch: development
  specs:
    sanger_barcode_format (0.1.2)

GEM
  remote: https://rubygems.org/
  specs:
    actioncable (5.1.6.2)
      actionpack (= 5.1.6.2)
      nio4r (~> 2.0)
      websocket-driver (~> 0.6.1)
    actionmailer (5.1.6.2)
      actionpack (= 5.1.6.2)
      actionview (= 5.1.6.2)
      activejob (= 5.1.6.2)
      mail (~> 2.5, >= 2.5.4)
      rails-dom-testing (~> 2.0)
    actionpack (5.1.6.2)
      actionview (= 5.1.6.2)
      activesupport (= 5.1.6.2)
      rack (~> 2.0)
      rack-test (>= 0.6.3)
      rails-dom-testing (~> 2.0)
      rails-html-sanitizer (~> 1.0, >= 1.0.2)
    actionview (5.1.6.2)
      activesupport (= 5.1.6.2)
      builder (~> 3.1)
      erubi (~> 1.4)
      rails-dom-testing (~> 2.0)
      rails-html-sanitizer (~> 1.0, >= 1.0.3)
    activejob (5.1.6.2)
      activesupport (= 5.1.6.2)
      globalid (>= 0.3.6)
    activemodel (5.1.6.2)
      activesupport (= 5.1.6.2)
    activerecord (5.1.6.2)
      activemodel (= 5.1.6.2)
      activesupport (= 5.1.6.2)
      arel (~> 8.0)
    activesupport (5.1.6.2)
      concurrent-ruby (~> 1.0, >= 1.0.2)
      i18n (>= 0.7, < 2)
      minitest (~> 5.1)
      tzinfo (~> 1.1)
    addressable (2.4.0)
    arel (8.0.0)
    ast (2.4.0)
    autoprefixer-rails (9.4.7)
      execjs
    backports (3.15.0)
    bindex (0.5.0)
    bootstrap (4.3.1)
      autoprefixer-rails (>= 9.1.0)
      popper_js (>= 1.14.3, < 2)
      sassc-rails (>= 2.0.0)
    builder (3.2.3)
    byebug (11.0.0)
    capybara (3.29.0)
      addressable
      mini_mime (>= 0.1.3)
      nokogiri (~> 1.8)
      rack (>= 1.6.0)
      rack-test (>= 0.6.3)
      regexp_parser (~> 1.5)
      xpath (~> 3.2)
    capybara-selenium (0.0.6)
      capybara
      selenium-webdriver
    childprocess (3.0.0)
    coderay (1.1.2)
    coffee-rails (4.2.2)
      coffee-script (>= 2.2.0)
      railties (>= 4.0.0)
    coffee-script (2.4.1)
      coffee-script-source
      execjs
    coffee-script-source (1.12.2)
    concurrent-ruby (1.1.5)
    crack (0.4.3)
      safe_yaml (~> 1.0.0)
    crass (1.0.5)
    diff-lcs (1.3)
    docile (1.3.2)
    erubi (1.9.0)
    ethon (0.12.0)
      ffi (>= 1.3.0)
    exception_notification (4.4.0)
      actionmailer (>= 4.0, < 7)
      activesupport (>= 4.0, < 7)
    execjs (2.7.0)
    factory_bot (5.1.1)
      activesupport (>= 4.2.0)
    faraday (0.15.4)
      multipart-post (>= 1.2, < 3)
    faraday_middleware (0.13.1)
      faraday (>= 0.7.4, < 1.0)
    ffi (1.9.25)
    formatador (0.2.5)
    gh (0.15.1)
      addressable (~> 2.4.0)
      backports
      faraday (~> 0.8)
      multi_json (~> 1.0)
      net-http-persistent (~> 2.9)
      net-http-pipeline
    globalid (0.4.2)
      activesupport (>= 4.2.0)
    guard (2.15.0)
      formatador (>= 0.2.4)
      listen (>= 2.7, < 4.0)
      lumberjack (>= 1.0.12, < 2.0)
      nenv (~> 0.1)
      notiffany (~> 0.0)
      pry (>= 0.9.12)
      shellany (~> 0.0)
      thor (>= 0.18.1)
    guard-compat (1.2.1)
    guard-rspec (4.7.3)
      guard (~> 2.1)
      guard-compat (~> 1.1)
      rspec (>= 2.99.0, < 4.0)
    hashdiff (1.0.0)
    hashie (4.0.0)
    highline (1.7.10)
    i18n (1.7.0)
      concurrent-ruby (~> 1.0)
    inline_svg (1.6.0)
      activesupport (>= 3.0)
      nokogiri (>= 1.6)
    jaro_winkler (1.5.3)
    jquery-rails (4.3.5)
      rails-dom-testing (>= 1, < 3)
      railties (>= 4.2.0)
      thor (>= 0.14, < 2.0)
    jquery-ui-rails (6.0.1)
      railties (>= 3.2.16)
    json (2.2.0)
    launchy (2.4.3)
      addressable (~> 2.3)
    listen (3.1.5)
      rb-fsevent (~> 0.9, >= 0.9.4)
      rb-inotify (~> 0.9, >= 0.9.7)
      ruby_dep (~> 1.2)
    loofah (2.4.0)
      crass (~> 1.0.2)
      nokogiri (>= 1.5.9)
    lumberjack (1.0.13)
    mail (2.7.1)
      mini_mime (>= 0.1.1)
    method_source (0.9.2)
    mini_mime (1.0.2)
    mini_portile2 (2.4.0)
    minitest (5.13.0)
    multi_json (1.13.1)
    multipart-post (2.1.1)
    nenv (0.3.0)
    net-http-persistent (2.9.4)
    net-http-pipeline (1.0.1)
    nio4r (2.5.2)
    nokogiri (1.10.7)
      mini_portile2 (~> 2.4.0)
    notiffany (0.1.1)
      nenv (~> 0.1)
      shellany (~> 0.0)
    parallel (1.17.0)
    parser (2.6.4.1)
      ast (~> 2.4.0)
    popper_js (1.14.5)
    pry (0.12.2)
      coderay (~> 1.1.0)
      method_source (~> 0.9.0)
    pry-byebug (3.7.0)
      byebug (~> 11.0)
      pry (~> 0.10)
    puma (4.3.1)
      nio4r (~> 2.0)
    pusher-client (0.6.2)
      json
      websocket (~> 1.0)
<<<<<<< HEAD
    rack (2.1.1)
=======

rack (2.1.1)
>>>>>>> a40eab3b
    rack-mini-profiler (1.1.4)
      rack (>= 1.2.0)
    rack-proxy (0.6.5)
      rack
    rack-test (1.1.0)
      rack (>= 1.0, < 3)
    rails (5.1.6.2)
      actioncable (= 5.1.6.2)
      actionmailer (= 5.1.6.2)
      actionpack (= 5.1.6.2)
      actionview (= 5.1.6.2)
      activejob (= 5.1.6.2)
      activemodel (= 5.1.6.2)
      activerecord (= 5.1.6.2)
      activesupport (= 5.1.6.2)
      bundler (>= 1.3.0)
      railties (= 5.1.6.2)
      sprockets-rails (>= 2.0.0)
    rails-controller-testing (1.0.4)
      actionpack (>= 5.0.1.x)
      actionview (>= 5.0.1.x)
      activesupport (>= 5.0.1.x)
    rails-dom-testing (2.0.3)
      activesupport (>= 4.2.0)
      nokogiri (>= 1.6)
    rails-html-sanitizer (1.3.0)
      loofah (~> 2.3)
    railties (5.1.6.2)
      actionpack (= 5.1.6.2)
      activesupport (= 5.1.6.2)
      method_source
      rake (>= 0.8.7)
      thor (>= 0.18.1, < 2.0)
    rainbow (3.0.0)
    rake (13.0.1)
    rb-fsevent (0.10.3)
    rb-inotify (0.10.0)
      ffi (~> 1.0)
    regexp_parser (1.6.0)
    rspec (3.8.0)
      rspec-core (~> 3.8.0)
      rspec-expectations (~> 3.8.0)
      rspec-mocks (~> 3.8.0)
    rspec-core (3.8.0)
      rspec-support (~> 3.8.0)
    rspec-expectations (3.8.2)
      diff-lcs (>= 1.2.0, < 2.0)
      rspec-support (~> 3.8.0)
    rspec-json_expectations (2.2.0)
    rspec-mocks (3.8.0)
      diff-lcs (>= 1.2.0, < 2.0)
      rspec-support (~> 3.8.0)
    rspec-rails (3.8.2)
      actionpack (>= 3.0)
      activesupport (>= 3.0)
      railties (>= 3.0)
      rspec-core (~> 3.8.0)
      rspec-expectations (~> 3.8.0)
      rspec-mocks (~> 3.8.0)
      rspec-support (~> 3.8.0)
    rspec-support (3.8.0)
    rubocop (0.75.0)
      jaro_winkler (~> 1.5.1)
      parallel (~> 1.10)
      parser (>= 2.6)
      rainbow (>= 2.2.2, < 4.0)
      ruby-progressbar (~> 1.7)
      unicode-display_width (>= 1.4.0, < 1.7)
    rubocop-rails (2.3.2)
      rack (>= 1.1)
      rubocop (>= 0.72.0)
    ruby-progressbar (1.10.1)
    ruby_dep (1.5.0)
    rubyzip (2.0.0)
    safe_yaml (1.0.5)
    sass (3.7.3)
      sass-listen (~> 4.0.0)
    sass-listen (4.0.0)
      rb-fsevent (~> 0.9, >= 0.9.4)
      rb-inotify (~> 0.9, >= 0.9.7)
    sass-rails (5.0.7)
      railties (>= 4.0.0, < 6)
      sass (~> 3.1)
      sprockets (>= 2.8, < 4.0)
      sprockets-rails (>= 2.0, < 4.0)
      tilt (>= 1.1, < 3)
    sassc (2.0.0)
      ffi (~> 1.9.6)
      rake
    sassc-rails (2.1.0)
      railties (>= 4.0.0)
      sassc (>= 2.0)
      sprockets (> 3.0)
      sprockets-rails
      tilt
    select2-rails (4.0.3)
      thor (~> 0.14)
    selenium-webdriver (3.142.6)
      childprocess (>= 0.5, < 4.0)
      rubyzip (>= 1.2.2)
    sequencescape-client-api (0.3.9)
      activemodel (>= 4.0.0, < 5.2)
      activesupport (>= 4.0.0, < 5.2)
      i18n
      yajl-ruby (>= 1.3.1)
    shellany (0.0.1)
    simplecov (0.17.1)
      docile (~> 1.1)
      json (>= 1.8, < 3)
      simplecov-html (~> 0.10.0)
    simplecov-html (0.10.2)
    simplecov-json (0.2)
      json
      simplecov
    sprockets (3.7.2)
      concurrent-ruby (~> 1.0)
      rack (> 1, < 3)
    sprockets-rails (3.2.1)
      actionpack (>= 4.0)
      activesupport (>= 4.0)
      sprockets (>= 3.0.0)
    state_machines (0.5.0)
    thor (0.20.3)
    thread_safe (0.3.6)
    tilt (2.0.9)
    travis (1.8.10)
      backports
      faraday (~> 0.9)
      faraday_middleware (~> 0.9, >= 0.9.1)
      gh (~> 0.13)
      highline (~> 1.6)
      launchy (~> 2.1)
      pusher-client (~> 0.4)
      typhoeus (~> 0.6, >= 0.6.8)
    typhoeus (0.8.0)
      ethon (>= 0.8.0)
    tzinfo (1.2.5)
      thread_safe (~> 0.1)
    uglifier (4.2.0)
      execjs (>= 0.3.0, < 3)
    unicode-display_width (1.6.0)
    web-console (3.7.0)
      actionview (>= 5.0)
      activemodel (>= 5.0)
      bindex (>= 0.4.0)
      railties (>= 5.0)
    webdrivers (4.1.3)
      nokogiri (~> 1.6)
      rubyzip (>= 1.3.0)
      selenium-webdriver (>= 3.0, < 4.0)
    webmock (3.7.6)
      addressable (>= 2.3.6)
      crack (>= 0.3.2)
      hashdiff (>= 0.4.0, < 2.0.0)
    webpacker (4.2.2)
      activesupport (>= 4.2)
      rack-proxy (>= 0.6.1)
      railties (>= 4.2)
    websocket (1.2.8)
    websocket-driver (0.6.5)
      websocket-extensions (>= 0.1.0)
    websocket-extensions (0.1.3)
    xpath (3.2.0)
      nokogiri (~> 1.8)
    yajl-ruby (1.4.1)

PLATFORMS
  ruby

DEPENDENCIES
  bootstrap
  capybara
  capybara-selenium
  coffee-rails
  exception_notification
  factory_bot
  guard-rspec
  hashie
  inline_svg
  jquery-rails
  jquery-ui-rails
  json_api_client!
  launchy
  pmb-client (= 0.1.0)!
  pry
  pry-byebug
  puma
  rack-mini-profiler
  rails
  rails-controller-testing
  rake
  rspec-json_expectations
  rspec-rails
  rubocop
  rubocop-rails
  sanger_barcode_format!
  sass-rails
  select2-rails
  sequencescape-client-api
  simplecov
  simplecov-json
  state_machines
  travis
  uglifier
  web-console
  webdrivers
  webmock
  webpacker

BUNDLED WITH
   2.0.1<|MERGE_RESOLUTION|>--- conflicted
+++ resolved
@@ -198,12 +198,8 @@
     pusher-client (0.6.2)
       json
       websocket (~> 1.0)
-<<<<<<< HEAD
-    rack (2.1.1)
-=======
 
 rack (2.1.1)
->>>>>>> a40eab3b
     rack-mini-profiler (1.1.4)
       rack (>= 1.2.0)
     rack-proxy (0.6.5)
