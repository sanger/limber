--- conflicted
+++ resolved
@@ -86,12 +86,8 @@
       autoprefixer-rails (>= 6.0.3)
       sass (>= 3.4.19)
     builder (3.2.3)
-<<<<<<< HEAD
+    byebug (9.0.6)
     capybara (2.12.0)
-=======
-    byebug (9.0.6)
-    capybara (2.11.0)
->>>>>>> d101c5a8
       addressable
       mime-types (>= 1.16)
       nokogiri (>= 1.3.3)
