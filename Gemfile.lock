--- conflicted
+++ resolved
@@ -198,11 +198,7 @@
     pusher-client (0.6.2)
       json
       websocket (~> 1.0)
-<<<<<<< HEAD
-    rack (2.0.8)
-=======
     rack (2.1.1)
->>>>>>> 965e5ba5
     rack-mini-profiler (1.1.3)
       rack (>= 1.2.0)
     rack-proxy (0.6.5)
