GIT
  remote: git://github.com/sanger/json_api_client.git
  revision: abc4217f7d8266ac6c90d6db2427375e8078d90e
  specs:
    json_api_client (1.5.4a)
      activemodel (>= 3.2.0)
      activesupport (>= 3.2.0)
      addressable (~> 2.2)
      faraday (~> 0.15, >= 0.15.2)
      faraday_middleware (~> 0.9)

GIT
  remote: git://github.com/sanger/pmb-client.git
  revision: 016f151a3bde84448ed64e528259c3511282dcdb
  specs:
    pmb-client (0.1.0)
      json_api_client (~> 1.1)

GIT
  remote: git://github.com/sanger/sanger_barcode_format.git
  revision: 35846331c2b88d049a14b7cace08e18664494de1
  branch: development
  specs:
    sanger_barcode_format (0.1.1)

GEM
  remote: https://rubygems.org/
  specs:
    actioncable (5.1.6)
      actionpack (= 5.1.6)
      nio4r (~> 2.0)
      websocket-driver (~> 0.6.1)
    actionmailer (5.1.6)
      actionpack (= 5.1.6)
      actionview (= 5.1.6)
      activejob (= 5.1.6)
      mail (~> 2.5, >= 2.5.4)
      rails-dom-testing (~> 2.0)
    actionpack (5.1.6)
      actionview (= 5.1.6)
      activesupport (= 5.1.6)
      rack (~> 2.0)
      rack-test (>= 0.6.3)
      rails-dom-testing (~> 2.0)
      rails-html-sanitizer (~> 1.0, >= 1.0.2)
    actionview (5.1.6)
      activesupport (= 5.1.6)
      builder (~> 3.1)
      erubi (~> 1.4)
      rails-dom-testing (~> 2.0)
      rails-html-sanitizer (~> 1.0, >= 1.0.3)
    activejob (5.1.6)
      activesupport (= 5.1.6)
      globalid (>= 0.3.6)
    activemodel (5.1.6)
      activesupport (= 5.1.6)
    activerecord (5.1.6)
      activemodel (= 5.1.6)
      activesupport (= 5.1.6)
      arel (~> 8.0)
    activesupport (5.1.6)
      concurrent-ruby (~> 1.0, >= 1.0.2)
      i18n (>= 0.7, < 2)
      minitest (~> 5.1)
      tzinfo (~> 1.1)
    addressable (2.4.0)
    arel (8.0.0)
    ast (2.4.0)
    autoprefixer-rails (9.3.1)
      execjs
    backports (3.11.4)
    bindex (0.5.0)
    bootstrap (4.1.3)
      autoprefixer-rails (>= 6.0.3)
      popper_js (>= 1.12.9, < 2)
      sass (>= 3.5.2)
    builder (3.2.3)
<<<<<<< HEAD
    byebug (10.0.2)
    capybara (3.11.1)
=======
    byebug (10.0.0)
    capybara (3.12.0)
>>>>>>> ece4dd88
      addressable
      mini_mime (>= 0.1.3)
      nokogiri (~> 1.8)
      rack (>= 1.6.0)
      rack-test (>= 0.6.3)
      regexp_parser (~> 1.2)
      xpath (~> 3.2)
    capybara-selenium (0.0.6)
      capybara
      selenium-webdriver
    childprocess (0.9.0)
      ffi (~> 1.0, >= 1.0.11)
    coderay (1.1.2)
    coffee-rails (4.2.2)
      coffee-script (>= 2.2.0)
      railties (>= 4.0.0)
    coffee-script (2.4.1)
      coffee-script-source
      execjs
    coffee-script-source (1.12.2)
    concurrent-ruby (1.1.3)
    crack (0.4.3)
      safe_yaml (~> 1.0.0)
    crass (1.0.4)
    diff-lcs (1.3)
    docile (1.3.1)
    erubi (1.7.1)
    ethon (0.11.0)
      ffi (>= 1.3.0)
    exception_notification (4.3.0)
      actionmailer (>= 4.0, < 6)
      activesupport (>= 4.0, < 6)
    execjs (2.7.0)
    factory_bot (4.11.1)
      activesupport (>= 3.0.0)
<<<<<<< HEAD
    faraday (0.15.3)
=======
    faraday (0.15.4)
>>>>>>> ece4dd88
      multipart-post (>= 1.2, < 3)
    faraday_middleware (0.12.2)
      faraday (>= 0.7.4, < 1.0)
    ffi (1.9.25)
    formatador (0.2.5)
    gh (0.15.1)
      addressable (~> 2.4.0)
      backports
      faraday (~> 0.8)
      multi_json (~> 1.0)
      net-http-persistent (~> 2.9)
      net-http-pipeline
    globalid (0.4.1)
      activesupport (>= 4.2.0)
    guard (2.15.0)
      formatador (>= 0.2.4)
      listen (>= 2.7, < 4.0)
      lumberjack (>= 1.0.12, < 2.0)
      nenv (~> 0.1)
      notiffany (~> 0.0)
      pry (>= 0.9.12)
      shellany (~> 0.0)
      thor (>= 0.18.1)
    guard-compat (1.2.1)
    guard-rspec (4.7.3)
      guard (~> 2.1)
      guard-compat (~> 1.1)
      rspec (>= 2.99.0, < 4.0)
    hashdiff (0.3.7)
    hashie (3.6.0)
    highline (1.7.10)
    i18n (1.1.1)
      concurrent-ruby (~> 1.0)
    inline_svg (1.3.1)
      activesupport (>= 3.0)
      nokogiri (>= 1.6)
    jaro_winkler (1.5.1)
    jquery-rails (4.3.3)
      rails-dom-testing (>= 1, < 3)
      railties (>= 4.2.0)
      thor (>= 0.14, < 2.0)
    jquery-ui-rails (6.0.1)
      railties (>= 3.2.16)
    json (2.1.0)
    launchy (2.4.3)
      addressable (~> 2.3)
    listen (3.1.5)
      rb-fsevent (~> 0.9, >= 0.9.4)
      rb-inotify (~> 0.9, >= 0.9.7)
      ruby_dep (~> 1.2)
    loofah (2.2.3)
      crass (~> 1.0.2)
      nokogiri (>= 1.5.9)
<<<<<<< HEAD
    lumberjack (1.0.13)
    mail (2.7.1)
      mini_mime (>= 0.1.1)
    method_source (0.9.2)
=======
    lumberjack (1.0.12)
    mail (2.7.1)
      mini_mime (>= 0.1.1)
    method_source (0.9.0)
>>>>>>> ece4dd88
    mini_mime (1.0.1)
    mini_portile2 (2.3.0)
    minitest (5.11.3)
    multi_json (1.13.1)
    multipart-post (2.0.0)
    nenv (0.3.0)
    net-http-persistent (2.9.4)
    net-http-pipeline (1.0.1)
    nio4r (2.3.1)
    nokogiri (1.8.5)
      mini_portile2 (~> 2.3.0)
    notiffany (0.1.1)
      nenv (~> 0.1)
      shellany (~> 0.0)
    parallel (1.12.1)
    parser (2.5.3.0)
      ast (~> 2.4.0)
    popper_js (1.14.5)
    powerpack (0.1.2)
    pry (0.12.2)
      coderay (~> 1.1.0)
      method_source (~> 0.9.0)
    pry-byebug (3.6.0)
      byebug (~> 10.0)
      pry (~> 0.10)
    puma (3.12.0)
    pusher-client (0.6.2)
      json
      websocket (~> 1.0)
    rack (2.0.6)
    rack-mini-profiler (1.0.0)
      rack (>= 1.2.0)
    rack-proxy (0.6.5)
      rack
    rack-test (1.1.0)
      rack (>= 1.0, < 3)
    rails (5.1.6)
      actioncable (= 5.1.6)
      actionmailer (= 5.1.6)
      actionpack (= 5.1.6)
      actionview (= 5.1.6)
      activejob (= 5.1.6)
      activemodel (= 5.1.6)
      activerecord (= 5.1.6)
      activesupport (= 5.1.6)
      bundler (>= 1.3.0)
      railties (= 5.1.6)
      sprockets-rails (>= 2.0.0)
    rails-controller-testing (1.0.2)
      actionpack (~> 5.x, >= 5.0.1)
      actionview (~> 5.x, >= 5.0.1)
      activesupport (~> 5.x)
    rails-dom-testing (2.0.3)
      activesupport (>= 4.2.0)
      nokogiri (>= 1.6)
    rails-html-sanitizer (1.0.4)
      loofah (~> 2.2, >= 2.2.2)
    railties (5.1.6)
      actionpack (= 5.1.6)
      activesupport (= 5.1.6)
      method_source
      rake (>= 0.8.7)
      thor (>= 0.18.1, < 2.0)
    rainbow (3.0.0)
    rake (12.3.1)
    rb-fsevent (0.10.3)
    rb-inotify (0.9.10)
      ffi (>= 0.5.0, < 2)
    regexp_parser (1.3.0)
<<<<<<< HEAD
    rspec (3.8.0)
      rspec-core (~> 3.8.0)
      rspec-expectations (~> 3.8.0)
      rspec-mocks (~> 3.8.0)
    rspec-core (3.8.0)
      rspec-support (~> 3.8.0)
    rspec-expectations (3.8.2)
=======
    rspec (3.7.0)
      rspec-core (~> 3.7.0)
      rspec-expectations (~> 3.7.0)
      rspec-mocks (~> 3.7.0)
    rspec-core (3.7.1)
      rspec-support (~> 3.7.0)
    rspec-expectations (3.7.0)
>>>>>>> ece4dd88
      diff-lcs (>= 1.2.0, < 2.0)
      rspec-support (~> 3.8.0)
    rspec-json_expectations (2.1.0)
    rspec-mocks (3.8.0)
      diff-lcs (>= 1.2.0, < 2.0)
      rspec-support (~> 3.8.0)
    rspec-rails (3.8.1)
      actionpack (>= 3.0)
      activesupport (>= 3.0)
      railties (>= 3.0)
      rspec-core (~> 3.8.0)
      rspec-expectations (~> 3.8.0)
      rspec-mocks (~> 3.8.0)
      rspec-support (~> 3.8.0)
    rspec-support (3.8.0)
    rubocop (0.60.0)
      jaro_winkler (~> 1.5.1)
      parallel (~> 1.10)
      parser (>= 2.5, != 2.5.1.1)
      powerpack (~> 0.1)
      rainbow (>= 2.2.2, < 4.0)
      ruby-progressbar (~> 1.7)
      unicode-display_width (~> 1.4.0)
    ruby-progressbar (1.10.0)
    ruby_dep (1.5.0)
    rubyzip (1.2.2)
    safe_yaml (1.0.4)
    sass (3.7.2)
      sass-listen (~> 4.0.0)
    sass-listen (4.0.0)
      rb-fsevent (~> 0.9, >= 0.9.4)
      rb-inotify (~> 0.9, >= 0.9.7)
    sass-rails (5.0.7)
      railties (>= 4.0.0, < 6)
      sass (~> 3.1)
      sprockets (>= 2.8, < 4.0)
      sprockets-rails (>= 2.0, < 4.0)
      tilt (>= 1.1, < 3)
    select2-rails (4.0.3)
      thor (~> 0.14)
    selenium-webdriver (3.141.0)
      childprocess (~> 0.5)
      rubyzip (~> 1.2, >= 1.2.2)
    sequencescape-client-api (0.3.5)
      activemodel (>= 4.0.0, < 5.2)
      activesupport (>= 4.0.0, < 5.2)
      i18n
      yajl-ruby (>= 1.3.1)
    shellany (0.0.1)
    simplecov (0.16.1)
      docile (~> 1.1)
      json (>= 1.8, < 3)
      simplecov-html (~> 0.10.0)
    simplecov-html (0.10.2)
    simplecov-json (0.2)
      json
      simplecov
    sprockets (3.7.2)
      concurrent-ruby (~> 1.0)
      rack (> 1, < 3)
    sprockets-rails (3.2.1)
      actionpack (>= 4.0)
      activesupport (>= 4.0)
      sprockets (>= 3.0.0)
    state_machines (0.5.0)
    thor (0.20.3)
    thread_safe (0.3.6)
    tilt (2.0.8)
    travis (1.8.9)
      backports
      faraday (~> 0.9)
      faraday_middleware (~> 0.9, >= 0.9.1)
      gh (~> 0.13)
      highline (~> 1.6)
      launchy (~> 2.1)
      pusher-client (~> 0.4)
      typhoeus (~> 0.6, >= 0.6.8)
    typhoeus (0.8.0)
      ethon (>= 0.8.0)
    tzinfo (1.2.5)
      thread_safe (~> 0.1)
    uglifier (4.1.20)
      execjs (>= 0.3.0, < 3)
    unicode-display_width (1.4.0)
    web-console (3.7.0)
      actionview (>= 5.0)
      activemodel (>= 5.0)
      bindex (>= 0.4.0)
      railties (>= 5.0)
    webmock (3.4.2)
      addressable (>= 2.3.6)
      crack (>= 0.3.2)
      hashdiff
    webpacker (3.5.5)
      activesupport (>= 4.2)
      rack-proxy (>= 0.6.1)
      railties (>= 4.2)
    websocket (1.2.8)
    websocket-driver (0.6.5)
      websocket-extensions (>= 0.1.0)
    websocket-extensions (0.1.3)
    xpath (3.2.0)
      nokogiri (~> 1.8)
    yajl-ruby (1.4.1)

PLATFORMS
  ruby

DEPENDENCIES
  bootstrap
  capybara
  capybara-selenium
  coffee-rails
  exception_notification
  factory_bot
  guard-rspec
  hashie
  inline_svg
  jquery-rails
  jquery-ui-rails
  json_api_client!
  launchy
  pmb-client (= 0.1.0)!
  pry
  pry-byebug
  puma
  rack-mini-profiler
  rails
  rails-controller-testing
  rake
  rspec-json_expectations
  rspec-rails
  rubocop
  sanger_barcode_format!
  sass-rails
  select2-rails
  sequencescape-client-api
  simplecov
  simplecov-json
  state_machines
  travis
  uglifier
  web-console
  webmock
  webpacker

BUNDLED WITH
   1.17.1<|MERGE_RESOLUTION|>--- conflicted
+++ resolved
@@ -75,13 +75,8 @@
       popper_js (>= 1.12.9, < 2)
       sass (>= 3.5.2)
     builder (3.2.3)
-<<<<<<< HEAD
     byebug (10.0.2)
-    capybara (3.11.1)
-=======
-    byebug (10.0.0)
     capybara (3.12.0)
->>>>>>> ece4dd88
       addressable
       mini_mime (>= 0.1.3)
       nokogiri (~> 1.8)
@@ -117,11 +112,7 @@
     execjs (2.7.0)
     factory_bot (4.11.1)
       activesupport (>= 3.0.0)
-<<<<<<< HEAD
-    faraday (0.15.3)
-=======
     faraday (0.15.4)
->>>>>>> ece4dd88
       multipart-post (>= 1.2, < 3)
     faraday_middleware (0.12.2)
       faraday (>= 0.7.4, < 1.0)
@@ -175,17 +166,10 @@
     loofah (2.2.3)
       crass (~> 1.0.2)
       nokogiri (>= 1.5.9)
-<<<<<<< HEAD
     lumberjack (1.0.13)
     mail (2.7.1)
       mini_mime (>= 0.1.1)
     method_source (0.9.2)
-=======
-    lumberjack (1.0.12)
-    mail (2.7.1)
-      mini_mime (>= 0.1.1)
-    method_source (0.9.0)
->>>>>>> ece4dd88
     mini_mime (1.0.1)
     mini_portile2 (2.3.0)
     minitest (5.11.3)
@@ -255,7 +239,6 @@
     rb-inotify (0.9.10)
       ffi (>= 0.5.0, < 2)
     regexp_parser (1.3.0)
-<<<<<<< HEAD
     rspec (3.8.0)
       rspec-core (~> 3.8.0)
       rspec-expectations (~> 3.8.0)
@@ -263,15 +246,6 @@
     rspec-core (3.8.0)
       rspec-support (~> 3.8.0)
     rspec-expectations (3.8.2)
-=======
-    rspec (3.7.0)
-      rspec-core (~> 3.7.0)
-      rspec-expectations (~> 3.7.0)
-      rspec-mocks (~> 3.7.0)
-    rspec-core (3.7.1)
-      rspec-support (~> 3.7.0)
-    rspec-expectations (3.7.0)
->>>>>>> ece4dd88
       diff-lcs (>= 1.2.0, < 2.0)
       rspec-support (~> 3.8.0)
     rspec-json_expectations (2.1.0)
