GIT
  remote: git://github.com/sanger/json_api_client.git
  revision: abc4217f7d8266ac6c90d6db2427375e8078d90e
  specs:
    json_api_client (1.5.4a)
      activemodel (>= 3.2.0)
      activesupport (>= 3.2.0)
      addressable (~> 2.2)
      faraday (~> 0.15, >= 0.15.2)
      faraday_middleware (~> 0.9)

GIT
  remote: git://github.com/sanger/pmb-client.git
  revision: 016f151a3bde84448ed64e528259c3511282dcdb
  specs:
    pmb-client (0.1.0)
      json_api_client (~> 1.1)

GIT
  remote: git://github.com/sanger/sanger_barcode_format.git
  revision: 35846331c2b88d049a14b7cace08e18664494de1
  branch: development
  specs:
    sanger_barcode_format (0.1.1)

GEM
  remote: https://rubygems.org/
  specs:
    actioncable (5.1.6)
      actionpack (= 5.1.6)
      nio4r (~> 2.0)
      websocket-driver (~> 0.6.1)
    actionmailer (5.1.6)
      actionpack (= 5.1.6)
      actionview (= 5.1.6)
      activejob (= 5.1.6)
      mail (~> 2.5, >= 2.5.4)
      rails-dom-testing (~> 2.0)
    actionpack (5.1.6)
      actionview (= 5.1.6)
      activesupport (= 5.1.6)
      rack (~> 2.0)
      rack-test (>= 0.6.3)
      rails-dom-testing (~> 2.0)
      rails-html-sanitizer (~> 1.0, >= 1.0.2)
    actionview (5.1.6)
      activesupport (= 5.1.6)
      builder (~> 3.1)
      erubi (~> 1.4)
      rails-dom-testing (~> 2.0)
      rails-html-sanitizer (~> 1.0, >= 1.0.3)
    activejob (5.1.6)
      activesupport (= 5.1.6)
      globalid (>= 0.3.6)
    activemodel (5.1.6)
      activesupport (= 5.1.6)
    activerecord (5.1.6)
      activemodel (= 5.1.6)
      activesupport (= 5.1.6)
      arel (~> 8.0)
    activesupport (5.1.6)
      concurrent-ruby (~> 1.0, >= 1.0.2)
      i18n (>= 0.7, < 2)
      minitest (~> 5.1)
      tzinfo (~> 1.1)
    addressable (2.4.0)
    arel (8.0.0)
    ast (2.4.0)
    autoprefixer-rails (9.3.1)
      execjs
    backports (3.11.4)
    bindex (0.5.0)
    bootstrap (4.1.3)
      autoprefixer-rails (>= 6.0.3)
      popper_js (>= 1.12.9, < 2)
      sass (>= 3.5.2)
    builder (3.2.3)
    byebug (10.0.2)
    capybara (3.10.1)
      addressable
      mini_mime (>= 0.1.3)
      nokogiri (~> 1.8)
      rack (>= 1.6.0)
      rack-test (>= 0.6.3)
      regexp_parser (~> 1.2)
      xpath (~> 3.2)
    capybara-selenium (0.0.6)
      capybara
      selenium-webdriver
    childprocess (0.9.0)
      ffi (~> 1.0, >= 1.0.11)
    coderay (1.1.2)
    coffee-rails (4.2.2)
      coffee-script (>= 2.2.0)
      railties (>= 4.0.0)
    coffee-script (2.4.1)
      coffee-script-source
      execjs
    coffee-script-source (1.12.2)
    concurrent-ruby (1.1.2)
    crack (0.4.3)
      safe_yaml (~> 1.0.0)
    crass (1.0.4)
    diff-lcs (1.3)
    docile (1.3.1)
    erubi (1.7.1)
    ethon (0.11.0)
      ffi (>= 1.3.0)
    exception_notification (4.2.2)
      actionmailer (>= 4.0, < 6)
      activesupport (>= 4.0, < 6)
    execjs (2.7.0)
    factory_bot (4.11.1)
      activesupport (>= 3.0.0)
    faraday (0.15.3)
      multipart-post (>= 1.2, < 3)
    faraday_middleware (0.12.2)
      faraday (>= 0.7.4, < 1.0)
    ffi (1.9.25)
    formatador (0.2.5)
    gh (0.15.1)
      addressable (~> 2.4.0)
      backports
      faraday (~> 0.8)
      multi_json (~> 1.0)
      net-http-persistent (~> 2.9)
      net-http-pipeline
    globalid (0.4.1)
      activesupport (>= 4.2.0)
    guard (2.14.2)
      formatador (>= 0.2.4)
      listen (>= 2.7, < 4.0)
      lumberjack (>= 1.0.12, < 2.0)
      nenv (~> 0.1)
      notiffany (~> 0.0)
      pry (>= 0.9.12)
      shellany (~> 0.0)
      thor (>= 0.18.1)
    guard-compat (1.2.1)
    guard-rspec (4.7.3)
      guard (~> 2.1)
      guard-compat (~> 1.1)
      rspec (>= 2.99.0, < 4.0)
    hashdiff (0.3.7)
    hashie (3.6.0)
    highline (1.7.10)
    i18n (1.1.1)
      concurrent-ruby (~> 1.0)
    inline_svg (1.3.1)
      activesupport (>= 3.0)
      nokogiri (>= 1.6)
    jaro_winkler (1.5.1)
    jquery-rails (4.3.3)
      rails-dom-testing (>= 1, < 3)
      railties (>= 4.2.0)
      thor (>= 0.14, < 2.0)
    jquery-ui-rails (6.0.1)
      railties (>= 3.2.16)
    json (2.1.0)
    launchy (2.4.3)
      addressable (~> 2.3)
    listen (3.1.5)
      rb-fsevent (~> 0.9, >= 0.9.4)
      rb-inotify (~> 0.9, >= 0.9.7)
      ruby_dep (~> 1.2)
    loofah (2.2.3)
      crass (~> 1.0.2)
      nokogiri (>= 1.5.9)
    lumberjack (1.0.13)
    mail (2.7.1)
      mini_mime (>= 0.1.1)
    method_source (0.9.1)
    mini_mime (1.0.1)
    mini_portile2 (2.3.0)
    minitest (5.11.3)
    multi_json (1.13.1)
    multipart-post (2.0.0)
    nenv (0.3.0)
    net-http-persistent (2.9.4)
    net-http-pipeline (1.0.1)
    nio4r (2.3.1)
    nokogiri (1.8.5)
      mini_portile2 (~> 2.3.0)
    notiffany (0.1.1)
      nenv (~> 0.1)
      shellany (~> 0.0)
    parallel (1.12.1)
    parser (2.5.3.0)
      ast (~> 2.4.0)
<<<<<<< HEAD
    popper_js (1.14.3)
=======
    popper_js (1.14.5)
>>>>>>> 581e2dfa
    powerpack (0.1.2)
    pry (0.12.0)
      coderay (~> 1.1.0)
      method_source (~> 0.9.0)
    pry-byebug (3.6.0)
      byebug (~> 10.0)
      pry (~> 0.10)
    puma (3.12.0)
    pusher-client (0.6.2)
      json
      websocket (~> 1.0)
    rack (2.0.6)
<<<<<<< HEAD
    rack-mini-profiler (1.0.0)
=======
    rack-mini-profiler (0.10.7)
>>>>>>> 581e2dfa
      rack (>= 1.2.0)
    rack-proxy (0.6.5)
      rack
    rack-test (1.1.0)
      rack (>= 1.0, < 3)
    rails (5.1.6)
      actioncable (= 5.1.6)
      actionmailer (= 5.1.6)
      actionpack (= 5.1.6)
      actionview (= 5.1.6)
      activejob (= 5.1.6)
      activemodel (= 5.1.6)
      activerecord (= 5.1.6)
      activesupport (= 5.1.6)
      bundler (>= 1.3.0)
      railties (= 5.1.6)
      sprockets-rails (>= 2.0.0)
    rails-controller-testing (1.0.2)
      actionpack (~> 5.x, >= 5.0.1)
      actionview (~> 5.x, >= 5.0.1)
      activesupport (~> 5.x)
    rails-dom-testing (2.0.3)
      activesupport (>= 4.2.0)
      nokogiri (>= 1.6)
    rails-html-sanitizer (1.0.4)
      loofah (~> 2.2, >= 2.2.2)
    railties (5.1.6)
      actionpack (= 5.1.6)
      activesupport (= 5.1.6)
      method_source
      rake (>= 0.8.7)
      thor (>= 0.18.1, < 2.0)
    rainbow (3.0.0)
    rake (12.3.1)
    rb-fsevent (0.10.3)
    rb-inotify (0.9.10)
      ffi (>= 0.5.0, < 2)
    regexp_parser (1.2.0)
    rspec (3.8.0)
      rspec-core (~> 3.8.0)
      rspec-expectations (~> 3.8.0)
      rspec-mocks (~> 3.8.0)
    rspec-core (3.8.0)
      rspec-support (~> 3.8.0)
    rspec-expectations (3.8.2)
      diff-lcs (>= 1.2.0, < 2.0)
      rspec-support (~> 3.8.0)
    rspec-json_expectations (2.1.0)
    rspec-mocks (3.8.0)
      diff-lcs (>= 1.2.0, < 2.0)
      rspec-support (~> 3.8.0)
    rspec-rails (3.8.1)
      actionpack (>= 3.0)
      activesupport (>= 3.0)
      railties (>= 3.0)
      rspec-core (~> 3.8.0)
      rspec-expectations (~> 3.8.0)
      rspec-mocks (~> 3.8.0)
      rspec-support (~> 3.8.0)
    rspec-support (3.8.0)
    rubocop (0.60.0)
      jaro_winkler (~> 1.5.1)
      parallel (~> 1.10)
      parser (>= 2.5, != 2.5.1.1)
      powerpack (~> 0.1)
      rainbow (>= 2.2.2, < 4.0)
      ruby-progressbar (~> 1.7)
      unicode-display_width (~> 1.4.0)
    ruby-progressbar (1.10.0)
    ruby_dep (1.5.0)
    rubyzip (1.2.2)
    safe_yaml (1.0.4)
<<<<<<< HEAD
    sass (3.6.0)
=======
    sass (3.7.2)
>>>>>>> 581e2dfa
      sass-listen (~> 4.0.0)
    sass-listen (4.0.0)
      rb-fsevent (~> 0.9, >= 0.9.4)
      rb-inotify (~> 0.9, >= 0.9.7)
    sass-rails (5.0.7)
      railties (>= 4.0.0, < 6)
      sass (~> 3.1)
      sprockets (>= 2.8, < 4.0)
      sprockets-rails (>= 2.0, < 4.0)
      tilt (>= 1.1, < 3)
    select2-rails (4.0.3)
      thor (~> 0.14)
    selenium-webdriver (3.141.0)
      childprocess (~> 0.5)
      rubyzip (~> 1.2, >= 1.2.2)
    sequencescape-client-api (0.3.5)
      activemodel (>= 4.0.0, < 5.2)
      activesupport (>= 4.0.0, < 5.2)
      i18n
      yajl-ruby (>= 1.3.1)
    shellany (0.0.1)
    simplecov (0.16.1)
      docile (~> 1.1)
      json (>= 1.8, < 3)
      simplecov-html (~> 0.10.0)
    simplecov-html (0.10.2)
    simplecov-json (0.2)
      json
      simplecov
    sprockets (3.7.2)
      concurrent-ruby (~> 1.0)
      rack (> 1, < 3)
    sprockets-rails (3.2.1)
      actionpack (>= 4.0)
      activesupport (>= 4.0)
      sprockets (>= 3.0.0)
    state_machines (0.5.0)
    thor (0.20.0)
    thread_safe (0.3.6)
    tilt (2.0.8)
    travis (1.8.9)
      backports
      faraday (~> 0.9)
      faraday_middleware (~> 0.9, >= 0.9.1)
      gh (~> 0.13)
      highline (~> 1.6)
      launchy (~> 2.1)
      pusher-client (~> 0.4)
      typhoeus (~> 0.6, >= 0.6.8)
    typhoeus (0.8.0)
      ethon (>= 0.8.0)
    tzinfo (1.2.5)
      thread_safe (~> 0.1)
    uglifier (4.1.19)
      execjs (>= 0.3.0, < 3)
    unicode-display_width (1.4.0)
    web-console (3.7.0)
      actionview (>= 5.0)
      activemodel (>= 5.0)
      bindex (>= 0.4.0)
      railties (>= 5.0)
    webmock (3.4.2)
      addressable (>= 2.3.6)
      crack (>= 0.3.2)
      hashdiff
    webpacker (3.5.5)
      activesupport (>= 4.2)
      rack-proxy (>= 0.6.1)
      railties (>= 4.2)
    websocket (1.2.8)
    websocket-driver (0.6.5)
      websocket-extensions (>= 0.1.0)
    websocket-extensions (0.1.3)
    xpath (3.2.0)
      nokogiri (~> 1.8)
    yajl-ruby (1.4.1)

PLATFORMS
  ruby

DEPENDENCIES
  bootstrap
  capybara
  capybara-selenium
  coffee-rails
  exception_notification
  factory_bot
  guard-rspec
  hashie
  inline_svg
  jquery-rails
  jquery-ui-rails
  json_api_client!
  launchy
  pmb-client (= 0.1.0)!
  pry
  pry-byebug
  puma
  rack-mini-profiler
  rails
  rails-controller-testing
  rake
  rspec-json_expectations
  rspec-rails
  rubocop
  sanger_barcode_format!
  sass-rails
  select2-rails
  sequencescape-client-api
  simplecov
  simplecov-json
  state_machines
  travis
  uglifier
  web-console
  webmock
  webpacker

BUNDLED WITH
   1.17.1<|MERGE_RESOLUTION|>--- conflicted
+++ resolved
@@ -187,11 +187,7 @@
     parallel (1.12.1)
     parser (2.5.3.0)
       ast (~> 2.4.0)
-<<<<<<< HEAD
-    popper_js (1.14.3)
-=======
     popper_js (1.14.5)
->>>>>>> 581e2dfa
     powerpack (0.1.2)
     pry (0.12.0)
       coderay (~> 1.1.0)
@@ -204,11 +200,7 @@
       json
       websocket (~> 1.0)
     rack (2.0.6)
-<<<<<<< HEAD
     rack-mini-profiler (1.0.0)
-=======
-    rack-mini-profiler (0.10.7)
->>>>>>> 581e2dfa
       rack (>= 1.2.0)
     rack-proxy (0.6.5)
       rack
@@ -281,11 +273,7 @@
     ruby_dep (1.5.0)
     rubyzip (1.2.2)
     safe_yaml (1.0.4)
-<<<<<<< HEAD
-    sass (3.6.0)
-=======
     sass (3.7.2)
->>>>>>> 581e2dfa
       sass-listen (~> 4.0.0)
     sass-listen (4.0.0)
       rb-fsevent (~> 0.9, >= 0.9.4)
