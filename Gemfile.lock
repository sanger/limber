GIT
  remote: https://github.com/sanger/json_api_client.git
  revision: 2d06b4457e7c0e276736818e8d932f0691447ab6
  branch: v1.21.0a
  specs:
    json_api_client (1.21.0a)
      activemodel (>= 3.2.0)
      activesupport (>= 3.2.0)
      addressable (~> 2.2)
      faraday (>= 0.15.2, < 2.0)
      faraday_middleware (>= 0.9.0, < 2.0)
      rack (>= 0.2)

GIT
  remote: https://github.com/sanger/pmb-client.git
  revision: d87b1534796974448eec3ca9abff36cfbe777412
  specs:
    pmb-client (0.1.0)
      json_api_client (~> 1.1)

GIT
  remote: https://github.com/sanger/sanger_barcode_format.git
  revision: 8e93771a9f38e1efb07c1d82dca1a81d74353e11
  branch: development
  specs:
    sanger_barcode_format (0.2.0)

GEM
  remote: https://rubygems.org/
  specs:
<<<<<<< HEAD
    actioncable (7.1.1)
      actionpack (= 7.1.1)
      activesupport (= 7.1.1)
      nio4r (~> 2.0)
      websocket-driver (>= 0.6.1)
      zeitwerk (~> 2.6)
    actionmailbox (7.1.1)
      actionpack (= 7.1.1)
      activejob (= 7.1.1)
      activerecord (= 7.1.1)
      activestorage (= 7.1.1)
      activesupport (= 7.1.1)
=======
    actioncable (7.0.7.2)
      actionpack (= 7.0.7.2)
      activesupport (= 7.0.7.2)
      nio4r (~> 2.0)
      websocket-driver (>= 0.6.1)
    actionmailbox (7.0.7.2)
      actionpack (= 7.0.7.2)
      activejob (= 7.0.7.2)
      activerecord (= 7.0.7.2)
      activestorage (= 7.0.7.2)
      activesupport (= 7.0.7.2)
>>>>>>> b417d05f
      mail (>= 2.7.1)
      net-imap
      net-pop
      net-smtp
<<<<<<< HEAD
    actionmailer (7.1.1)
      actionpack (= 7.1.1)
      actionview (= 7.1.1)
      activejob (= 7.1.1)
      activesupport (= 7.1.1)
=======
    actionmailer (7.0.7.2)
      actionpack (= 7.0.7.2)
      actionview (= 7.0.7.2)
      activejob (= 7.0.7.2)
      activesupport (= 7.0.7.2)
>>>>>>> b417d05f
      mail (~> 2.5, >= 2.5.4)
      net-imap
      net-pop
      net-smtp
<<<<<<< HEAD
      rails-dom-testing (~> 2.2)
    actionpack (7.1.1)
      actionview (= 7.1.1)
      activesupport (= 7.1.1)
      nokogiri (>= 1.8.5)
      rack (>= 2.2.4)
      rack-session (>= 1.0.1)
      rack-test (>= 0.6.3)
      rails-dom-testing (~> 2.2)
      rails-html-sanitizer (~> 1.6)
    actiontext (7.1.1)
      actionpack (= 7.1.1)
      activerecord (= 7.1.1)
      activestorage (= 7.1.1)
      activesupport (= 7.1.1)
      globalid (>= 0.6.0)
      nokogiri (>= 1.8.5)
    actionview (7.1.1)
      activesupport (= 7.1.1)
      builder (~> 3.1)
      erubi (~> 1.11)
      rails-dom-testing (~> 2.2)
      rails-html-sanitizer (~> 1.6)
    activejob (7.1.1)
      activesupport (= 7.1.1)
      globalid (>= 0.3.6)
    activemodel (7.1.1)
      activesupport (= 7.1.1)
    activerecord (7.1.1)
      activemodel (= 7.1.1)
      activesupport (= 7.1.1)
      timeout (>= 0.4.0)
    activestorage (7.1.1)
      actionpack (= 7.1.1)
      activejob (= 7.1.1)
      activerecord (= 7.1.1)
      activesupport (= 7.1.1)
      marcel (~> 1.0)
    activesupport (7.1.1)
      base64
      bigdecimal
=======
      rails-dom-testing (~> 2.0)
    actionpack (7.0.7.2)
      actionview (= 7.0.7.2)
      activesupport (= 7.0.7.2)
      rack (~> 2.0, >= 2.2.4)
      rack-test (>= 0.6.3)
      rails-dom-testing (~> 2.0)
      rails-html-sanitizer (~> 1.0, >= 1.2.0)
    actiontext (7.0.7.2)
      actionpack (= 7.0.7.2)
      activerecord (= 7.0.7.2)
      activestorage (= 7.0.7.2)
      activesupport (= 7.0.7.2)
      globalid (>= 0.6.0)
      nokogiri (>= 1.8.5)
    actionview (7.0.7.2)
      activesupport (= 7.0.7.2)
      builder (~> 3.1)
      erubi (~> 1.4)
      rails-dom-testing (~> 2.0)
      rails-html-sanitizer (~> 1.1, >= 1.2.0)
    activejob (7.0.7.2)
      activesupport (= 7.0.7.2)
      globalid (>= 0.3.6)
    activemodel (7.0.7.2)
      activesupport (= 7.0.7.2)
    activerecord (7.0.7.2)
      activemodel (= 7.0.7.2)
      activesupport (= 7.0.7.2)
    activestorage (7.0.7.2)
      actionpack (= 7.0.7.2)
      activejob (= 7.0.7.2)
      activerecord (= 7.0.7.2)
      activesupport (= 7.0.7.2)
      marcel (~> 1.0)
      mini_mime (>= 1.1.0)
    activesupport (7.0.7.2)
>>>>>>> b417d05f
      concurrent-ruby (~> 1.0, >= 1.0.2)
      connection_pool (>= 2.2.5)
      drb
      i18n (>= 1.6, < 2)
      minitest (>= 5.1)
      mutex_m
      tzinfo (~> 2.0)
    addressable (2.8.5)
      public_suffix (>= 2.0.2, < 6.0)
    ast (2.4.2)
    autoprefixer-rails (10.4.15.0)
      execjs (~> 2)
<<<<<<< HEAD
    base64 (0.1.1)
    bigdecimal (3.1.4)
=======
>>>>>>> b417d05f
    bindex (0.8.1)
    bootsnap (1.16.0)
      msgpack (~> 1.2)
    bootstrap (4.6.2)
      autoprefixer-rails (>= 9.1.0)
      popper_js (>= 1.16.1, < 2)
      sassc-rails (>= 2.0.0)
    builder (3.2.4)
    byebug (11.1.3)
    capybara (3.39.2)
      addressable
      matrix
      mini_mime (>= 0.1.3)
      nokogiri (~> 1.8)
      rack (>= 1.6.0)
      rack-test (>= 0.6.3)
      regexp_parser (>= 1.5, < 3.0)
      xpath (~> 3.2)
    capybara-selenium (0.0.6)
      capybara
      selenium-webdriver
    coderay (1.1.3)
    concurrent-ruby (1.2.2)
    connection_pool (2.4.1)
    crack (0.4.5)
      rexml
    crass (1.0.6)
    date (3.3.3)
    diff-lcs (1.5.0)
    docile (1.4.0)
    drb (2.1.1)
      ruby2_keywords
    erubi (1.12.0)
    exception_notification (4.5.0)
      actionmailer (>= 5.2, < 8)
      activesupport (>= 5.2, < 8)
    execjs (2.9.1)
    factory_bot (6.3.0)
      activesupport (>= 5.0.0)
    faraday (1.10.3)
      faraday-em_http (~> 1.0)
      faraday-em_synchrony (~> 1.0)
      faraday-excon (~> 1.1)
      faraday-httpclient (~> 1.0)
      faraday-multipart (~> 1.0)
      faraday-net_http (~> 1.0)
      faraday-net_http_persistent (~> 1.0)
      faraday-patron (~> 1.0)
      faraday-rack (~> 1.0)
      faraday-retry (~> 1.0)
      ruby2_keywords (>= 0.0.4)
    faraday-em_http (1.0.0)
    faraday-em_synchrony (1.0.0)
    faraday-excon (1.1.0)
    faraday-httpclient (1.0.1)
    faraday-multipart (1.0.4)
      multipart-post (~> 2)
    faraday-net_http (1.0.1)
    faraday-net_http_persistent (1.2.0)
    faraday-patron (1.0.0)
    faraday-rack (1.0.0)
    faraday-retry (1.0.3)
    faraday_middleware (1.2.0)
      faraday (~> 1.0)
    ffi (1.16.3)
    formatador (1.1.0)
    globalid (1.2.1)
      activesupport (>= 6.1)
<<<<<<< HEAD
    guard (2.18.1)
=======
    guard (2.18.0)
>>>>>>> b417d05f
      formatador (>= 0.2.4)
      listen (>= 2.7, < 4.0)
      lumberjack (>= 1.0.12, < 2.0)
      nenv (~> 0.1)
      notiffany (~> 0.0)
      pry (>= 0.13.0)
      shellany (~> 0.0)
      thor (>= 0.18.1)
    guard-compat (1.2.1)
    guard-rspec (4.7.3)
      guard (~> 2.1)
      guard-compat (~> 1.1)
      rspec (>= 2.99.0, < 4.0)
    hashdiff (1.0.1)
    hashie (5.0.0)
    i18n (1.14.1)
      concurrent-ruby (~> 1.0)
    inline_svg (1.9.0)
      activesupport (>= 3.0)
      nokogiri (>= 1.6)
    io-console (0.6.0)
    irb (1.8.3)
      rdoc
      reline (>= 0.3.8)
    jquery-rails (4.6.0)
      rails-dom-testing (>= 1, < 3)
      railties (>= 4.2.0)
      thor (>= 0.14, < 2.0)
    jquery-ui-rails (6.0.1)
      railties (>= 3.2.16)
    json (2.6.3)
    language_server-protocol (3.17.0.3)
    launchy (2.5.2)
      addressable (~> 2.8)
    listen (3.8.0)
      rb-fsevent (~> 0.10, >= 0.10.3)
      rb-inotify (~> 0.9, >= 0.9.10)
    loofah (2.21.4)
      crass (~> 1.0.2)
      nokogiri (>= 1.12.0)
<<<<<<< HEAD
    lumberjack (1.2.9)
=======
    lumberjack (1.2.8)
>>>>>>> b417d05f
    mail (2.8.1)
      mini_mime (>= 0.1.1)
      net-imap
      net-pop
      net-smtp
    marcel (1.0.2)
    matrix (0.4.2)
    method_source (1.0.0)
    mini_mime (1.1.5)
    mini_portile2 (2.8.5)
    minitest (5.20.0)
<<<<<<< HEAD
    msgpack (1.7.2)
=======
    msgpack (1.5.1)
>>>>>>> b417d05f
    multi_json (1.15.0)
    multipart-post (2.3.0)
    mutex_m (0.1.2)
    nenv (0.3.0)
    net-imap (0.4.2)
      date
      net-protocol
    net-pop (0.1.2)
      net-protocol
    net-protocol (0.2.1)
      timeout
    net-smtp (0.4.0)
      net-protocol
    nio4r (2.5.9)
    nokogiri (1.15.4)
      mini_portile2 (~> 2.8.2)
      racc (~> 1.4)
    notiffany (0.1.3)
      nenv (~> 0.1)
      shellany (~> 0.0)
    oj (3.16.1)
    parallel (1.23.0)
    parser (3.2.2.4)
      ast (~> 2.4.1)
      racc
    popper_js (1.16.1)
    pry (0.14.2)
      coderay (~> 1.1)
      method_source (~> 1.0)
    pry-byebug (3.10.1)
      byebug (~> 11.0)
      pry (>= 0.13, < 0.15)
<<<<<<< HEAD
    psych (5.1.1.1)
      stringio
    public_suffix (5.0.3)
    puma (6.4.0)
      nio4r (~> 2.0)
    racc (1.7.1)
    rack (3.0.8)
    rack-mini-profiler (3.1.1)
=======
    public_suffix (5.0.0)
    puma (6.3.1)
      nio4r (~> 2.0)
    racc (1.7.3)
    rack (2.2.4)
    rack-mini-profiler (3.0.0)
>>>>>>> b417d05f
      rack (>= 1.2.0)
    rack-proxy (0.7.7)
      rack
<<<<<<< HEAD
    rack-session (2.0.0)
      rack (>= 3.0.0)
    rack-test (2.1.0)
      rack (>= 1.3)
    rackup (2.1.0)
      rack (>= 3)
      webrick (~> 1.8)
    rails (7.1.1)
      actioncable (= 7.1.1)
      actionmailbox (= 7.1.1)
      actionmailer (= 7.1.1)
      actionpack (= 7.1.1)
      actiontext (= 7.1.1)
      actionview (= 7.1.1)
      activejob (= 7.1.1)
      activemodel (= 7.1.1)
      activerecord (= 7.1.1)
      activestorage (= 7.1.1)
      activesupport (= 7.1.1)
      bundler (>= 1.15.0)
      railties (= 7.1.1)
=======
    rack-test (2.1.0)
      rack (>= 1.3)
    rails (7.0.7.2)
      actioncable (= 7.0.7.2)
      actionmailbox (= 7.0.7.2)
      actionmailer (= 7.0.7.2)
      actionpack (= 7.0.7.2)
      actiontext (= 7.0.7.2)
      actionview (= 7.0.7.2)
      activejob (= 7.0.7.2)
      activemodel (= 7.0.7.2)
      activerecord (= 7.0.7.2)
      activestorage (= 7.0.7.2)
      activesupport (= 7.0.7.2)
      bundler (>= 1.15.0)
      railties (= 7.0.7.2)
>>>>>>> b417d05f
    rails-controller-testing (1.0.5)
      actionpack (>= 5.0.1.rc1)
      actionview (>= 5.0.1.rc1)
      activesupport (>= 5.0.1.rc1)
    rails-dom-testing (2.2.0)
      activesupport (>= 5.0.0)
      minitest
      nokogiri (>= 1.6)
    rails-html-sanitizer (1.6.0)
      loofah (~> 2.21)
      nokogiri (~> 1.14)
<<<<<<< HEAD
    railties (7.1.1)
      actionpack (= 7.1.1)
      activesupport (= 7.1.1)
      irb
      rackup (>= 1.0.0)
=======
    railties (7.0.7.2)
      actionpack (= 7.0.7.2)
      activesupport (= 7.0.7.2)
      method_source
>>>>>>> b417d05f
      rake (>= 12.2)
      thor (~> 1.0, >= 1.2.2)
      zeitwerk (~> 2.6)
    rainbow (3.1.1)
    rake (13.0.6)
    rb-fsevent (0.11.2)
    rb-inotify (0.10.1)
      ffi (~> 1.0)
    rdoc (6.5.0)
      psych (>= 4.0.0)
    regexp_parser (2.8.2)
    reline (0.3.9)
      io-console (~> 0.5)
    rexml (3.2.6)
    rspec (3.12.0)
      rspec-core (~> 3.12.0)
      rspec-expectations (~> 3.12.0)
      rspec-mocks (~> 3.12.0)
    rspec-core (3.12.2)
      rspec-support (~> 3.12.0)
    rspec-expectations (3.12.3)
      diff-lcs (>= 1.2.0, < 2.0)
      rspec-support (~> 3.12.0)
    rspec-json_expectations (2.2.0)
    rspec-mocks (3.12.6)
      diff-lcs (>= 1.2.0, < 2.0)
      rspec-support (~> 3.12.0)
    rspec-rails (6.0.3)
      actionpack (>= 6.1)
      activesupport (>= 6.1)
      railties (>= 6.1)
      rspec-core (~> 3.12)
      rspec-expectations (~> 3.12)
      rspec-mocks (~> 3.12)
      rspec-support (~> 3.12)
<<<<<<< HEAD
    rspec-support (3.12.1)
    rubocop (1.57.1)
      base64 (~> 0.1.1)
=======
    rspec-support (3.12.0)
    rubocop (1.57.2)
>>>>>>> b417d05f
      json (~> 2.3)
      language_server-protocol (>= 3.17.0)
      parallel (~> 1.10)
      parser (>= 3.2.2.4)
      rainbow (>= 2.2.2, < 4.0)
      regexp_parser (>= 1.8, < 3.0)
      rexml (>= 3.2.5, < 4.0)
      rubocop-ast (>= 1.28.1, < 2.0)
      ruby-progressbar (~> 1.7)
      unicode-display_width (>= 2.4.0, < 3.0)
    rubocop-ast (1.30.0)
      parser (>= 3.2.1.0)
    rubocop-performance (1.19.1)
      rubocop (>= 1.7.0, < 2.0)
      rubocop-ast (>= 0.4.0)
    rubocop-rails (2.21.2)
      activesupport (>= 4.2.0)
      rack (>= 1.1)
      rubocop (>= 1.33.0, < 2.0)
    ruby-progressbar (1.13.0)
    ruby-units (4.0.0)
    ruby2_keywords (0.0.5)
    rubyzip (2.3.2)
    sass-rails (6.0.0)
      sassc-rails (~> 2.1, >= 2.1.1)
    sassc (2.4.0)
      ffi (~> 1.9)
    sassc-rails (2.1.2)
      railties (>= 4.0.0)
      sassc (>= 2.0)
      sprockets (> 3.0)
      sprockets-rails
      tilt
    select2-rails (4.0.13)
    selenium-webdriver (4.14.0)
      rexml (~> 3.2, >= 3.2.5)
      rubyzip (>= 1.2.2, < 3.0)
      websocket (~> 1.0)
    semantic_range (3.0.0)
    sequencescape-client-api (2.0.0)
      activemodel (>= 5.0.0)
      activesupport (>= 5.0.0)
      i18n
      multi_json
    shellany (0.0.1)
    simplecov (0.22.0)
      docile (~> 1.1)
      simplecov-html (~> 0.11)
      simplecov_json_formatter (~> 0.1)
    simplecov-html (0.12.3)
    simplecov-lcov (0.8.0)
    simplecov_json_formatter (0.1.4)
    sprint_client (0.1.0)
    sprockets (4.2.1)
      concurrent-ruby (~> 1.0)
      rack (>= 2.2.4, < 4)
    sprockets-rails (3.4.2)
      actionpack (>= 5.2)
      activesupport (>= 5.2)
      sprockets (>= 3.0.0)
    state_machines (0.6.0)
<<<<<<< HEAD
    stringio (3.0.8)
    thor (1.3.0)
    tilt (2.3.0)
=======
    thor (1.2.1)
    tilt (2.0.11)
>>>>>>> b417d05f
    timeout (0.4.0)
    tzinfo (2.0.6)
      concurrent-ruby (~> 1.0)
    uglifier (4.2.0)
      execjs (>= 0.3.0, < 3)
    unicode-display_width (2.5.0)
    web-console (4.2.1)
      actionview (>= 6.0.0)
      activemodel (>= 6.0.0)
      bindex (>= 0.4.0)
      railties (>= 6.0.0)
    webmock (3.19.1)
      addressable (>= 2.8.0)
      crack (>= 0.3.2)
      hashdiff (>= 0.4.0, < 2.0.0)
    webpacker (5.4.4)
      activesupport (>= 5.2)
      rack-proxy (>= 0.6.1)
      railties (>= 5.2)
      semantic_range (>= 2.3.0)
<<<<<<< HEAD
    webrick (1.8.1)
    websocket (1.2.10)
=======
    webrick (1.7.0)
    websocket (1.2.9)
>>>>>>> b417d05f
    websocket-driver (0.7.6)
      websocket-extensions (>= 0.1.0)
    websocket-extensions (0.1.5)
    xpath (3.2.0)
      nokogiri (~> 1.8)
<<<<<<< HEAD
    yard (0.9.34)
=======
    yard (0.9.28)
      webrick (~> 1.7.0)
>>>>>>> b417d05f
    zeitwerk (2.6.12)

PLATFORMS
  ruby

DEPENDENCIES
  bootsnap
  bootstrap (~> 4)
  capybara
  capybara-selenium
  exception_notification
  factory_bot
  guard-rspec
  hashie
  inline_svg
  jquery-rails
  jquery-ui-rails
  json_api_client!
  launchy
  oj
  pmb-client (= 0.1.0)!
  pry
  pry-byebug
  puma
  rack-mini-profiler
  rails
  rails-controller-testing
  rake
  rspec-json_expectations
  rspec-rails (= 6.0.3)
  rubocop
  rubocop-performance
  rubocop-rails
  ruby-units
  sanger_barcode_format!
  sass-rails
  select2-rails
  selenium-webdriver (~> 4.1)
  sequencescape-client-api
  simplecov
  simplecov-lcov
  sprint_client
  sprockets-rails
  state_machines
  uglifier
  web-console
  webmock
  webpacker
  yard

BUNDLED WITH
   2.2.33<|MERGE_RESOLUTION|>--- conflicted
+++ resolved
@@ -28,7 +28,6 @@
 GEM
   remote: https://rubygems.org/
   specs:
-<<<<<<< HEAD
     actioncable (7.1.1)
       actionpack (= 7.1.1)
       activesupport (= 7.1.1)
@@ -41,41 +40,19 @@
       activerecord (= 7.1.1)
       activestorage (= 7.1.1)
       activesupport (= 7.1.1)
-=======
-    actioncable (7.0.7.2)
-      actionpack (= 7.0.7.2)
-      activesupport (= 7.0.7.2)
-      nio4r (~> 2.0)
-      websocket-driver (>= 0.6.1)
-    actionmailbox (7.0.7.2)
-      actionpack (= 7.0.7.2)
-      activejob (= 7.0.7.2)
-      activerecord (= 7.0.7.2)
-      activestorage (= 7.0.7.2)
-      activesupport (= 7.0.7.2)
->>>>>>> b417d05f
       mail (>= 2.7.1)
       net-imap
       net-pop
       net-smtp
-<<<<<<< HEAD
     actionmailer (7.1.1)
       actionpack (= 7.1.1)
       actionview (= 7.1.1)
       activejob (= 7.1.1)
       activesupport (= 7.1.1)
-=======
-    actionmailer (7.0.7.2)
-      actionpack (= 7.0.7.2)
-      actionview (= 7.0.7.2)
-      activejob (= 7.0.7.2)
-      activesupport (= 7.0.7.2)
->>>>>>> b417d05f
       mail (~> 2.5, >= 2.5.4)
       net-imap
       net-pop
       net-smtp
-<<<<<<< HEAD
       rails-dom-testing (~> 2.2)
     actionpack (7.1.1)
       actionview (= 7.1.1)
@@ -117,45 +94,6 @@
     activesupport (7.1.1)
       base64
       bigdecimal
-=======
-      rails-dom-testing (~> 2.0)
-    actionpack (7.0.7.2)
-      actionview (= 7.0.7.2)
-      activesupport (= 7.0.7.2)
-      rack (~> 2.0, >= 2.2.4)
-      rack-test (>= 0.6.3)
-      rails-dom-testing (~> 2.0)
-      rails-html-sanitizer (~> 1.0, >= 1.2.0)
-    actiontext (7.0.7.2)
-      actionpack (= 7.0.7.2)
-      activerecord (= 7.0.7.2)
-      activestorage (= 7.0.7.2)
-      activesupport (= 7.0.7.2)
-      globalid (>= 0.6.0)
-      nokogiri (>= 1.8.5)
-    actionview (7.0.7.2)
-      activesupport (= 7.0.7.2)
-      builder (~> 3.1)
-      erubi (~> 1.4)
-      rails-dom-testing (~> 2.0)
-      rails-html-sanitizer (~> 1.1, >= 1.2.0)
-    activejob (7.0.7.2)
-      activesupport (= 7.0.7.2)
-      globalid (>= 0.3.6)
-    activemodel (7.0.7.2)
-      activesupport (= 7.0.7.2)
-    activerecord (7.0.7.2)
-      activemodel (= 7.0.7.2)
-      activesupport (= 7.0.7.2)
-    activestorage (7.0.7.2)
-      actionpack (= 7.0.7.2)
-      activejob (= 7.0.7.2)
-      activerecord (= 7.0.7.2)
-      activesupport (= 7.0.7.2)
-      marcel (~> 1.0)
-      mini_mime (>= 1.1.0)
-    activesupport (7.0.7.2)
->>>>>>> b417d05f
       concurrent-ruby (~> 1.0, >= 1.0.2)
       connection_pool (>= 2.2.5)
       drb
@@ -168,11 +106,8 @@
     ast (2.4.2)
     autoprefixer-rails (10.4.15.0)
       execjs (~> 2)
-<<<<<<< HEAD
     base64 (0.1.1)
     bigdecimal (3.1.4)
-=======
->>>>>>> b417d05f
     bindex (0.8.1)
     bootsnap (1.16.0)
       msgpack (~> 1.2)
@@ -241,11 +176,7 @@
     formatador (1.1.0)
     globalid (1.2.1)
       activesupport (>= 6.1)
-<<<<<<< HEAD
     guard (2.18.1)
-=======
-    guard (2.18.0)
->>>>>>> b417d05f
       formatador (>= 0.2.4)
       listen (>= 2.7, < 4.0)
       lumberjack (>= 1.0.12, < 2.0)
@@ -286,11 +217,7 @@
     loofah (2.21.4)
       crass (~> 1.0.2)
       nokogiri (>= 1.12.0)
-<<<<<<< HEAD
     lumberjack (1.2.9)
-=======
-    lumberjack (1.2.8)
->>>>>>> b417d05f
     mail (2.8.1)
       mini_mime (>= 0.1.1)
       net-imap
@@ -302,11 +229,7 @@
     mini_mime (1.1.5)
     mini_portile2 (2.8.5)
     minitest (5.20.0)
-<<<<<<< HEAD
     msgpack (1.7.2)
-=======
-    msgpack (1.5.1)
->>>>>>> b417d05f
     multi_json (1.15.0)
     multipart-post (2.3.0)
     mutex_m (0.1.2)
@@ -339,7 +262,6 @@
     pry-byebug (3.10.1)
       byebug (~> 11.0)
       pry (>= 0.13, < 0.15)
-<<<<<<< HEAD
     psych (5.1.1.1)
       stringio
     public_suffix (5.0.3)
@@ -348,18 +270,9 @@
     racc (1.7.1)
     rack (3.0.8)
     rack-mini-profiler (3.1.1)
-=======
-    public_suffix (5.0.0)
-    puma (6.3.1)
-      nio4r (~> 2.0)
-    racc (1.7.3)
-    rack (2.2.4)
-    rack-mini-profiler (3.0.0)
->>>>>>> b417d05f
       rack (>= 1.2.0)
     rack-proxy (0.7.7)
       rack
-<<<<<<< HEAD
     rack-session (2.0.0)
       rack (>= 3.0.0)
     rack-test (2.1.0)
@@ -381,24 +294,6 @@
       activesupport (= 7.1.1)
       bundler (>= 1.15.0)
       railties (= 7.1.1)
-=======
-    rack-test (2.1.0)
-      rack (>= 1.3)
-    rails (7.0.7.2)
-      actioncable (= 7.0.7.2)
-      actionmailbox (= 7.0.7.2)
-      actionmailer (= 7.0.7.2)
-      actionpack (= 7.0.7.2)
-      actiontext (= 7.0.7.2)
-      actionview (= 7.0.7.2)
-      activejob (= 7.0.7.2)
-      activemodel (= 7.0.7.2)
-      activerecord (= 7.0.7.2)
-      activestorage (= 7.0.7.2)
-      activesupport (= 7.0.7.2)
-      bundler (>= 1.15.0)
-      railties (= 7.0.7.2)
->>>>>>> b417d05f
     rails-controller-testing (1.0.5)
       actionpack (>= 5.0.1.rc1)
       actionview (>= 5.0.1.rc1)
@@ -410,18 +305,11 @@
     rails-html-sanitizer (1.6.0)
       loofah (~> 2.21)
       nokogiri (~> 1.14)
-<<<<<<< HEAD
     railties (7.1.1)
       actionpack (= 7.1.1)
       activesupport (= 7.1.1)
       irb
       rackup (>= 1.0.0)
-=======
-    railties (7.0.7.2)
-      actionpack (= 7.0.7.2)
-      activesupport (= 7.0.7.2)
-      method_source
->>>>>>> b417d05f
       rake (>= 12.2)
       thor (~> 1.0, >= 1.2.2)
       zeitwerk (~> 2.6)
@@ -457,14 +345,9 @@
       rspec-expectations (~> 3.12)
       rspec-mocks (~> 3.12)
       rspec-support (~> 3.12)
-<<<<<<< HEAD
     rspec-support (3.12.1)
     rubocop (1.57.1)
       base64 (~> 0.1.1)
-=======
-    rspec-support (3.12.0)
-    rubocop (1.57.2)
->>>>>>> b417d05f
       json (~> 2.3)
       language_server-protocol (>= 3.17.0)
       parallel (~> 1.10)
@@ -526,14 +409,9 @@
       activesupport (>= 5.2)
       sprockets (>= 3.0.0)
     state_machines (0.6.0)
-<<<<<<< HEAD
     stringio (3.0.8)
     thor (1.3.0)
     tilt (2.3.0)
-=======
-    thor (1.2.1)
-    tilt (2.0.11)
->>>>>>> b417d05f
     timeout (0.4.0)
     tzinfo (2.0.6)
       concurrent-ruby (~> 1.0)
@@ -554,24 +432,14 @@
       rack-proxy (>= 0.6.1)
       railties (>= 5.2)
       semantic_range (>= 2.3.0)
-<<<<<<< HEAD
     webrick (1.8.1)
     websocket (1.2.10)
-=======
-    webrick (1.7.0)
-    websocket (1.2.9)
->>>>>>> b417d05f
     websocket-driver (0.7.6)
       websocket-extensions (>= 0.1.0)
     websocket-extensions (0.1.5)
     xpath (3.2.0)
       nokogiri (~> 1.8)
-<<<<<<< HEAD
     yard (0.9.34)
-=======
-    yard (0.9.28)
-      webrick (~> 1.7.0)
->>>>>>> b417d05f
     zeitwerk (2.6.12)
 
 PLATFORMS
