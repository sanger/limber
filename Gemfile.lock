GIT
  remote: git://github.com/sanger/json_api_client.git
  revision: abc4217f7d8266ac6c90d6db2427375e8078d90e
  specs:
    json_api_client (1.5.4a)
      activemodel (>= 3.2.0)
      activesupport (>= 3.2.0)
      addressable (~> 2.2)
      faraday (~> 0.15, >= 0.15.2)
      faraday_middleware (~> 0.9)

GIT
  remote: git://github.com/sanger/pmb-client.git
  revision: 016f151a3bde84448ed64e528259c3511282dcdb
  specs:
    pmb-client (0.1.0)
      json_api_client (~> 1.1)

GIT
  remote: git://github.com/sanger/sanger_barcode_format.git
  revision: 35846331c2b88d049a14b7cace08e18664494de1
  branch: development
  specs:
    sanger_barcode_format (0.1.1)

GEM
  remote: https://rubygems.org/
  specs:
    actioncable (5.1.6)
      actionpack (= 5.1.6)
      nio4r (~> 2.0)
      websocket-driver (~> 0.6.1)
    actionmailer (5.1.6)
      actionpack (= 5.1.6)
      actionview (= 5.1.6)
      activejob (= 5.1.6)
      mail (~> 2.5, >= 2.5.4)
      rails-dom-testing (~> 2.0)
    actionpack (5.1.6)
      actionview (= 5.1.6)
      activesupport (= 5.1.6)
      rack (~> 2.0)
      rack-test (>= 0.6.3)
      rails-dom-testing (~> 2.0)
      rails-html-sanitizer (~> 1.0, >= 1.0.2)
    actionview (5.1.6)
      activesupport (= 5.1.6)
      builder (~> 3.1)
      erubi (~> 1.4)
      rails-dom-testing (~> 2.0)
      rails-html-sanitizer (~> 1.0, >= 1.0.3)
    activejob (5.1.6)
      activesupport (= 5.1.6)
      globalid (>= 0.3.6)
    activemodel (5.1.6)
      activesupport (= 5.1.6)
    activerecord (5.1.6)
      activemodel (= 5.1.6)
      activesupport (= 5.1.6)
      arel (~> 8.0)
    activesupport (5.1.6)
      concurrent-ruby (~> 1.0, >= 1.0.2)
      i18n (>= 0.7, < 2)
      minitest (~> 5.1)
      tzinfo (~> 1.1)
    addressable (2.4.0)
    arel (8.0.0)
    ast (2.4.0)
    autoprefixer-rails (9.4.3)
      execjs
    backports (3.11.4)
    bindex (0.5.0)
    bootstrap (4.2.1)
      autoprefixer-rails (>= 9.1.0)
      popper_js (>= 1.14.3, < 2)
      sassc-rails (>= 2.0.0)
    builder (3.2.3)
    byebug (10.0.2)
    capybara (3.12.0)
      addressable
      mini_mime (>= 0.1.3)
      nokogiri (~> 1.8)
      rack (>= 1.6.0)
      rack-test (>= 0.6.3)
      regexp_parser (~> 1.2)
      xpath (~> 3.2)
    capybara-selenium (0.0.6)
      capybara
      selenium-webdriver
    childprocess (0.9.0)
      ffi (~> 1.0, >= 1.0.11)
    coderay (1.1.2)
    coffee-rails (4.2.2)
      coffee-script (>= 2.2.0)
      railties (>= 4.0.0)
    coffee-script (2.4.1)
      coffee-script-source
      execjs
    coffee-script-source (1.12.2)
    concurrent-ruby (1.1.4)
    crack (0.4.3)
      safe_yaml (~> 1.0.0)
    crass (1.0.4)
    diff-lcs (1.3)
    docile (1.3.1)
    erubi (1.8.0)
    ethon (0.11.0)
      ffi (>= 1.3.0)
    exception_notification (4.3.0)
      actionmailer (>= 4.0, < 6)
      activesupport (>= 4.0, < 6)
    execjs (2.7.0)
    factory_bot (4.11.1)
      activesupport (>= 3.0.0)
    faraday (0.15.4)
      multipart-post (>= 1.2, < 3)
    faraday_middleware (0.12.2)
      faraday (>= 0.7.4, < 1.0)
    ffi (1.9.25)
    formatador (0.2.5)
    gh (0.15.1)
      addressable (~> 2.4.0)
      backports
      faraday (~> 0.8)
      multi_json (~> 1.0)
      net-http-persistent (~> 2.9)
      net-http-pipeline
    globalid (0.4.1)
      activesupport (>= 4.2.0)
    guard (2.15.0)
      formatador (>= 0.2.4)
      listen (>= 2.7, < 4.0)
      lumberjack (>= 1.0.12, < 2.0)
      nenv (~> 0.1)
      notiffany (~> 0.0)
      pry (>= 0.9.12)
      shellany (~> 0.0)
      thor (>= 0.18.1)
    guard-compat (1.2.1)
    guard-rspec (4.7.3)
      guard (~> 2.1)
      guard-compat (~> 1.1)
      rspec (>= 2.99.0, < 4.0)
    hashdiff (0.3.7)
    hashie (3.6.0)
    highline (1.7.10)
    i18n (1.5.2)
      concurrent-ruby (~> 1.0)
    inline_svg (1.3.1)
      activesupport (>= 3.0)
      nokogiri (>= 1.6)
    jaro_winkler (1.5.2)
    jquery-rails (4.3.3)
      rails-dom-testing (>= 1, < 3)
      railties (>= 4.2.0)
      thor (>= 0.14, < 2.0)
    jquery-ui-rails (6.0.1)
      railties (>= 3.2.16)
    json (2.1.0)
    launchy (2.4.3)
      addressable (~> 2.3)
    listen (3.1.5)
      rb-fsevent (~> 0.9, >= 0.9.4)
      rb-inotify (~> 0.9, >= 0.9.7)
      ruby_dep (~> 1.2)
    loofah (2.2.3)
      crass (~> 1.0.2)
      nokogiri (>= 1.5.9)
    lumberjack (1.0.13)
    mail (2.7.1)
      mini_mime (>= 0.1.1)
    method_source (0.9.2)
    mini_mime (1.0.1)
    mini_portile2 (2.4.0)
    minitest (5.11.3)
    multi_json (1.13.1)
    multipart-post (2.0.0)
    nenv (0.3.0)
    net-http-persistent (2.9.4)
    net-http-pipeline (1.0.1)
    nio4r (2.3.1)
<<<<<<< HEAD
    nokogiri (1.9.1)
=======
    nokogiri (1.10.1)
>>>>>>> be89096c
      mini_portile2 (~> 2.4.0)
    notiffany (0.1.1)
      nenv (~> 0.1)
      shellany (~> 0.0)
    parallel (1.13.0)
    parser (2.6.0.0)
      ast (~> 2.4.0)
    popper_js (1.14.5)
    powerpack (0.1.2)
    pry (0.12.2)
      coderay (~> 1.1.0)
      method_source (~> 0.9.0)
    pry-byebug (3.6.0)
      byebug (~> 10.0)
      pry (~> 0.10)
    puma (3.12.0)
    pusher-client (0.6.2)
      json
      websocket (~> 1.0)
    rack (2.0.6)
    rack-mini-profiler (1.0.1)
      rack (>= 1.2.0)
    rack-proxy (0.6.5)
      rack
    rack-test (1.1.0)
      rack (>= 1.0, < 3)
    rails (5.1.6)
      actioncable (= 5.1.6)
      actionmailer (= 5.1.6)
      actionpack (= 5.1.6)
      actionview (= 5.1.6)
      activejob (= 5.1.6)
      activemodel (= 5.1.6)
      activerecord (= 5.1.6)
      activesupport (= 5.1.6)
      bundler (>= 1.3.0)
      railties (= 5.1.6)
      sprockets-rails (>= 2.0.0)
    rails-controller-testing (1.0.4)
      actionpack (>= 5.0.1.x)
      actionview (>= 5.0.1.x)
      activesupport (>= 5.0.1.x)
    rails-dom-testing (2.0.3)
      activesupport (>= 4.2.0)
      nokogiri (>= 1.6)
    rails-html-sanitizer (1.0.4)
      loofah (~> 2.2, >= 2.2.2)
    railties (5.1.6)
      actionpack (= 5.1.6)
      activesupport (= 5.1.6)
      method_source
      rake (>= 0.8.7)
      thor (>= 0.18.1, < 2.0)
    rainbow (3.0.0)
    rake (12.3.2)
    rb-fsevent (0.10.3)
    rb-inotify (0.10.0)
      ffi (~> 1.0)
    regexp_parser (1.3.0)
    rspec (3.8.0)
      rspec-core (~> 3.8.0)
      rspec-expectations (~> 3.8.0)
      rspec-mocks (~> 3.8.0)
    rspec-core (3.8.0)
      rspec-support (~> 3.8.0)
    rspec-expectations (3.8.2)
      diff-lcs (>= 1.2.0, < 2.0)
      rspec-support (~> 3.8.0)
    rspec-json_expectations (2.1.0)
    rspec-mocks (3.8.0)
      diff-lcs (>= 1.2.0, < 2.0)
      rspec-support (~> 3.8.0)
    rspec-rails (3.8.2)
      actionpack (>= 3.0)
      activesupport (>= 3.0)
      railties (>= 3.0)
      rspec-core (~> 3.8.0)
      rspec-expectations (~> 3.8.0)
      rspec-mocks (~> 3.8.0)
      rspec-support (~> 3.8.0)
    rspec-support (3.8.0)
    rubocop (0.63.0)
      jaro_winkler (~> 1.5.1)
      parallel (~> 1.10)
      parser (>= 2.5, != 2.5.1.1)
      powerpack (~> 0.1)
      rainbow (>= 2.2.2, < 4.0)
      ruby-progressbar (~> 1.7)
      unicode-display_width (~> 1.4.0)
    ruby-progressbar (1.10.0)
    ruby_dep (1.5.0)
    rubyzip (1.2.2)
    safe_yaml (1.0.4)
    sass (3.7.2)
      sass-listen (~> 4.0.0)
    sass-listen (4.0.0)
      rb-fsevent (~> 0.9, >= 0.9.4)
      rb-inotify (~> 0.9, >= 0.9.7)
    sass-rails (5.0.7)
      railties (>= 4.0.0, < 6)
      sass (~> 3.1)
      sprockets (>= 2.8, < 4.0)
      sprockets-rails (>= 2.0, < 4.0)
      tilt (>= 1.1, < 3)
    sassc (2.0.0)
      ffi (~> 1.9.6)
      rake
    sassc-rails (2.1.0)
      railties (>= 4.0.0)
      sassc (>= 2.0)
      sprockets (> 3.0)
      sprockets-rails
      tilt
    select2-rails (4.0.3)
      thor (~> 0.14)
    selenium-webdriver (3.141.0)
      childprocess (~> 0.5)
      rubyzip (~> 1.2, >= 1.2.2)
    sequencescape-client-api (0.3.5)
      activemodel (>= 4.0.0, < 5.2)
      activesupport (>= 4.0.0, < 5.2)
      i18n
      yajl-ruby (>= 1.3.1)
    shellany (0.0.1)
    simplecov (0.16.1)
      docile (~> 1.1)
      json (>= 1.8, < 3)
      simplecov-html (~> 0.10.0)
    simplecov-html (0.10.2)
    simplecov-json (0.2)
      json
      simplecov
    sprockets (3.7.2)
      concurrent-ruby (~> 1.0)
      rack (> 1, < 3)
    sprockets-rails (3.2.1)
      actionpack (>= 4.0)
      activesupport (>= 4.0)
      sprockets (>= 3.0.0)
    state_machines (0.5.0)
    thor (0.20.3)
    thread_safe (0.3.6)
    tilt (2.0.8)
    travis (1.8.9)
      backports
      faraday (~> 0.9)
      faraday_middleware (~> 0.9, >= 0.9.1)
      gh (~> 0.13)
      highline (~> 1.6)
      launchy (~> 2.1)
      pusher-client (~> 0.4)
      typhoeus (~> 0.6, >= 0.6.8)
    typhoeus (0.8.0)
      ethon (>= 0.8.0)
    tzinfo (1.2.5)
      thread_safe (~> 0.1)
    uglifier (4.1.20)
      execjs (>= 0.3.0, < 3)
    unicode-display_width (1.4.1)
    web-console (3.7.0)
      actionview (>= 5.0)
      activemodel (>= 5.0)
      bindex (>= 0.4.0)
      railties (>= 5.0)
    webmock (3.5.1)
      addressable (>= 2.3.6)
      crack (>= 0.3.2)
      hashdiff
    webpacker (3.5.5)
      activesupport (>= 4.2)
      rack-proxy (>= 0.6.1)
      railties (>= 4.2)
    websocket (1.2.8)
    websocket-driver (0.6.5)
      websocket-extensions (>= 0.1.0)
    websocket-extensions (0.1.3)
    xpath (3.2.0)
      nokogiri (~> 1.8)
    yajl-ruby (1.4.1)

PLATFORMS
  ruby

DEPENDENCIES
  bootstrap
  capybara
  capybara-selenium
  coffee-rails
  exception_notification
  factory_bot
  guard-rspec
  hashie
  inline_svg
  jquery-rails
  jquery-ui-rails
  json_api_client!
  launchy
  pmb-client (= 0.1.0)!
  pry
  pry-byebug
  puma
  rack-mini-profiler
  rails
  rails-controller-testing
  rake
  rspec-json_expectations
  rspec-rails
  rubocop
  sanger_barcode_format!
  sass-rails
  select2-rails
  sequencescape-client-api
  simplecov
  simplecov-json
  state_machines
  travis
  uglifier
  web-console
  webmock
  webpacker

BUNDLED WITH
   1.17.2<|MERGE_RESOLUTION|>--- conflicted
+++ resolved
@@ -179,11 +179,7 @@
     net-http-persistent (2.9.4)
     net-http-pipeline (1.0.1)
     nio4r (2.3.1)
-<<<<<<< HEAD
-    nokogiri (1.9.1)
-=======
     nokogiri (1.10.1)
->>>>>>> be89096c
       mini_portile2 (~> 2.4.0)
     notiffany (0.1.1)
       nenv (~> 0.1)
