GIT
  remote: git://github.com/sanger/json_api_client.git
  revision: abc4217f7d8266ac6c90d6db2427375e8078d90e
  specs:
    json_api_client (1.5.4a)
      activemodel (>= 3.2.0)
      activesupport (>= 3.2.0)
      addressable (~> 2.2)
      faraday (~> 0.15, >= 0.15.2)
      faraday_middleware (~> 0.9)

GIT
  remote: git://github.com/sanger/pmb-client.git
  revision: 016f151a3bde84448ed64e528259c3511282dcdb
  specs:
    pmb-client (0.1.0)
      json_api_client (~> 1.1)

GIT
  remote: git://github.com/sanger/sanger_barcode_format.git
  revision: df3421bec461f46c965207636aba072771d02772
  branch: development
  specs:
    sanger_barcode_format (0.1.2)

GEM
  remote: https://rubygems.org/
  specs:
    actioncable (5.1.6.2)
      actionpack (= 5.1.6.2)
      nio4r (~> 2.0)
      websocket-driver (~> 0.6.1)
    actionmailer (5.1.6.2)
      actionpack (= 5.1.6.2)
      actionview (= 5.1.6.2)
      activejob (= 5.1.6.2)
      mail (~> 2.5, >= 2.5.4)
      rails-dom-testing (~> 2.0)
    actionpack (5.1.6.2)
      actionview (= 5.1.6.2)
      activesupport (= 5.1.6.2)
      rack (~> 2.0)
      rack-test (>= 0.6.3)
      rails-dom-testing (~> 2.0)
      rails-html-sanitizer (~> 1.0, >= 1.0.2)
    actionview (5.1.6.2)
      activesupport (= 5.1.6.2)
      builder (~> 3.1)
      erubi (~> 1.4)
      rails-dom-testing (~> 2.0)
      rails-html-sanitizer (~> 1.0, >= 1.0.3)
    activejob (5.1.6.2)
      activesupport (= 5.1.6.2)
      globalid (>= 0.3.6)
    activemodel (5.1.6.2)
      activesupport (= 5.1.6.2)
    activerecord (5.1.6.2)
      activemodel (= 5.1.6.2)
      activesupport (= 5.1.6.2)
      arel (~> 8.0)
    activesupport (5.1.6.2)
      concurrent-ruby (~> 1.0, >= 1.0.2)
      i18n (>= 0.7, < 2)
      minitest (~> 5.1)
      tzinfo (~> 1.1)
    addressable (2.4.0)
    arel (8.0.0)
    ast (2.4.0)
    autoprefixer-rails (9.4.7)
      execjs
    backports (3.11.4)
    bindex (0.5.0)
    bootstrap (4.3.1)
      autoprefixer-rails (>= 9.1.0)
      popper_js (>= 1.14.3, < 2)
      sassc-rails (>= 2.0.0)
    builder (3.2.3)
    byebug (11.0.0)
    capybara (3.13.2)
      addressable
      mini_mime (>= 0.1.3)
      nokogiri (~> 1.8)
      rack (>= 1.6.0)
      rack-test (>= 0.6.3)
      regexp_parser (~> 1.2)
      xpath (~> 3.2)
    capybara-selenium (0.0.6)
      capybara
      selenium-webdriver
    childprocess (0.9.0)
      ffi (~> 1.0, >= 1.0.11)
    coderay (1.1.2)
    coffee-rails (4.2.2)
      coffee-script (>= 2.2.0)
      railties (>= 4.0.0)
    coffee-script (2.4.1)
      coffee-script-source
      execjs
    coffee-script-source (1.12.2)
    concurrent-ruby (1.1.5)
    crack (0.4.3)
      safe_yaml (~> 1.0.0)
    crass (1.0.4)
    diff-lcs (1.3)
    docile (1.3.1)
    erubi (1.8.0)
    ethon (0.11.0)
      ffi (>= 1.3.0)
    exception_notification (4.3.0)
      actionmailer (>= 4.0, < 6)
      activesupport (>= 4.0, < 6)
    execjs (2.7.0)
    factory_bot (5.0.2)
      activesupport (>= 4.2.0)
    faraday (0.15.4)
      multipart-post (>= 1.2, < 3)
    faraday_middleware (0.12.2)
      faraday (>= 0.7.4, < 1.0)
    ffi (1.9.25)
    formatador (0.2.5)
    gh (0.15.1)
      addressable (~> 2.4.0)
      backports
      faraday (~> 0.8)
      multi_json (~> 1.0)
      net-http-persistent (~> 2.9)
      net-http-pipeline
    globalid (0.4.2)
      activesupport (>= 4.2.0)
    guard (2.15.0)
      formatador (>= 0.2.4)
      listen (>= 2.7, < 4.0)
      lumberjack (>= 1.0.12, < 2.0)
      nenv (~> 0.1)
      notiffany (~> 0.0)
      pry (>= 0.9.12)
      shellany (~> 0.0)
      thor (>= 0.18.1)
    guard-compat (1.2.1)
    guard-rspec (4.7.3)
      guard (~> 2.1)
      guard-compat (~> 1.1)
      rspec (>= 2.99.0, < 4.0)
    hashdiff (0.3.7)
    hashie (3.6.0)
    highline (1.7.10)
    i18n (1.6.0)
      concurrent-ruby (~> 1.0)
    inline_svg (1.4.0)
      activesupport (>= 3.0)
      nokogiri (>= 1.6)
    jaro_winkler (1.5.2)
    jquery-rails (4.3.3)
      rails-dom-testing (>= 1, < 3)
      railties (>= 4.2.0)
      thor (>= 0.14, < 2.0)
    jquery-ui-rails (6.0.1)
      railties (>= 3.2.16)
    json (2.1.0)
    launchy (2.4.3)
      addressable (~> 2.3)
    listen (3.1.5)
      rb-fsevent (~> 0.9, >= 0.9.4)
      rb-inotify (~> 0.9, >= 0.9.7)
      ruby_dep (~> 1.2)
    loofah (2.2.3)
      crass (~> 1.0.2)
      nokogiri (>= 1.5.9)
    lumberjack (1.0.13)
    mail (2.7.1)
      mini_mime (>= 0.1.1)
    method_source (0.9.2)
    mini_mime (1.0.1)
    mini_portile2 (2.4.0)
    minitest (5.11.3)
    multi_json (1.13.1)
    multipart-post (2.0.0)
    nenv (0.3.0)
    net-http-persistent (2.9.4)
    net-http-pipeline (1.0.1)
    nio4r (2.3.1)
    nokogiri (1.10.2)
      mini_portile2 (~> 2.4.0)
    notiffany (0.1.1)
      nenv (~> 0.1)
      shellany (~> 0.0)
    parallel (1.14.0)
    parser (2.6.0.0)
      ast (~> 2.4.0)
    popper_js (1.14.5)
    pry (0.12.2)
      coderay (~> 1.1.0)
      method_source (~> 0.9.0)
    pry-byebug (3.7.0)
      byebug (~> 11.0)
      pry (~> 0.10)
<<<<<<< HEAD
=======
    psych (3.1.0)
>>>>>>> f8048a56
    puma (3.12.1)
    pusher-client (0.6.2)
      json
      websocket (~> 1.0)
    rack (2.0.6)
    rack-mini-profiler (1.0.2)
      rack (>= 1.2.0)
    rack-proxy (0.6.5)
      rack
    rack-test (1.1.0)
      rack (>= 1.0, < 3)
    rails (5.1.6.2)
      actioncable (= 5.1.6.2)
      actionmailer (= 5.1.6.2)
      actionpack (= 5.1.6.2)
      actionview (= 5.1.6.2)
      activejob (= 5.1.6.2)
      activemodel (= 5.1.6.2)
      activerecord (= 5.1.6.2)
      activesupport (= 5.1.6.2)
      bundler (>= 1.3.0)
      railties (= 5.1.6.2)
      sprockets-rails (>= 2.0.0)
    rails-controller-testing (1.0.4)
      actionpack (>= 5.0.1.x)
      actionview (>= 5.0.1.x)
      activesupport (>= 5.0.1.x)
    rails-dom-testing (2.0.3)
      activesupport (>= 4.2.0)
      nokogiri (>= 1.6)
    rails-html-sanitizer (1.0.4)
      loofah (~> 2.2, >= 2.2.2)
    railties (5.1.6.2)
      actionpack (= 5.1.6.2)
      activesupport (= 5.1.6.2)
      method_source
      rake (>= 0.8.7)
      thor (>= 0.18.1, < 2.0)
    rainbow (3.0.0)
    rake (12.3.2)
    rb-fsevent (0.10.3)
    rb-inotify (0.10.0)
      ffi (~> 1.0)
    regexp_parser (1.3.0)
    rspec (3.8.0)
      rspec-core (~> 3.8.0)
      rspec-expectations (~> 3.8.0)
      rspec-mocks (~> 3.8.0)
    rspec-core (3.8.0)
      rspec-support (~> 3.8.0)
    rspec-expectations (3.8.2)
      diff-lcs (>= 1.2.0, < 2.0)
      rspec-support (~> 3.8.0)
    rspec-json_expectations (2.1.0)
    rspec-mocks (3.8.0)
      diff-lcs (>= 1.2.0, < 2.0)
      rspec-support (~> 3.8.0)
    rspec-rails (3.8.2)
      actionpack (>= 3.0)
      activesupport (>= 3.0)
      railties (>= 3.0)
      rspec-core (~> 3.8.0)
      rspec-expectations (~> 3.8.0)
      rspec-mocks (~> 3.8.0)
      rspec-support (~> 3.8.0)
    rspec-support (3.8.0)
    rubocop (0.66.0)
      jaro_winkler (~> 1.5.1)
      parallel (~> 1.10)
      parser (>= 2.5, != 2.5.1.1)
      psych (>= 3.1.0)
      rainbow (>= 2.2.2, < 4.0)
      ruby-progressbar (~> 1.7)
      unicode-display_width (>= 1.4.0, < 1.6)
    ruby-progressbar (1.10.0)
    ruby_dep (1.5.0)
    rubyzip (1.2.2)
    safe_yaml (1.0.5)
    sass (3.7.3)
      sass-listen (~> 4.0.0)
    sass-listen (4.0.0)
      rb-fsevent (~> 0.9, >= 0.9.4)
      rb-inotify (~> 0.9, >= 0.9.7)
    sass-rails (5.0.7)
      railties (>= 4.0.0, < 6)
      sass (~> 3.1)
      sprockets (>= 2.8, < 4.0)
      sprockets-rails (>= 2.0, < 4.0)
      tilt (>= 1.1, < 3)
    sassc (2.0.0)
      ffi (~> 1.9.6)
      rake
    sassc-rails (2.1.0)
      railties (>= 4.0.0)
      sassc (>= 2.0)
      sprockets (> 3.0)
      sprockets-rails
      tilt
    select2-rails (4.0.3)
      thor (~> 0.14)
    selenium-webdriver (3.141.0)
      childprocess (~> 0.5)
      rubyzip (~> 1.2, >= 1.2.2)
    sequencescape-client-api (0.3.9)
      activemodel (>= 4.0.0, < 5.2)
      activesupport (>= 4.0.0, < 5.2)
      i18n
      yajl-ruby (>= 1.3.1)
    shellany (0.0.1)
    simplecov (0.16.1)
      docile (~> 1.1)
      json (>= 1.8, < 3)
      simplecov-html (~> 0.10.0)
    simplecov-html (0.10.2)
    simplecov-json (0.2)
      json
      simplecov
    sprockets (3.7.2)
      concurrent-ruby (~> 1.0)
      rack (> 1, < 3)
    sprockets-rails (3.2.1)
      actionpack (>= 4.0)
      activesupport (>= 4.0)
      sprockets (>= 3.0.0)
    state_machines (0.5.0)
    thor (0.20.3)
    thread_safe (0.3.6)
    tilt (2.0.9)
    travis (1.8.9)
      backports
      faraday (~> 0.9)
      faraday_middleware (~> 0.9, >= 0.9.1)
      gh (~> 0.13)
      highline (~> 1.6)
      launchy (~> 2.1)
      pusher-client (~> 0.4)
      typhoeus (~> 0.6, >= 0.6.8)
    typhoeus (0.8.0)
      ethon (>= 0.8.0)
    tzinfo (1.2.5)
      thread_safe (~> 0.1)
    uglifier (4.1.20)
      execjs (>= 0.3.0, < 3)
    unicode-display_width (1.5.0)
    web-console (3.7.0)
      actionview (>= 5.0)
      activemodel (>= 5.0)
      bindex (>= 0.4.0)
      railties (>= 5.0)
    webmock (3.5.1)
      addressable (>= 2.3.6)
      crack (>= 0.3.2)
      hashdiff
    webpacker (4.0.2)
      activesupport (>= 4.2)
      rack-proxy (>= 0.6.1)
      railties (>= 4.2)
    websocket (1.2.8)
    websocket-driver (0.6.5)
      websocket-extensions (>= 0.1.0)
    websocket-extensions (0.1.3)
    xpath (3.2.0)
      nokogiri (~> 1.8)
    yajl-ruby (1.4.1)

PLATFORMS
  ruby

DEPENDENCIES
  bootstrap
  capybara
  capybara-selenium
  coffee-rails
  exception_notification
  factory_bot
  guard-rspec
  hashie
  inline_svg
  jquery-rails
  jquery-ui-rails
  json_api_client!
  launchy
  pmb-client (= 0.1.0)!
  pry
  pry-byebug
  puma
  rack-mini-profiler
  rails
  rails-controller-testing
  rake
  rspec-json_expectations
  rspec-rails
  rubocop
  sanger_barcode_format!
  sass-rails
  select2-rails
  sequencescape-client-api
  simplecov
  simplecov-json
  state_machines
  travis
  uglifier
  web-console
  webmock
  webpacker

BUNDLED WITH
   1.17.3<|MERGE_RESOLUTION|>--- conflicted
+++ resolved
@@ -194,10 +194,7 @@
     pry-byebug (3.7.0)
       byebug (~> 11.0)
       pry (~> 0.10)
-<<<<<<< HEAD
-=======
     psych (3.1.0)
->>>>>>> f8048a56
     puma (3.12.1)
     pusher-client (0.6.2)
       json
