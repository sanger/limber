--- conflicted
+++ resolved
@@ -226,7 +226,6 @@
 
 **Note**: Due to the way the api functions, the factories don't yet support nested associations.
 
-<<<<<<< HEAD
 #### Request stubbing for the Sequencescape v2 API
 
 The V2 API uses `JsonApiClient::Resource` sub-classes to represent the records in memory.
@@ -282,7 +281,7 @@
   end
 end
 ```
-=======
+
 #### Feature debugging
 
 To help with debugging feature specs, temporarily comment out the line `options.add_argument('--headless')` in `spec/spec_helper.rb`. This will allow you to see the browser as the tests run. To pause the execution at certain point, possibly before an expected failure, insert `binding.pry` at the appropriate place in the spec.
@@ -294,7 +293,6 @@
 ```
 
 Screenshots will be saved to `tmp/capybara/`.
->>>>>>> dc38f392
 
 ### Lefthook
 
