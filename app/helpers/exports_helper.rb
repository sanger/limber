--- conflicted
+++ resolved
@@ -14,7 +14,6 @@
     end
   end
 
-<<<<<<< HEAD
   def each_source_metadata_for_plate_with_compound_samples(plate)
     plate.wells_in_columns.each do |dest_well|
       Sequencescape::Api::V2::SampleCompoundComponent.where(target_asset_id: dest_well.id).each do |scomp|
@@ -26,7 +25,8 @@
         yield name_array[0], name_array[1], dest_well if name_array.length == 2
       end
     end
-=======
+  end
+  
   #
   # Returns the sum total of all samples within a well, this includes breaking
   # down compound samples into the sum of their components
@@ -37,6 +37,5 @@
   #
   def component_samples_count_for(well)
     well.aliquots.sum(&:component_samples_count)
->>>>>>> 5aa1450c
   end
 end