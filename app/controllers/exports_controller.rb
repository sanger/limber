# frozen_string_literal: true

require 'csv'

# The exports controller handles the generation of exported files,
# such as CSV files used to drive robots.
class ExportsController < ApplicationController
  helper ExportsHelper
  before_action :locate_labware, only: :show
  rescue_from Export::NotFound, with: :not_found

  def show
    @page = params.fetch(:page, 0).to_i
    @workflow = export.workflow
    @ancestor_plate = locate_ancestor_plate
    @ancestor_tubes = locate_ancestor_tubes

    set_filename if export.filename

    render export.csv, locals: { test: 'this' }
  end

  private

  def export
    @export ||= Export.find(params[:id])
  end

  def not_found
    raise ActionController::RoutingError, "Unknown template #{params[:id]}"
  end

  def configure_api
    # We don't use the V1 Sequencescape API here, so lets disable its initialization.
    # Probably should consider two controller classes as this expands.
  end

  def locate_labware
    @labware = @plate = Sequencescape::Api::V2.plate_with_custom_includes(include_parameters,
                                                                          barcode: params[:limber_plate_id])
  end

  def locate_ancestor_plate
    return nil if export.ancestor_purpose.blank?

    ancestor_result = @plate.ancestors.where(purpose_name: export.ancestor_purpose).first
    return nil if ancestor_result.blank?

    Sequencescape::Api::V2.plate_with_custom_includes(include_parameters, id: ancestor_result.id)
  end

  def include_parameters
    export.plate_includes || 'wells'
  end

<<<<<<< HEAD
  def ancestor_tube_details(ancestor_results)
    ancestor_results.each_with_object({}) do |ancestor_result, tube_list|
      tube = Sequencescape::Api::V2::Tube.find_by(uuid: ancestor_result.uuid)
      tube_sample_uuid = tube.aliquots.first.sample.uuid
      tube_list[tube_sample_uuid] = tube if tube_sample_uuid.present?
    end
  end

  def locate_ancestor_tubes
    return nil if export.ancestor_tube_purpose.blank?

    ancestor_results = @plate.ancestors.where(purpose_name: export.ancestor_tube_purpose)
    return nil if ancestor_results.blank?

    # create hash of sample uuid to tube
    ancestor_tube_details(ancestor_results)
=======
  def set_filename
    filename = export.csv
    filename += "_#{@labware.human_barcode}" if export.filename['include_barcode']
    filename += "_#{@page + 1}" if export.filename['include_page']
    response.headers['Content-Disposition'] = "attachment; filename=\"#{filename}.csv\""
>>>>>>> 79badf24
  end
end<|MERGE_RESOLUTION|>--- conflicted
+++ resolved
@@ -53,7 +53,13 @@
     export.plate_includes || 'wells'
   end
 
-<<<<<<< HEAD
+  def set_filename
+    filename = export.csv
+    filename += "_#{@labware.human_barcode}" if export.filename['include_barcode']
+    filename += "_#{@page + 1}" if export.filename['include_page']
+    response.headers['Content-Disposition'] = "attachment; filename=\"#{filename}.csv\""
+  end
+
   def ancestor_tube_details(ancestor_results)
     ancestor_results.each_with_object({}) do |ancestor_result, tube_list|
       tube = Sequencescape::Api::V2::Tube.find_by(uuid: ancestor_result.uuid)
@@ -70,12 +76,5 @@
 
     # create hash of sample uuid to tube
     ancestor_tube_details(ancestor_results)
-=======
-  def set_filename
-    filename = export.csv
-    filename += "_#{@labware.human_barcode}" if export.filename['include_barcode']
-    filename += "_#{@page + 1}" if export.filename['include_page']
-    response.headers['Content-Disposition'] = "attachment; filename=\"#{filename}.csv\""
->>>>>>> 79badf24
   end
 end