# frozen_string_literal: true

require 'csv'

class LabwareController < ApplicationController
  before_action :locate_labware, only: :show
  before_action :get_printers, only: [:show]
  before_action :check_for_current_user!, only: [:update]

  def locate_labware
    @labware ||= locate_labware_identified_by(params[:id])
  end
  private :locate_labware

  def get_printers
    @printers = api.barcode_printer.all
  end
  private :get_printers

  def state_changer_for(purpose_uuid, labware_uuid)
    StateChangers.lookup_for(purpose_uuid).new(api, labware_uuid, current_user_uuid)
  end
  private :state_changer_for

  def show
    @presenter = presenter_for(@labware)
    @presenter.suitable_labware do
      respond_to do |format|
        format.html do
          render @presenter.page
          response.headers['Vary'] = 'Accept'
        end
        format.csv do
          render @presenter.csv
          response.headers['Content-Disposition'] = "attachment; filename=#{@presenter.filename(params['offset'])}" if @presenter.filename
          response.headers['Vary'] = 'Accept'
        end
        format.json do
          response.headers['Vary'] = 'Accept'
        end
      end
      return
    end
    redirect_to(
      search_path,
      notice: @presenter.errors
    )
    return
<<<<<<< HEAD
  rescue Presenters::UnknownPlateType => exception
=======
  rescue Presenters::UnknownLabwareType => exception
>>>>>>> e4869b83
    redirect_to(
      search_path,
      notice: "#{exception.message}. Perhaps you are using the wrong pipeline application?"
    )
  end

  def update
    state_changer_for(params[:purpose_uuid], params[:id]).move_to!(params[:state], params[:reason], params[:customer_accepts_responsibility])

    notice = String.new("Labware: #{params[:labware_ean13_barcode]} has been changed to a state of #{params[:state].titleize}.")
    notice << ' The customer will still be charged.' if params[:customer_accepts_responsibility]

    respond_to do |format|
      format.html do
        redirect_to(
          search_path,
          notice: notice
        )
      end
    end
  rescue StateChangers::StateChangeError => exception
    respond_to do |format|
      format.html { redirect_to(search_path, alert: exception.message) }
      format.csv
    end
  end
end<|MERGE_RESOLUTION|>--- conflicted
+++ resolved
@@ -46,11 +46,7 @@
       notice: @presenter.errors
     )
     return
-<<<<<<< HEAD
-  rescue Presenters::UnknownPlateType => exception
-=======
   rescue Presenters::UnknownLabwareType => exception
->>>>>>> e4869b83
     redirect_to(
       search_path,
       notice: "#{exception.message}. Perhaps you are using the wrong pipeline application?"
