# frozen_string_literal: true

require 'csv'

# Inherited by PlatesController and TubesController
# show => Looks up the presenter for the giver purpose and renders the appropriate show page
# update => Used to update the state of a plate/tube
class LabwareController < ApplicationController
  UUID = /\A[\da-f]{8}(-[\da-f]{4}){3}-[\da-f]{12}\z/

  before_action :locate_labware, only: :show
  before_action :find_printers, only: [:show]
  before_action :check_for_current_user!, only: [:update]

  rescue_from Presenters::UnknownLabwareType, with: :unknown_type

  def show # rubocop:todo Metrics/AbcSize
    @presenter = presenter_for(@labware)

    response.headers['Vary'] = 'Accept'
    respond_to do |format|
      format.html { render @presenter.page }
      format.csv do
        render @presenter.csv
        response.headers[
          'Content-Disposition'
        ] = "attachment; filename=#{@presenter.filename(params['offset'])}" if @presenter.filename
      end
      format.json
    end
  end

  def update # rubocop:todo Metrics/AbcSize
    state_changer.move_to!(*update_params)

    notice = +"Labware: #{params[:labware_barcode]} has been changed to a state of #{params[:state].titleize}."
    notice << ' The customer will still be charged.' if update_params[2]

    respond_to { |format| format.html { redirect_to(search_path, notice:) } }
  rescue StateChangers::StateChangeError => e
    respond_to do |format|
      format.html { redirect_to(search_path, alert: e.message) }
      format.csv
    end
  end

  private

  def update_params
    state = params.require(:state)
    state_options = params.require(state)
    [
      state,
      state_options[:reason],
      ActiveModel::Type::Boolean.new.deserialize(state_options[:customer_accepts_responsibility])
    ]
  end

  def search_param
    { uuid: params[:id] }
    # THis will allow us to switch to human barcodes in the url
    # But currently causes a tonne of test failures, partly due to invalid uuids.
    # case params[:id]
    # when UUID then { uuid: params[:id] }
    # else { barcode: params[:id] }
    # end
  end

  def unknown_type
    redirect_to(
      search_path,
      alert: 'Unknown labware. Perhaps you are using the wrong pipeline application?' # rubocop:todo Rails/I18nLocaleTexts
    )
  end

  def state_changer
    state_changer_for(params[:purpose_uuid], params[:id])
  end

  def locate_labware
    @labware = locate_labware_identified_by_id
  end

  def find_printers
    @printers = Sequencescape::Api::V2::BarcodePrinter.all
  end

  def state_changer_for(purpose_uuid, labware_uuid)
    StateChangers.lookup_for(purpose_uuid).new(api, labware_uuid, current_user_uuid)
  end

  def presenter_for(labware)
<<<<<<< HEAD
    Presenters.lookup_for(labware).new(labware:)
=======
    presenter = Presenters.lookup_for(labware).new(labware: labware)

    # TODO: {Y24-190} - Remove this line when the API v1 is removed from Presenters::ExtendedCsv
    presenter.api = api if presenter.respond_to?(:api=)

    presenter
>>>>>>> cbb94f70
  end
end<|MERGE_RESOLUTION|>--- conflicted
+++ resolved
@@ -22,9 +22,8 @@
       format.html { render @presenter.page }
       format.csv do
         render @presenter.csv
-        response.headers[
-          'Content-Disposition'
-        ] = "attachment; filename=#{@presenter.filename(params['offset'])}" if @presenter.filename
+        response.headers['Content-Disposition'] =
+          "attachment; filename=#{@presenter.filename(params['offset'])}" if @presenter.filename
       end
       format.json
     end
@@ -36,7 +35,7 @@
     notice = +"Labware: #{params[:labware_barcode]} has been changed to a state of #{params[:state].titleize}."
     notice << ' The customer will still be charged.' if update_params[2]
 
-    respond_to { |format| format.html { redirect_to(search_path, notice:) } }
+    respond_to { |format| format.html { redirect_to(search_path, notice: notice) } }
   rescue StateChangers::StateChangeError => e
     respond_to do |format|
       format.html { redirect_to(search_path, alert: e.message) }
@@ -90,15 +89,11 @@
   end
 
   def presenter_for(labware)
-<<<<<<< HEAD
-    Presenters.lookup_for(labware).new(labware:)
-=======
     presenter = Presenters.lookup_for(labware).new(labware: labware)
 
     # TODO: {Y24-190} - Remove this line when the API v1 is removed from Presenters::ExtendedCsv
     presenter.api = api if presenter.respond_to?(:api=)
 
     presenter
->>>>>>> cbb94f70
   end
 end