# frozen_string_literal: true

# Handles most of the indexes of plates/tubes
class SearchController < ApplicationController
  class InputError < StandardError
  end

  def new
  end

  def ongoing_plates
    @purpose_options = helpers.purpose_options('plate')
    @search_options = OngoingPlate.new(ongoing_plate_search_params.merge(page: params['page']&.to_i).compact)
    @search_results =
      Sequencescape::Api::V2::Plate.find_all(@search_options.search_parameters, paginate: @search_options.pagination)
    pagination_metadata(@search_results)
  end

  def ongoing_tubes
    @purpose_options = helpers.purpose_options('tube')
    @search_options = OngoingTube.new(ongoing_tube_search_params.merge(page: params['page']&.to_i).compact)
    @search_results =
      Sequencescape::Api::V2::Tube.find_all(@search_options.search_parameters, paginate: @search_options.pagination)
    pagination_metadata(@search_results)
  end

  def qcables
    respond_to { |format| format.json { redirect_to find_qcable(qcable_barcode) } }
  rescue Sequencescape::Api::ResourceNotFound, ActionController::ParameterMissing, InputError => e
    render json: { 'error' => e.message }
  end

  def create
    raise 'You have not supplied a labware barcode' if params[:plate_barcode].blank?

    result = find_labware(params[:plate_barcode])

    respond_to do |format|
      format.html { redirect_to result }
      format.json { redirect_to result }
    end
  rescue StandardError => e
    handle_create_error(e)
  end

  def find_labware(barcode)
    Sequencescape::Api::V2
      .minimal_labware_by_barcode(barcode)
      .tap { |labware| raise "Sorry, could not find labware with the barcode '#{barcode}'." if labware.nil? }
  end

  def find_qcable(barcode)
    api.search.find(Settings.searches['Find qcable by barcode']).first(barcode:)
  rescue Sequencescape::Api::ResourceNotFound => e
    raise e, "Sorry, could not find qcable with the barcode '#{barcode}'."
  end

  private

  def qcable_barcode
    params.require(:qcable_barcode).strip
  end

  def ongoing_plate_search_params
    params.fetch(:ongoing_plate, {}).permit(:include_used, purposes: [])
  end

  def ongoing_tube_search_params
    params.fetch(:ongoing_tube, {}).permit(:include_used, purposes: [])
  end

  def pagination_metadata(search_results)
    # Other possible pagination metadata from <JsonApiClient::ResultSet> includes:
    # current_page, total_entries, total_results
    # See the attributes returned by Sequencescape::Api::V2::Plate.find({state:'pending'})
    @search_options.total_pages = search_results.total_pages
  end
<<<<<<< HEAD
=======

  def handle_create_error(error)
    flash.now[:error] = error.message

    respond_to do |format|
      format.html { render :new, status: :not_found }
      format.json { render json: { error: error.message }, status: :not_found }
    end
  end
>>>>>>> 84d86136
end<|MERGE_RESOLUTION|>--- conflicted
+++ resolved
@@ -75,8 +75,6 @@
     # See the attributes returned by Sequencescape::Api::V2::Plate.find({state:'pending'})
     @search_options.total_pages = search_results.total_pages
   end
-<<<<<<< HEAD
-=======
 
   def handle_create_error(error)
     flash.now[:error] = error.message
@@ -86,5 +84,4 @@
       format.json { render json: { error: error.message }, status: :not_found }
     end
   end
->>>>>>> 84d86136
 end