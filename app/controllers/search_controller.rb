--- conflicted
+++ resolved
@@ -69,13 +69,13 @@
     params.fetch(:ongoing_tube, {}).permit(:include_used, purposes: [])
   end
 
-<<<<<<< HEAD
   def pagination_metadata(search_results)
     # Other possible pagination metadata from <JsonApiClient::ResultSet> includes:
     # current_page, total_entries, total_results
     # See the attributes returned by Sequencescape::Api::V2::Plate.find({state:'pending'})
     @search_options.total_pages = search_results.total_pages
-=======
+  end
+
   def handle_create_error(error)
     flash.now[:error] = error.message
 
@@ -83,6 +83,5 @@
       format.html { render :new, status: :not_found }
       format.json { render json: { error: error.message }, status: :not_found }
     end
->>>>>>> 76be02bf
   end
 end