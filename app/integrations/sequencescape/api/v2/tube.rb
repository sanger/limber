# frozen_string_literal: true

# Tubes can be barcoded, but only have one receptacle for samples.
class Sequencescape::Api::V2::Tube < Sequencescape::Api::V2::Base
  include Sequencescape::Api::V2::Shared::HasRequests
  include Sequencescape::Api::V2::Shared::HasPurpose
  include Sequencescape::Api::V2::Shared::HasBarcode
  include Sequencescape::Api::V2::Shared::HasWorklineIdentifier
  include Sequencescape::Api::V2::Shared::HasQcFiles

  DEFAULT_INCLUDES = [
    :purpose,
    'receptacle.aliquots.request.request_type',
    'receptacle.requests_as_source.request_type'
  ].freeze

  self.tube = true

  has_many :ancestors, class_name: 'Sequencescape::Api::V2::Asset' # Having issues with polymorphism, temporary class
  has_many :children, class_name: 'Sequencescape::Api::V2::Asset' # Having issues with polymorphism, temporary class
  has_many :child_plates, class_name: 'Sequencescape::Api::V2::Plate'
  has_many :child_tubes, class_name: 'Sequencescape::Api::V2::Tube'
  has_one :receptacle, class_name: 'Sequencescape::Api::V2::Receptacle'

  has_many :direct_submissions
  has_many :parents, class_name: 'Sequencescape::Api::V2::Asset' # Having issues with polymorphism, temporary class
  has_many :state_changes
  has_many :transfer_requests_as_target, class_name: 'Sequencescape::Api::V2::TransferRequest'

  has_one :custom_metadatum_collection

  has_one :racked_tube, class_name: 'Sequencescape::Api::V2::RackedTube'
  has_one :tube_rack, through: :racked_tube, class_name: 'Sequencescape::Api::V2::TubeRack'

  property :created_at, type: :time
  property :updated_at, type: :time

  def aliquots
    receptacle&.aliquots
  end

  def self.find_by(params)
    options = params.dup
    includes = options.delete(:includes) || DEFAULT_INCLUDES
    Sequencescape::Api::V2::Tube.includes(*includes).find(**options).first
  end

  def self.find_all(options, includes: DEFAULT_INCLUDES, paginate: {})
    Sequencescape::Api::V2::Tube.includes(*includes).where(**options).paginate(paginate).all
  end

  delegate :requests_as_source, to: :receptacle

  # Override the model used in form/URL helpers such as polymorphic_path
  # to allow us to return an application-native model instead of the API model.
  #
<<<<<<< HEAD
  # Override the model used in form/URL helpers
  # to allow us to treat old and new api the same
  #
  # @return [ActiveModel::Name] The resource behaves like a Tube
  #
  def model_name
    ::ActiveModel::Name.new(Tube, false)
=======
  # @return [ActiveModel::Name] The resource behaves like a Tube
  #
  def model_name
    ::ActiveModel::Name.new(Tube)
>>>>>>> 9edc9c9f
  end

  # Overrides the Rails method to return the UUID of the labware for use in URL generation.
  #
  # @return [String] The UUID of the labware instance.
  def to_param
    # Currently use the uuid as our main identifier, might switch to human barcode soon
    uuid
  end

  def stock_plate(purpose_names: SearchHelper.stock_plate_names)
    # this is an array not a collection so cant use order_by
    # max_by naturally sorts in ascending order
    @stock_plate ||= ancestors.where(purpose_name: purpose_names).max_by(&:id)
  end
end<|MERGE_RESOLUTION|>--- conflicted
+++ resolved
@@ -54,20 +54,10 @@
   # Override the model used in form/URL helpers such as polymorphic_path
   # to allow us to return an application-native model instead of the API model.
   #
-<<<<<<< HEAD
-  # Override the model used in form/URL helpers
-  # to allow us to treat old and new api the same
-  #
-  # @return [ActiveModel::Name] The resource behaves like a Tube
-  #
-  def model_name
-    ::ActiveModel::Name.new(Tube, false)
-=======
   # @return [ActiveModel::Name] The resource behaves like a Tube
   #
   def model_name
     ::ActiveModel::Name.new(Tube)
->>>>>>> 9edc9c9f
   end
 
   # Overrides the Rails method to return the UUID of the labware for use in URL generation.
