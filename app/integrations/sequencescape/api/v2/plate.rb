--- conflicted
+++ resolved
@@ -43,21 +43,12 @@
     Sequencescape::Api::V2::Plate.includes(*includes).where(**options).paginate(paginate).all
   end
 
-<<<<<<< HEAD
-  # Override the model used in form/URL helpers
-  # to allow us to treat old and new api the same
-  # @return [ActiveModel::Name] The resource behaves like a Plate
-  #
-  def model_name
-    ::ActiveModel::Name.new(Plate, false)
-=======
   # Override the model used in form/URL helpers such as polymorphic_path
   # to allow us to return an application-native model instead of the API model.
   # @return [ActiveModel::Name] The resource behaves like a Plate
   #
   def model_name
     ::ActiveModel::Name.new(Plate)
->>>>>>> 9edc9c9f
   end
 
   # Overrides the Rails method to return the UUID of the labware for use in URL generation.
