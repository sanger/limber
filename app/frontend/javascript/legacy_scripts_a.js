import $ from 'jquery'
import { ENTER_KEYCODE, TAB_KEYCODE } from '@/javascript/lib/keycodes.js'

let PlateViewModel = function (plateElement) {
  this['pools-view'] = {
    activate: function () {
      $('#pools-information li').fadeIn('fast')
      plateElement.addClass('pool-colours')
      plateElement.find('.aliquot').removeClass('selected-aliquot dimmed')
    },

    deactivate: function () {
      plateElement.removeClass('pool-colours')
      plateElement.find('.aliquot').removeClass('selected-aliquot dimmed')
    },
  }

  this['binned-view'] = {
    activate: function () {
      plateElement.addClass('binning-colours')
    },

    deactivate: function () {
      plateElement.removeClass('binning-colours')
    },
  }
}

let limberPlateView = function (defaultTab) {
  let plateElement = $(this)

  let control = $('#plate-view-control')

  let viewModel = new PlateViewModel(plateElement)

<<<<<<< HEAD
    // Activate the default tab from the URL hash
    // append '_tab' to the defaultTab to match the tab id, this prevents the page from jumping
    if (!defaultTab.endsWith('_tab')) {
      defaultTab += '_tab'
    }
    control.find('a[href="' + defaultTab + '"]').tab('show')
=======
  control.find('a[data-toggle="tab"]').on('shown.bs.tab', function (e) {
    let viewName = e.target.dataset.plateView
    if (viewModel[viewName]) {
      viewModel[viewName].activate()
    }
  })
>>>>>>> 0ee4b40c

  control.find('a[data-toggle="tab"]').on('hide.bs.tab', function (e) {
    let viewName = e.target.dataset.plateView
    if (viewModel[viewName]) {
      viewModel[viewName].deactivate()
    }
  })

  control.find('a[href="' + defaultTab + '"]').tab('show')

  plateElement.on('click', '.aliquot', function (event) {
    let pool = $(event.currentTarget).data('pool')

    control.find('a[data-plate-view="pools-view"]').tab('show')

    plateElement
      .find('.aliquot[data-pool!=' + pool + ']')
      .removeClass('selected-aliquot')
      .addClass('dimmed')

    plateElement
      .find('.aliquot[data-pool=' + pool + ']')
      .addClass('selected-aliquot')
      .removeClass('dimmed')

    $('#pools-information li[data-pool!=' + pool + ']')
      .fadeOut('fast')
      .promise()
      .done(function () {
        $('#pools-information li[data-pool=' + pool + ']').fadeIn('fast')
      })
  })

  // ...we will never break the chain...
  return this
}

// Extend jQuery prototype...
$.extend($.fn, { limberPlateView: limberPlateView })
$(function (_event) {
  $('#plate-show-page #plate').limberPlateView(window.location.hash)
})

// ########################################################################
// # Page events....
$(function () {
  //= require lib/keycodes
  // Trap the carriage return sent by barcode scanner
  $(document).on('keydown', '.plate-barcode', function (event) {
    let code = event.charCode || event.keyCode
    // Check for carrage return (key code ENTER_KEYCODE)
    if (code === ENTER_KEYCODE || code === TAB_KEYCODE) {
      if ($(event.currentTarget).val().length > 0) {
        $(event.currentTarget).closest('.plate-search-form').submit()
      }
    }
  })
})<|MERGE_RESOLUTION|>--- conflicted
+++ resolved
@@ -33,21 +33,12 @@
 
   let viewModel = new PlateViewModel(plateElement)
 
-<<<<<<< HEAD
-    // Activate the default tab from the URL hash
-    // append '_tab' to the defaultTab to match the tab id, this prevents the page from jumping
-    if (!defaultTab.endsWith('_tab')) {
-      defaultTab += '_tab'
-    }
-    control.find('a[href="' + defaultTab + '"]').tab('show')
-=======
   control.find('a[data-toggle="tab"]').on('shown.bs.tab', function (e) {
     let viewName = e.target.dataset.plateView
     if (viewModel[viewName]) {
       viewModel[viewName].activate()
     }
   })
->>>>>>> 0ee4b40c
 
   control.find('a[data-toggle="tab"]').on('hide.bs.tab', function (e) {
     let viewName = e.target.dataset.plateView
@@ -56,6 +47,11 @@
     }
   })
 
+  // Activate the default tab from the URL hash
+  // append '_tab' to the defaultTab to match the tab id, this prevents the page from jumping
+  if (!defaultTab.endsWith('_tab')) {
+    defaultTab += '_tab'
+  }
   control.find('a[href="' + defaultTab + '"]').tab('show')
 
   plateElement.on('click', '.aliquot', function (event) {
