import $ from 'jquery'
import { ENTER_KEYCODE, TAB_KEYCODE } from '@/javascript/lib/keycodes.js'

<<<<<<< HEAD
=======
// The majority of the code below is for the data-plate-view data attribute used to
// show differing colours based on the view selected, eg: pools, binning, etc.
// The pattern is to have a data-plate-view attribute on all tab links, but only have the
// required views defined below. This allows for easy extension of the views in the future.
>>>>>>> ea5e7420
let PlateViewModel = function (plateElement) {
  this['pools-view'] = {
    activate: function () {
      $('#pools-information li').fadeIn('fast')
      plateElement.addClass('pool-colours')
      plateElement.find('.aliquot').removeClass('selected-aliquot dimmed')
    },

    deactivate: function () {
      plateElement.removeClass('pool-colours')
      plateElement.find('.aliquot').removeClass('selected-aliquot dimmed')
    },
  }

  this['binned-view'] = {
    activate: function () {
      plateElement.addClass('binning-colours')
    },

    deactivate: function () {
      plateElement.removeClass('binning-colours')
    },
  }
}

let limberPlateView = function (defaultTab) {
  let plateElement = $(this)

  let control = $('#plate-view-control')

  let viewModel = new PlateViewModel(plateElement)

  control.find('a[data-toggle="tab"]').on('shown.bs.tab', function (e) {
    let viewName = e.target.dataset.plateView
    if (viewModel[viewName]) {
      viewModel[viewName].activate()
    }
  })

  control.find('a[data-toggle="tab"]').on('hide.bs.tab', function (e) {
    let viewName = e.target.dataset.plateView
    if (viewModel[viewName]) {
      viewModel[viewName].deactivate()
    }
  })

  // Activate the default tab from the URL hash
  // append '_tab' to the defaultTab to match the tab id, this prevents the page from jumping
  if (!defaultTab.endsWith('_tab')) {
    defaultTab += '_tab'
  }
  control.find('a[href="' + defaultTab + '"]').tab('show')

  plateElement.on('click', '.aliquot', function (event) {
    let pool = $(event.currentTarget).data('pool')

    control.find('a[data-plate-view="pools-view"]').tab('show')

    plateElement
      .find('.aliquot[data-pool!=' + pool + ']')
      .removeClass('selected-aliquot')
      .addClass('dimmed')

    plateElement
      .find('.aliquot[data-pool=' + pool + ']')
      .addClass('selected-aliquot')
      .removeClass('dimmed')

    $('#pools-information li[data-pool!=' + pool + ']')
      .fadeOut('fast')
      .promise()
      .done(function () {
        $('#pools-information li[data-pool=' + pool + ']').fadeIn('fast')
      })
  })

  // ...we will never break the chain...
  return this
}

// Extend jQuery prototype...
$.extend($.fn, { limberPlateView: limberPlateView })
$(function (_event) {
  $('#plate-show-page #plate').limberPlateView(window.location.hash)
})

// ########################################################################
// # Page events....
$(function () {
  //= require lib/keycodes
  // Trap the carriage return sent by barcode scanner
  $(document).on('keydown', '.plate-barcode', function (event) {
    let code = event.charCode || event.keyCode
    // Check for carrage return (key code ENTER_KEYCODE)
    if (code === ENTER_KEYCODE || code === TAB_KEYCODE) {
      if ($(event.currentTarget).val().length > 0) {
        $(event.currentTarget).closest('.plate-search-form').submit()
      }
    }
  })
})<|MERGE_RESOLUTION|>--- conflicted
+++ resolved
@@ -1,13 +1,10 @@
 import $ from 'jquery'
 import { ENTER_KEYCODE, TAB_KEYCODE } from '@/javascript/lib/keycodes.js'
 
-<<<<<<< HEAD
-=======
 // The majority of the code below is for the data-plate-view data attribute used to
 // show differing colours based on the view selected, eg: pools, binning, etc.
 // The pattern is to have a data-plate-view attribute on all tab links, but only have the
 // required views defined below. This allows for easy extension of the views in the future.
->>>>>>> ea5e7420
 let PlateViewModel = function (plateElement) {
   this['pools-view'] = {
     activate: function () {
