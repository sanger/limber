// Import the component being tested
import { mount } from '@vue/test-utils'
import TagLayoutManipulations from './TagLayoutManipulations.vue'
import {
  exampleQcableData,
  exampleTagGroupsList,
  exampleTagSetList,
} from '@/javascript/custom-tagged-plate/testData/customTaggedPlateTestData.js'
import { expect } from 'vitest'

describe('TagLayoutManipulations', () => {
  const wrapperFactory = function () {
    return mount(TagLayoutManipulations, {
      props: {
        api: {},
        numberOfTags: 10,
        numberOfTargetWells: 10,
        tagsPerWell: 1,
      },
      global: {
        stubs: {
          'lb-plate-scan': true,
          TagGroupsLookup: true,
          'lb-tag-offset': true,
        },
      },
    })
  }

  describe('#computed function tests:', () => {
    describe('walkingByOptions:', () => {
      it('returns an array with the correct number of options for standard plates', () => {
        const wrapper = wrapperFactory()

        expect(wrapper.vm.walkingByOptions.length).toBe(4)
      })
    })

    describe('tagSetsDisabled:', () => {
      it('returns false if a tag plate has not been scanned', () => {
        const wrapper = wrapperFactory()

        wrapper.setData({ tagPlate: null })
        expect(wrapper.vm.tagSetsDisabled).toBe(false)
      })

      it('returns true if a valid tag plate was scanned', () => {
        const wrapper = wrapperFactory()

        wrapper.setData({ tagPlate: exampleQcableData.plate })
        expect(wrapper.vm.tagSetsDisabled).toBe(true)
      })
    })
  })

  describe('#rendering tests:', () => {
    it('renders a tag plate scan component', () => {
      const wrapper = wrapperFactory()

      expect(wrapper.find('#tag_plate_scan').exists()).toBe(true)
    })

    it('renders a tag set selection dropdown', () => {
      const wrapper = wrapperFactory()
      expect(wrapper.find('#tag_set_selection').exists()).toBe(true)
    })

    it('renders a walking by select dropdown', () => {
      const wrapper = wrapperFactory()

      expect(wrapper.find('#walking_by_options').exists()).toBe(true)
    })

    it('renders a direction select dropdown', () => {
      const wrapper = wrapperFactory()

      expect(wrapper.find('#direction_options').exists()).toBe(true)
    })
  })

  describe('#integration tests:', () => {
    it('sets selected on and disables the tag set selects when a tag plate is scanned', async () => {
      const wrapper = wrapperFactory()
      wrapper.setData({ tagSetList: exampleTagSetList })

      wrapper.vm.tagPlateScanned(exampleQcableData)

      expect(wrapper.vm.tagPlate).toEqual(exampleQcableData.plate)

      // NB cannot check the vue bootstrap elements directly with shallowMount
      // wrapper
      expect(wrapper.vm.tagSetsDisabled).toBe(true)
    })

<<<<<<< HEAD
    it('re-enables the tag group selects when the tag plate is cleared', () => {
      const wrapper = wrapperFactory()

      wrapper.setData({ tagGroupsList: exampleTagGroupsList })

      wrapper.vm.tagPlateScanned(exampleQcableData)

      expect(wrapper.vm.tagGroupsDisabled).toBe(true)
      expect(wrapper.vm.tagSetsDisabled).toBe(true)

      wrapper.vm.tagPlateScanned(nullQcableData)

      expect(wrapper.vm.tagGroupsDisabled).toBe(false)
      expect(wrapper.vm.tagSetsDisabled).toBe(false)

      expect(wrapper.vm.tag1GroupId).toEqual(null)
      expect(wrapper.vm.tag2GroupId).toEqual(null)
      expect(wrapper.vm.tagSetId).toEqual(null)
      expect(wrapper.vm.tagPlate).toEqual(null)
    })

    it('disables the tag plate scan input if a tag group 1 or 2 is selected', () => {
      const wrapper = wrapperFactory()

      wrapper.setData({ tagGroupsList: exampleTagGroupsList })

      expect(wrapper.vm.tagPlateScanDisabled).toBe(false)

      wrapper.setData({ tag1GroupId: 1 })

      wrapper.vm.tagGroupChanged()
      wrapper.vm.tagGroupInput()

      expect(wrapper.vm.tagPlateScanDisabled).toBe(true)
    })

=======
>>>>>>> 17b1dca3
    it('reenables the tag plate scan input if the tag group 1 and 2 is cleared', () => {
      const wrapper = wrapperFactory()

      wrapper.setData({ tagGroupsList: exampleTagGroupsList })

      expect(wrapper.vm.tagPlateScanDisabled).toBe(false)

      //Set a tag group and this disables the tagPlate scan
      wrapper.setData({ tag1GroupId: 1 })
      wrapper.vm.tagGroupChanged()
      wrapper.vm.tagGroupInput()
      expect(wrapper.vm.tagPlateScanDisabled).toBe(true)

      //Remove tag group  selection and this re-enables the tagPlate scan
      wrapper.setData({ tag1GroupId: null, tag2GroupId: null })
      wrapper.vm.tagGroupChanged()
      wrapper.vm.tagGroupInput()
      expect(wrapper.vm.tagPlateScanDisabled).toBe(false)

      wrapper.vm.tagGroupChanged()
    })

    it('disables the tag plate scan input if a tagset is selected', () => {
      const wrapper = wrapperFactory()

      wrapper.setData({ tagSetList: exampleTagSetList })

      expect(wrapper.vm.tagPlateScanDisabled).toBe(false)

      wrapper.setData({ tagSetId: 1 })

      wrapper.vm.tagSetChanged()
      expect(wrapper.vm.tag1GroupId).toBe(exampleTagSetList[1].tag_group.id)
      expect(wrapper.vm.tag2GroupId).toBe(exampleTagSetList[1].tag2_group.id)

      expect(wrapper.vm.tagPlateScanDisabled).toBe(true)
    })

    it('reenables the tag plate scan input if the tagset is cleared', () => {
      const wrapper = wrapperFactory()
      wrapper.setData({ tagSetList: exampleTagSetList })
      expect(wrapper.vm.tagPlateScanDisabled).toBe(false)

      //Set a tag set and this disables the tagPlate scan
      wrapper.setData({ tagSetId: 1 })
      wrapper.vm.tagSetChanged()
      expect(wrapper.vm.tagPlateScanDisabled).toBe(true)

      //Remove tag set  selection and this re-enables the tagPlate scan
      wrapper.setData({ tagSetId: null })
      wrapper.vm.tagSetChanged()
      expect(wrapper.vm.tagPlateScanDisabled).toBe(false)

      wrapper.vm.tagGroupChanged()
    })

    it('emits a call to the parent container on a change of the form data', () => {
      const wrapper = wrapperFactory()

      wrapper.setData({ walkingBy: 'manual by plate' })

      const expectedEmitted = [
        {
          tagPlate: null,
          tag1Group: {
            uuid: null,
            name: 'No tag group selected',
            tags: [],
          },
          tag2Group: {
            uuid: null,
            name: 'No tag group selected',
            tags: [],
          },
          walkingBy: 'manual by plate',
          direction: 'column',
          offsetTagsBy: 0,
        },
      ]

      wrapper.vm.updateTagParams()
      const emitted = wrapper.emitted()

      expect(emitted.tagparamsupdated.length).toBe(1)
      expect(emitted.tagparamsupdated[0]).toEqual(expectedEmitted)
    })
  })
})<|MERGE_RESOLUTION|>--- conflicted
+++ resolved
@@ -92,45 +92,6 @@
       expect(wrapper.vm.tagSetsDisabled).toBe(true)
     })
 
-<<<<<<< HEAD
-    it('re-enables the tag group selects when the tag plate is cleared', () => {
-      const wrapper = wrapperFactory()
-
-      wrapper.setData({ tagGroupsList: exampleTagGroupsList })
-
-      wrapper.vm.tagPlateScanned(exampleQcableData)
-
-      expect(wrapper.vm.tagGroupsDisabled).toBe(true)
-      expect(wrapper.vm.tagSetsDisabled).toBe(true)
-
-      wrapper.vm.tagPlateScanned(nullQcableData)
-
-      expect(wrapper.vm.tagGroupsDisabled).toBe(false)
-      expect(wrapper.vm.tagSetsDisabled).toBe(false)
-
-      expect(wrapper.vm.tag1GroupId).toEqual(null)
-      expect(wrapper.vm.tag2GroupId).toEqual(null)
-      expect(wrapper.vm.tagSetId).toEqual(null)
-      expect(wrapper.vm.tagPlate).toEqual(null)
-    })
-
-    it('disables the tag plate scan input if a tag group 1 or 2 is selected', () => {
-      const wrapper = wrapperFactory()
-
-      wrapper.setData({ tagGroupsList: exampleTagGroupsList })
-
-      expect(wrapper.vm.tagPlateScanDisabled).toBe(false)
-
-      wrapper.setData({ tag1GroupId: 1 })
-
-      wrapper.vm.tagGroupChanged()
-      wrapper.vm.tagGroupInput()
-
-      expect(wrapper.vm.tagPlateScanDisabled).toBe(true)
-    })
-
-=======
->>>>>>> 17b1dca3
     it('reenables the tag plate scan input if the tag group 1 and 2 is cleared', () => {
       const wrapper = wrapperFactory()
 
