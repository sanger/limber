--- conflicted
+++ resolved
@@ -30,71 +30,6 @@
         </b-form-group>
       </b-col>
     </b-row>
-<<<<<<< HEAD
-    <template v-if="tagSetOptions.length <= 1">
-      <b-row class="form-group form-row">
-        <b-col>
-          <b-form-group
-            id="tag1_group_selection_group"
-            horizontal
-            label="i7 Tag 1 Group:"
-            label-for="tag1_group_selection"
-          >
-            <b-form-select
-              id="tag1_group_selection"
-              v-model="tag1GroupId"
-              :options="tag1GroupOptions"
-              :disabled="tagGroupsDisabled"
-              @update:model-value="tagGroupInput"
-              @change="tagGroupChanged"
-            />
-          </b-form-group>
-        </b-col>
-      </b-row>
-      <b-row class="form-group form-row">
-        <b-col>
-          <b-form-group
-            id="tag2_group_selection_group"
-            horizontal
-            label="i5 Tag 2 Group:"
-            label-for="tag2_group_selection"
-          >
-            <b-form-select
-              id="tag2_group_selection"
-              v-model="tag2GroupId"
-              :options="tag2GroupOptions"
-              :disabled="tagGroupsDisabled"
-              @update:model-value="tagGroupInput"
-              @change="tagGroupChanged"
-            />
-          </b-form-group>
-        </b-col> </b-row
-    ></template>
-    <!--TAG SETS  -->
-    <template v-else>
-      <b-row class="form-group form-row">
-        <b-col>
-          <b-form-group id="tag_set_selection_group" horizontal label="Select Tagset:" label-for="tag_set_selection">
-            <b-form-select
-              id="tag_set_selection"
-              v-model="tagSetId"
-              :options="tagSetOptions"
-              :disabled="tagSetsDisabled"
-              @update:model-value="tagGroupInput"
-              @change="tagSetChanged"
-            />
-          </b-form-group>
-        </b-col>
-      </b-row>
-      <b-row v-if="tag1GroupName" id="tag1_name_label" class="form-group form-row">
-        <label class="form-label">i7 Tag 1 Group</label> : {{ tag1GroupName }}
-      </b-row>
-      <b-row v-if="tag2GroupName" id="tag2_name_label" class="form-group form-row mb-2">
-        <label class="form-label">i5 Tag 2 Group</label> : {{ tag2GroupName }}</b-row
-      >
-    </template>
-    <!-- TAG SETS -->
-=======
     <b-row class="form-group form-row">
       <b-col>
         <b-form-group id="tag_set_selection_group" horizontal label="Select Tag Set:" label-for="tag_set_selection">
@@ -103,7 +38,7 @@
             v-model="tagSetId"
             :options="tagSetOptions"
             :disabled="tagSetsDisabled"
-            @input="tagSetInput"
+            @update:model-value="tagGroupInput"
             @change="tagSetChanged"
           />
         </b-form-group>
@@ -115,7 +50,6 @@
     <b-row v-if="tag2GroupName" id="tag2_name_label" class="form-group form-row mb-2">
       <b-label>i5 Tag 2 Group</b-label> : {{ tag2GroupName }}</b-row
     >
->>>>>>> 17b1dca3
 
     <b-row class="form-group form-row">
       <b-col>
