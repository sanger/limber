<<<<<<< HEAD
const plateToPlateTransferCreator = function (transfers, extraParams = (_) => {}) {
=======
// For transitions from plates to plates
const transferPlatesToPlatesCreator = function (transfers, extraParams = (_) => {}) {
>>>>>>> becff502
  const transfersArray = new Array(transfers.length)
  for (let i = 0; i < transfers.length; i++) {
    transfersArray[i] = {
      source_plate: transfers[i].plateObj.plate.uuid,
      pool_index: transfers[i].plateObj.index + 1,
      source_asset: transfers[i].well.uuid,
      outer_request: transfers[i].request.uuid,
      new_target: { location: transfers[i].targetWell },
      ...extraParams(transfers[i]),
    }
  }
  return transfersArray
}

<<<<<<< HEAD
=======
// For transfers from tubes to plates
>>>>>>> becff502
const transferTubesToPlateCreator = function (transfers, extraParams = (_) => {}) {
  const transfersArray = new Array(transfers.length)
  for (let i = 0; i < transfers.length; i++) {
    transfersArray[i] = {
      source_tube: transfers[i].tubeObj.tube.uuid,
      pool_index: transfers[i].tubeObj.index + 1,
      source_asset: transfers[i].tubeObj.tube.receptacle.uuid,
      outer_request: null,
      new_target: { location: transfers[i].targetWell },
      ...extraParams(transfers[i]),
    }
  }
  return transfersArray
}

<<<<<<< HEAD
// TODO: needed?
// const transferTubesToTubeCreator = function (transfers, extraParams = (_) => {}) {
//   const transfersArray = new Array(transfers.length)
//   transfersArray = {
//     source_tube1: transfers[0].tubeObj[0].tube.uuid,
//     source_asset1: transfers[0].tubeObj[0].tube.receptacle.uuid,
//     source_tube2: transfers[1].tubeObj[1].tube.uuid,
//     source_asset2: transfers[1].tubeObj[1].tube.receptacle.uuid,
//     outer_request: null,
//     new_target: target_tube.uuid,
//     ...extraParams(transfers[0]),
//   }
//   return transfersArray
// }

export { plateToPlateTransferCreator, transferTubesToPlateCreator }
=======
// For transfers from tube to tube
const transferTubesToTubeCreator = function (transfers, extraParams = (_) => {}) {
  const transfersArray = new Array(transfers.length)
  for (let i = 0; i < transfers.length; i++) {
    transfersArray[i] = {
      source_tube: transfers[i].tubeObj.tube.uuid,
      outer_request: null,
      ...extraParams(transfers[i]),
    }
  }
  return transfersArray
}

export { transferPlatesToPlatesCreator, transferTubesToPlateCreator, transferTubesToTubeCreator }
>>>>>>> becff502
<|MERGE_RESOLUTION|>--- conflicted
+++ resolved
@@ -1,9 +1,5 @@
-<<<<<<< HEAD
-const plateToPlateTransferCreator = function (transfers, extraParams = (_) => {}) {
-=======
 // For transitions from plates to plates
 const transferPlatesToPlatesCreator = function (transfers, extraParams = (_) => {}) {
->>>>>>> becff502
   const transfersArray = new Array(transfers.length)
   for (let i = 0; i < transfers.length; i++) {
     transfersArray[i] = {
@@ -18,10 +14,7 @@
   return transfersArray
 }
 
-<<<<<<< HEAD
-=======
 // For transfers from tubes to plates
->>>>>>> becff502
 const transferTubesToPlateCreator = function (transfers, extraParams = (_) => {}) {
   const transfersArray = new Array(transfers.length)
   for (let i = 0; i < transfers.length; i++) {
@@ -37,24 +30,7 @@
   return transfersArray
 }
 
-<<<<<<< HEAD
 // TODO: needed?
-// const transferTubesToTubeCreator = function (transfers, extraParams = (_) => {}) {
-//   const transfersArray = new Array(transfers.length)
-//   transfersArray = {
-//     source_tube1: transfers[0].tubeObj[0].tube.uuid,
-//     source_asset1: transfers[0].tubeObj[0].tube.receptacle.uuid,
-//     source_tube2: transfers[1].tubeObj[1].tube.uuid,
-//     source_asset2: transfers[1].tubeObj[1].tube.receptacle.uuid,
-//     outer_request: null,
-//     new_target: target_tube.uuid,
-//     ...extraParams(transfers[0]),
-//   }
-//   return transfersArray
-// }
-
-export { plateToPlateTransferCreator, transferTubesToPlateCreator }
-=======
 // For transfers from tube to tube
 const transferTubesToTubeCreator = function (transfers, extraParams = (_) => {}) {
   const transfersArray = new Array(transfers.length)
@@ -62,11 +38,11 @@
     transfersArray[i] = {
       source_tube: transfers[i].tubeObj.tube.uuid,
       outer_request: null,
+      // newtarget: ?,
       ...extraParams(transfers[i]),
     }
   }
   return transfersArray
 }
 
-export { transferPlatesToPlatesCreator, transferTubesToPlateCreator, transferTubesToTubeCreator }
->>>>>>> becff502
+export { transferPlatesToPlatesCreator, transferTubesToPlateCreator, transferTubesToTubeCreator }