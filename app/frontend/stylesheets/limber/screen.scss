--- conflicted
+++ resolved
@@ -287,13 +287,8 @@
 .suggested-actions {
   .work-completion-button,
   .create-plate-button,
-<<<<<<< HEAD
   .create-tube-button,
-  .create-tube_rack-button,
-  .create-submission-button {
-=======
-  .create-tube-button {
->>>>>>> abd7f03a
+  .create-tube_rack-button {
     @extend .btn-success;
   }
 }
