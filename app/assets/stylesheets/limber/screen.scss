/// Compass Utils
@import "compass/css3/box-shadow";
@import "compass/typography/lists/horizontal-list";
@import "compass/typography/links";
@import "compass/css3/border-radius";
@import "compass/css3/images";
@import "colours";

html {
  position: relative;
  min-height: 100%;
}
body {
  /* Margin bottom by footer height */
  margin-bottom: 50px;
}

/* New stuff */
.limber-logo { font-style: oblique; font-stretch: ultra-condensed; font-weight: lighter; }

.logged_in {
  .logged_out_only { display: none; }
}

.logged_out {
  .logged_in_only { display: none; }
}

.plate-view-control {
  margin: 18px 0;
}
// Keeps the labels in the bed scanner the same width.
.bed-scanner label { width: 15%; }

// Bootstrap alerts have a bottom margin of 1rem, which looks
// a little silly in our card stack.
.qc_validation_report { .alert { margin-bottom: 0; } }

// Bootstrap 4 doesn't seem to do this automatically
.content-secondary, .content-main { padding-top: 20px; }

dl.metadata, dl#samples-information {
  dt { @include make-col(3); }
  dd { @include make-col(9); }
}

 dl#samples-information { @extend .row; }

.well {
  // Format well failing interface
  input[type=checkbox] {
    display: none;
  }
  input[type=checkbox]:checked + label .aliquot {
    background-color: red;
  }

  label {
    font-size: small;
  }
}

// Tubes borrow bootstrap styling. We could use the styles directly,
// but using extend allows us to make more meaningful names. We should
// probably to this more regularly.
.bad-tube {
  @extend .list-group-item-danger;
}
.wait-tube {
  @extend .list-group-item-warning;
}
.good-tube {
  @extend .list-group-item-success;
}
.sibling-tube {
  @extend .flex-column;
  @extend .align-items-start;
}

<<<<<<< HEAD
// Pooling-summary is a list, and nabs the bootstrap
// stylings.
#pooling-summary {
  @extend .list-group;
  li {
    @extend .list-group-item;
    @extend .justify-content-between;

    .pool-size {
      @extend .badge;
      @extend .badge-info;
      @extend .badge-pill;
    }
    .pool-info {
      @extend .text-muted;
      @extend .small;
    }
  }
}

footer.version-info {
  @extend .text-muted;
  @extend .small;
  position: absolute;
  bottom: 0;
  width: 100%;
  /* Set the fixed height of the footer here */
  height: 50px;
  line-height: 50px; /* Vertically center the text there */
  background-color: $gray-lightest;
=======
.asset-warnings {
  @extend .card-block;
  @extend .card-warning;
  @extend .text-white;

  h3 {
    @extend .col-2;
  }
  ul {
    @extend .col-10;
  }
}
.aliquot.suboptimal {
  position: relative;
}
.aliquot.suboptimal::before {
  content: '⚠';
  font-size: 25px;
  position: absolute;
  top: -3px; left:1px;
>>>>>>> e4869b83
}

// Old-stuff

.dimmed {
  -webkit-transition: all 0.2s ease-in-out 0s;
  transition:         all 0.2s ease-in-out 0s;
  opacity: 0.2;
}

.large-insert-size {
  color: red;
  font-style: italic;
}



.information {
  .total { font-weight: bold; }
}

.tooltip {
  display:none;
  background:transparent url(/images/black_arrow.png);
  font-size:12px;
  height:70px;
  width:160px;
  padding:25px;
  color:#fff;
}

.tooltip.bottom {
  background:url(/images/black_arrow_bottom.png);
  padding-top:40px;
  height:65px;
}

.tooltip.bottom {
  background:url(/images/black_arrow_bottom.png);
}

/* the overlayed element */
.aliquot-details {

  /* must be initially hidden */
  display:none;

  /* place overlay on top of other elements */
  z-index:10000;

  /* styling */
  @include background(linear-gradient(#353535,#0F0F0F));

  width:600px;
  min-height:400px;
  border:3px solid #fff;
  @include border-radius(5px);
  /* CSS3 styling for latest browsers */
  -moz-box-shadow:1px 1px 9px #000;
  -webkit-box-shadow: 1px 1px 9px #000;
}

/* close button positioned on upper right corner */
.aliquot-details .close {
  /*Replace image with jquery-ui image*/
  background-image: url(/images/close.png);
  position:         absolute;
  right:            -15px;
  top:              -15px;
  cursor:           pointer;
  height:           35px;
  width:            35px;
}

div.aliquot-details h3 {
  color:     #55D8FF;
  font-size: 15px;
}

.aliquot-details img {
  position: absolute;
  left:     15px;
  top:      65px;
}


/* styling for elements inside overlay */
.details {
  position:   absolute;
  top:        15px;
  right:      15px;
  font-size:  11px;
  color:      #fff;
  width:      400px;
  text-align: left;
}

.image h3 {
  margin:30px 10px 10px 35px;
}

table.form {
  text-align: left;
  width:  400px;
  margin: 0 0 36px 0;
}

.information {
  list-style: none;
  margin-left: 0;
  padding-left: 0;

  .label {
    font-weight: bold;

    &:after {
      content: ':';
    }
  }
}

div.bad-plate {
  @extend .has-danger;

  .form-control { @extend .form-control-danger; }
}

div.wait-plate {
  @extend .has-warning;
  .form-control {
    background-repeat: no-repeat;
    background-position: center right 0.5625rem;
    background-size: 1.125rem 1.125rem;
    background-image: url("data:image/svg+xml;charset=utf8;base64,PHN2ZyB3aWR0aD0iMTk0cHgiIGhlaWdodD0iMTk0cHgiIHhtbG5zPSJodHRwOi8vd3d3LnczLm9yZy8yMDAwL3N2ZyIgdmlld0JveD0iMCAwIDEwMCAxMDAiIHByZXNlcnZlQXNwZWN0UmF0aW89InhNaWRZTWlkIiBjbGFzcz0idWlsLXNwaW4iPjxyZWN0IHg9IjAiIHk9IjAiIHdpZHRoPSIxMDAiIGhlaWdodD0iMTAwIiBmaWxsPSJub25lIiBjbGFzcz0iYmsiPjwvcmVjdD48ZyB0cmFuc2Zvcm09InRyYW5zbGF0ZSg1MCA1MCkiPjxnIHRyYW5zZm9ybT0icm90YXRlKDApIHRyYW5zbGF0ZSgzNCAwKSI+PGNpcmNsZSBjeD0iMCIgY3k9IjAiIHI9IjgiIGZpbGw9IiMwMDAiPjxhbmltYXRlIGF0dHJpYnV0ZU5hbWU9Im9wYWNpdHkiIGZyb209IjEiIHRvPSIwLjEiIGJlZ2luPSIwcyIgZHVyPSIxcyIgcmVwZWF0Q291bnQ9ImluZGVmaW5pdGUiPjwvYW5pbWF0ZT48YW5pbWF0ZVRyYW5zZm9ybSBhdHRyaWJ1dGVOYW1lPSJ0cmFuc2Zvcm0iIHR5cGU9InNjYWxlIiBmcm9tPSIxLjUiIHRvPSIxIiBiZWdpbj0iMHMiIGR1cj0iMXMiIHJlcGVhdENvdW50PSJpbmRlZmluaXRlIj48L2FuaW1hdGVUcmFuc2Zvcm0+PC9jaXJjbGU+PC9nPjxnIHRyYW5zZm9ybT0icm90YXRlKDQ1KSB0cmFuc2xhdGUoMzQgMCkiPjxjaXJjbGUgY3g9IjAiIGN5PSIwIiByPSI4IiBmaWxsPSIjMDAwIj48YW5pbWF0ZSBhdHRyaWJ1dGVOYW1lPSJvcGFjaXR5IiBmcm9tPSIxIiB0bz0iMC4xIiBiZWdpbj0iMC4xMnMiIGR1cj0iMXMiIHJlcGVhdENvdW50PSJpbmRlZmluaXRlIj48L2FuaW1hdGU+PGFuaW1hdGVUcmFuc2Zvcm0gYXR0cmlidXRlTmFtZT0idHJhbnNmb3JtIiB0eXBlPSJzY2FsZSIgZnJvbT0iMS41IiB0bz0iMSIgYmVnaW49IjAuMTJzIiBkdXI9IjFzIiByZXBlYXRDb3VudD0iaW5kZWZpbml0ZSI+PC9hbmltYXRlVHJhbnNmb3JtPjwvY2lyY2xlPjwvZz48ZyB0cmFuc2Zvcm09InJvdGF0ZSg5MCkgdHJhbnNsYXRlKDM0IDApIj48Y2lyY2xlIGN4PSIwIiBjeT0iMCIgcj0iOCIgZmlsbD0iIzAwMCI+PGFuaW1hdGUgYXR0cmlidXRlTmFtZT0ib3BhY2l0eSIgZnJvbT0iMSIgdG89IjAuMSIgYmVnaW49IjAuMjVzIiBkdXI9IjFzIiByZXBlYXRDb3VudD0iaW5kZWZpbml0ZSI+PC9hbmltYXRlPjxhbmltYXRlVHJhbnNmb3JtIGF0dHJpYnV0ZU5hbWU9InRyYW5zZm9ybSIgdHlwZT0ic2NhbGUiIGZyb209IjEuNSIgdG89IjEiIGJlZ2luPSIwLjI1cyIgZHVyPSIxcyIgcmVwZWF0Q291bnQ9ImluZGVmaW5pdGUiPjwvYW5pbWF0ZVRyYW5zZm9ybT48L2NpcmNsZT48L2c+PGcgdHJhbnNmb3JtPSJyb3RhdGUoMTM1KSB0cmFuc2xhdGUoMzQgMCkiPjxjaXJjbGUgY3g9IjAiIGN5PSIwIiByPSI4IiBmaWxsPSIjMDAwIj48YW5pbWF0ZSBhdHRyaWJ1dGVOYW1lPSJvcGFjaXR5IiBmcm9tPSIxIiB0bz0iMC4xIiBiZWdpbj0iMC4zN3MiIGR1cj0iMXMiIHJlcGVhdENvdW50PSJpbmRlZmluaXRlIj48L2FuaW1hdGU+PGFuaW1hdGVUcmFuc2Zvcm0gYXR0cmlidXRlTmFtZT0idHJhbnNmb3JtIiB0eXBlPSJzY2FsZSIgZnJvbT0iMS41IiB0bz0iMSIgYmVnaW49IjAuMzdzIiBkdXI9IjFzIiByZXBlYXRDb3VudD0iaW5kZWZpbml0ZSI+PC9hbmltYXRlVHJhbnNmb3JtPjwvY2lyY2xlPjwvZz48ZyB0cmFuc2Zvcm09InJvdGF0ZSgxODApIHRyYW5zbGF0ZSgzNCAwKSI+PGNpcmNsZSBjeD0iMCIgY3k9IjAiIHI9IjgiIGZpbGw9IiMwMDAiPjxhbmltYXRlIGF0dHJpYnV0ZU5hbWU9Im9wYWNpdHkiIGZyb209IjEiIHRvPSIwLjEiIGJlZ2luPSIwLjVzIiBkdXI9IjFzIiByZXBlYXRDb3VudD0iaW5kZWZpbml0ZSI+PC9hbmltYXRlPjxhbmltYXRlVHJhbnNmb3JtIGF0dHJpYnV0ZU5hbWU9InRyYW5zZm9ybSIgdHlwZT0ic2NhbGUiIGZyb209IjEuNSIgdG89IjEiIGJlZ2luPSIwLjVzIiBkdXI9IjFzIiByZXBlYXRDb3VudD0iaW5kZWZpbml0ZSI+PC9hbmltYXRlVHJhbnNmb3JtPjwvY2lyY2xlPjwvZz48ZyB0cmFuc2Zvcm09InJvdGF0ZSgyMjUpIHRyYW5zbGF0ZSgzNCAwKSI+PGNpcmNsZSBjeD0iMCIgY3k9IjAiIHI9IjgiIGZpbGw9IiMwMDAiPjxhbmltYXRlIGF0dHJpYnV0ZU5hbWU9Im9wYWNpdHkiIGZyb209IjEiIHRvPSIwLjEiIGJlZ2luPSIwLjYycyIgZHVyPSIxcyIgcmVwZWF0Q291bnQ9ImluZGVmaW5pdGUiPjwvYW5pbWF0ZT48YW5pbWF0ZVRyYW5zZm9ybSBhdHRyaWJ1dGVOYW1lPSJ0cmFuc2Zvcm0iIHR5cGU9InNjYWxlIiBmcm9tPSIxLjUiIHRvPSIxIiBiZWdpbj0iMC42MnMiIGR1cj0iMXMiIHJlcGVhdENvdW50PSJpbmRlZmluaXRlIj48L2FuaW1hdGVUcmFuc2Zvcm0+PC9jaXJjbGU+PC9nPjxnIHRyYW5zZm9ybT0icm90YXRlKDI3MCkgdHJhbnNsYXRlKDM0IDApIj48Y2lyY2xlIGN4PSIwIiBjeT0iMCIgcj0iOCIgZmlsbD0iIzAwMCI+PGFuaW1hdGUgYXR0cmlidXRlTmFtZT0ib3BhY2l0eSIgZnJvbT0iMSIgdG89IjAuMSIgYmVnaW49IjAuNzVzIiBkdXI9IjFzIiByZXBlYXRDb3VudD0iaW5kZWZpbml0ZSI+PC9hbmltYXRlPjxhbmltYXRlVHJhbnNmb3JtIGF0dHJpYnV0ZU5hbWU9InRyYW5zZm9ybSIgdHlwZT0ic2NhbGUiIGZyb209IjEuNSIgdG89IjEiIGJlZ2luPSIwLjc1cyIgZHVyPSIxcyIgcmVwZWF0Q291bnQ9ImluZGVmaW5pdGUiPjwvYW5pbWF0ZVRyYW5zZm9ybT48L2NpcmNsZT48L2c+PGcgdHJhbnNmb3JtPSJyb3RhdGUoMzE1KSB0cmFuc2xhdGUoMzQgMCkiPjxjaXJjbGUgY3g9IjAiIGN5PSIwIiByPSI4IiBmaWxsPSIjMDAwIj48YW5pbWF0ZSBhdHRyaWJ1dGVOYW1lPSJvcGFjaXR5IiBmcm9tPSIxIiB0bz0iMC4xIiBiZWdpbj0iMC44N3MiIGR1cj0iMXMiIHJlcGVhdENvdW50PSJpbmRlZmluaXRlIj48L2FuaW1hdGU+PGFuaW1hdGVUcmFuc2Zvcm0gYXR0cmlidXRlTmFtZT0idHJhbnNmb3JtIiB0eXBlPSJzY2FsZSIgZnJvbT0iMS41IiB0bz0iMSIgYmVnaW49IjAuODdzIiBkdXI9IjFzIiByZXBlYXRDb3VudD0iaW5kZWZpbml0ZSI+PC9hbmltYXRlVHJhbnNmb3JtPjwvY2lyY2xlPjwvZz48L2c+PC9zdmc+");
  }
}

div.good-plate {
  @extend .has-success;
  .form-control { @extend .form-control-success; }
}

.ui-field-contain label.bed-label {
  width: 4em;
}

.bad_bed h3, .bad_bed p {
  color: red;
  font-style: italic;
}

div.tube_validation_report {
  font-weight: initial;
}

#key .tube-view { display: inline-block; }

.barcode {
  font-family: 'Monaco', 'Courier new', courier, fixed;
}

div.wait-plate a.bed-status-scan, div.wait-plate a.bed-status-good, div.wait-plate  a.bed-status-bad {
  display: none !important;
}
div.bad-plate a.bed-status-good, div.bad-plate a.bed-status-wait, div.bad-plate a.bed-status-scan {
  display: none !important;
}
div.good-plate a.bed-status-bad, div.good-plate a.bed-status-wait, div.good-plate a.bed-status-scan {
  display: none !important;
}
div.scan-plate a.bed-status-bad, div.scan-plate a.bed-status-good, div.scan-plate a.bed-status-wait {
  display: none !important;
}

.ui-field-contain label.bed-label {
  width: 3em;
}

.ui-li-desc span.field-description {
    margin-left: 0.5em;
}

.ILA {
  border-left: red 10px solid;
}

.PWGS {
  border-left: green 10px solid;
}

.ISC {
  border-left: yellow 10px solid;
}

.ReISC {
  border-left: yellow 10px dashed;
}

.HSqX {
  border-left: blue 10px solid;
}

.MWGS {
  border-left: orange 10px solid;
}

.ui-field-contain label.plate-label {
    width: 4em;
}

.plate-box {display:inline-block !important;}<|MERGE_RESOLUTION|>--- conflicted
+++ resolved
@@ -77,7 +77,6 @@
   @extend .align-items-start;
 }
 
-<<<<<<< HEAD
 // Pooling-summary is a list, and nabs the bootstrap
 // stylings.
 #pooling-summary {
@@ -108,7 +107,8 @@
   height: 50px;
   line-height: 50px; /* Vertically center the text there */
   background-color: $gray-lightest;
-=======
+}
+
 .asset-warnings {
   @extend .card-block;
   @extend .card-warning;
@@ -121,15 +121,16 @@
     @extend .col-10;
   }
 }
+
 .aliquot.suboptimal {
   position: relative;
 }
+
 .aliquot.suboptimal::before {
   content: '⚠';
   font-size: 25px;
   position: absolute;
   top: -3px; left:1px;
->>>>>>> e4869b83
 }
 
 // Old-stuff
