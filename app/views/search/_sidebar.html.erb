--- conflicted
+++ resolved
@@ -12,7 +12,6 @@
       </nav>
     </div>
 
-<<<<<<< HEAD
     <div role="group">
       <button id="btnGroupInboxes" type="button" class="w-100" data-bs-toggle="dropdown" aria-haspopup="true" aria-expanded="false">
         Inboxes
@@ -20,24 +19,10 @@
       <nav class="inbox-list dropdown-menu" aria-labelledby="btnGroupInboxes">
       <%= link_to 'New Input Plates', ongoing_plates_path(ongoing_plate: { purposes: stock_plate_uuids }) %>
       <%= link_to 'All Ongoing Plates', ongoing_plates_path %>
-      <%= link_to 'My Plates', ongoing_plates_path(ongoing_plate: { show_my_plates_only: '1' }) %>
       <%= link_to 'GBS plates', ongoing_plates_path(ongoing_plate: { purposes: [Settings.purpose_uuids["GBS Stock"]] }) %>
       <%= link_to 'All Ongoing Tubes', ongoing_tubes_path %>
       </nav>
     </div>
-=======
-  <div class="btn-group btn-block" role="group">
-    <button id="btnGroupInboxes" type="button" data-toggle="dropdown" aria-haspopup="true" aria-expanded="false">
-      Inboxes
-    </button>
-    <nav class="inbox-list dropdown-menu" aria-labelledby="btnGroupInboxes">
-     <%= link_to 'New Input Plates', ongoing_plates_path(ongoing_plate: { purposes: stock_plate_uuids }) %>
-     <%= link_to 'All Ongoing Plates', ongoing_plates_path %>
-     <%= link_to 'GBS plates', ongoing_plates_path(ongoing_plate: { purposes: [Settings.purpose_uuids["GBS Stock"]] }) %>
-     <%= link_to 'All Ongoing Tubes', ongoing_tubes_path %>
-    </nav>
-  </div>
->>>>>>> c48f471f
 
     <div role="group">
       <button id="btnGroupRobots" type="button" class="w-100" data-bs-toggle="dropdown" aria-haspopup="true" aria-expanded="false">
