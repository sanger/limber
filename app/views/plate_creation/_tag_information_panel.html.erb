<div id="<%= panel_type.downcase.gsub(' ','-') %>-info" class="card">
  <div class='qc_validation_report'></div>
  <h3 class='card-header'><%= panel_type.titleize %> Information</h3>
<<<<<<< HEAD
  <div class="card-block">
    <dl class="row">
      <dt class='col-sm-3'>Lot Number</dt>
      <dd class="col-sm-9 lot-number">...</dd>
      <dt class='col-sm-3'>Template</dt>
      <dd class="col-sm-9 template">...</dd>
      <dt class='col-sm-3'>State</dt>
      <dd class="col-sm-9 state">...</dd>
    </dl>
=======
  <div class="card-body">
  <dl class="row">
    <dt class='col-sm-3'>Lot Number</dt>
    <dd class="col-sm-9 lot-number">...</dd>
    <dt class='col-sm-3'>Template</dt>
    <dd class="col-sm-9 template">...</dd>
    <dt class='col-sm-3'>State</dt>
    <dd class="col-sm-9 state">...</dd>
  </dl>
>>>>>>> ee96db17
  </div>
  <%= form.fields_for :"#{ panel_type.downcase.gsub(' ','_')}" do |qcable| %>
    <%= qcable.hidden_field :asset_uuid,    required: required, class: 'asset_uuid' %>
    <%= qcable.hidden_field :template_uuid, required: required, class: 'template_uuid' %>
  <% end %>
</div><|MERGE_RESOLUTION|>--- conflicted
+++ resolved
@@ -1,8 +1,7 @@
 <div id="<%= panel_type.downcase.gsub(' ','-') %>-info" class="card">
   <div class='qc_validation_report'></div>
   <h3 class='card-header'><%= panel_type.titleize %> Information</h3>
-<<<<<<< HEAD
-  <div class="card-block">
+  <div class="card-body">
     <dl class="row">
       <dt class='col-sm-3'>Lot Number</dt>
       <dd class="col-sm-9 lot-number">...</dd>
@@ -11,17 +10,6 @@
       <dt class='col-sm-3'>State</dt>
       <dd class="col-sm-9 state">...</dd>
     </dl>
-=======
-  <div class="card-body">
-  <dl class="row">
-    <dt class='col-sm-3'>Lot Number</dt>
-    <dd class="col-sm-9 lot-number">...</dd>
-    <dt class='col-sm-3'>Template</dt>
-    <dd class="col-sm-9 template">...</dd>
-    <dt class='col-sm-3'>State</dt>
-    <dd class="col-sm-9 state">...</dd>
-  </dl>
->>>>>>> ee96db17
   </div>
   <%= form.fields_for :"#{ panel_type.downcase.gsub(' ','_')}" do |qcable| %>
     <%= qcable.hidden_field :asset_uuid,    required: required, class: 'asset_uuid' %>
