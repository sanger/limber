--- conflicted
+++ resolved
@@ -2,14 +2,9 @@
   <script type="text/javascript" charset="utf-8">
     (function(exports, $, undefined){
        $.extend(SCAPE, {
-<<<<<<< HEAD
-        tag_plates_list: <%= @creation_form.tag_plates_list.to_json.html_safe %>,
-        tag_tubes_list: <%= @creation_form.tag_tubes_list.to_json.html_safe %>,
-        dualRequired: <%= @creation_form.requires_tag2? %>
-=======
-        tag_layouts:  <%= @labware_creator.tag_groups.to_json.html_safe %>,
-        tag2s:  <%= @labware_creator.tag2s.to_json.html_safe %>
->>>>>>> ee96db17
+        tag_plates_list: <%= @labware_creator.tag_plates_list.to_json.html_safe %>,
+        tag_tubes_list: <%= @labware_creator.tag_tubes_list.to_json.html_safe %>,
+        dualRequired: <%= @labware_creator.requires_tag2? %>
        });
      })(window,jQuery);
   </script>
@@ -19,61 +14,36 @@
         <div id="labware-summary-div">
           <%= render partial: 'plates/plate', locals: { plate_presenter: @labware_creator, id: 'tagging-plate' } %>
         </div>
-<<<<<<< HEAD
         <%= render partial: 'tag_information_panel', locals: { panel_type: 'tag plate', form: f, required: true } %>
-        <% @creation_form.tag2_field do -%>
-          <%= render partial: 'tag_information_panel', locals: { panel_type: 'tag2 tube', form: f, required: @creation_form.tag_tubes_used? } %>
-=======
-        <%= render partial: 'plate_creation/tag_information_panel', locals: {panel_type: 'tag plate', :form=>f} %>
         <% @labware_creator.tag2_field do -%>
-          <%= render partial: 'plate_creation/tag_information_panel', locals: {panel_type: 'tag2 tube', :form=>f } %>
->>>>>>> ee96db17
+          <%= render partial: 'tag_information_panel', locals: { panel_type: 'tag2 tube', form: f, required: @labware_creator.tag_tubes_used? } %>
         <% end %>
       <% end %>
     <%- end -%>
 
     <%= sidebar do %>
-<<<<<<< HEAD
       <%= card title: 'Tag plate addition', id: 'tag-help' do %>
-        <%= t("#{@creation_form.help}_html", scope: [:tagged_plate, :help]) %>
-=======
-      <%= card title: 'Tag plate addition' do %>
-        <ol>
-          <% @labware_creator.tag2_field do -%>
-            <li>Scan an tag 2 tube into 'Tag 2 tube barcode'.</li>
-          <% end %>
-          <li>Scan a target tag plate into 'Tag plate barcode'.</li>
-          <li>Confirm the details and ensure both are passed as valid.</li>
-          <li>Click 'Create plate'</li>
-          <li>This will link up the tag plate.</li>
-        </ol>
->>>>>>> ee96db17
+        <%= t("#{@labware_creator.help}_html", scope: [:tagged_plate, :help]) %>
       <% end %>
 
       <%= card title:'Set up tags' do %>
         <%= f.hidden_field :purpose_uuid %>
         <%= f.hidden_field :parent_uuid %>
         <%= f.label :tag_plate_barcode %>
-<<<<<<< HEAD
         <%= f.text_field :tag_plate_barcode,
                          data: {
                            'info-panel'=>'tag-plate-info',
                            'qcable-type'=>'tag plate',
                            'approved-list'=>'tag_plates_list',
-                           'dual-index' => @creation_form.tag_plate_dual_index?
+                           'dual-index' => @labware_creator.tag_plate_dual_index?
                          },
                          class: 'form-control', required: true %>
-        <% @creation_form.tag2_field do -%>
-            <p><em>Available templates:</em> <%= @creation_form.tag_tubes_names.join(', ') %></p>
-=======
-        <%= f.text_field :tag_plate_barcode, data: {'info-panel'=>'tag-plate-info', 'qcable-type'=>'IDT Tags','approved-list'=>'tag_layouts'}, class: 'form-control' %>
         <% @labware_creator.tag2_field do -%>
-            <p><em>Available templates:</em> <%= @labware_creator.tag2_names.join(', ') %></p>
->>>>>>> ee96db17
+            <p><em>Available templates:</em> <%= @labware_creator.tag_tubes_names.join(', ') %></p>
             <%= f.label :tag2_tube_barcode %>
             <%= f.text_field :tag2_tube_barcode,
                              data: {'info-panel'=>'tag2-tube-info', 'qcable-type'=>'tag tube', 'approved-list'=>'tag_tubes_list'},
-                             class: 'form-control', required: @creation_form.tag_tubes_used? %>
+                             class: 'form-control', required: @labware_creator.tag_tubes_used? %>
         <% end -%>
         <%= f.submit 'Create Plate', disabled: 'disabled', class: 'btn btn-success btn-lg', id: 'plate_submit' %>
         <small id="submit-summary" class="form-text text-muted">Scan in all required tag sources before clicking 'Create Plate'</small>
