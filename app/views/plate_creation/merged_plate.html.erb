--- conflicted
+++ resolved
@@ -37,11 +37,7 @@
         <% @labware_creator.expected_source_purposes.size.times do |i| %>
           <div class="labware-container scan-labware form-group row">
             <label for="plate[barcodes][<%= i %>]"
-<<<<<<< HEAD
-                   class="plate-label col-md-2 form-label" >Source Plate <%= i+1 %></label>
-=======
-                   class="plate-label col-md-2">Source Plate <%= i+1 %></label>
->>>>>>> ed455f35
+                   class="plate-label col-md-2 form-label">Source Plate <%= i+1 %></label>
             <input type="text"
                    id="plate[barcodes][<%= i %>]"
                    name="plate[barcodes][]"
