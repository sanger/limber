--- conflicted
+++ resolved
@@ -35,13 +35,8 @@
         <%= form.hidden_field :purpose_uuid %>
         <% 4.times do |i| %>
           <div class="labware-container scan-labware form-group row">
-<<<<<<< HEAD
-            <label for="plate[<%= i %>]" class="plate-label col-2 form-label" >Plate <%= i+1 %></label>
-            <input id="plate[<%= i %>]" name="plate[<%= i %>]" class="form-control labware-box col-8" tabindex="1" data-position=<%= i %> />
-=======
-            <label for="plate[<%= i %>]" class="plate-label col-2">Plate <%= i+1 %></label>
-            <input id="plate[<%= i %>]" name="plate[<%= i %>]" class="form-control labware-box col-8" tabindex="1" data-position="<%= i %>">
->>>>>>> ed455f35
+            <label for="plate[<%= i %>]" class="plate-label col-2 form-label">Plate <%= i+1 %></label>
+            <input id="plate[<%= i %>]" name="plate[<%= i %>]" class="form-control labware-box col-8" tabindex="1" data-position=<%= i %>>
           </div>
         <% end %>
         <%= form.submit 'Make Pre-Cap pool Plate', class: 'btn btn-success btn-lg', id: 'create-labware', disabled: true %>
