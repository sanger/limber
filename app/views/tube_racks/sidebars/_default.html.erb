--- conflicted
+++ resolved
@@ -3,9 +3,6 @@
 
   <%= render 'labware/qc_data_upload' %>
 
-<<<<<<< HEAD
-  <%= card title: 'Suggested Actions', css_class: 'suggested-actions' do %>
-=======
   <%= card title:'Suggested Actions', css_class: 'suggested-actions' do %>
     <%# TODO: add render work_completion_form for tube_racks %>
 
@@ -16,7 +13,6 @@
     <% end %>
 
     <%# TODO: checking with users if this is needed, may need Quanthub changes %>
->>>>>>> 358d9177
     <% presenter.csv_file_links.each do |link_name, link_target| %>
       <%= link_to(link_name, link_target, rel: 'external', class: 'csv-link') %>
     <% end %>
