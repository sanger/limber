<div id="labware-summary-div">
  <%= render partial: 'tube_rack', locals: { tube_rack_presenter: presenter } %>
</div>

<div id="plate-view-control" class="card-header">
  <ul class="nav nav-tabs card-header-tabs float-xs-left" role="tablist">
    <li class="nav-item">
      <a class="nav-link active" href="#summary_tab" data-bs-toggle="tab" role="tab" data-plate-view="summary-view">Summary</a>
    </li>
<<<<<<< HEAD
    <% data_attributes = {
         sequencescape_api: Limber::Application.config.api.v2.connection_options.js_url,
         sequencescape_api_key: Limber::Application.config.api.v2.connection_options.authorisation,
         asset_id: presenter.id
       } %>
    <li class="nav-item">
      <a id='comments-tab-link' class="nav-link" href="#comments_tab" data-bs-toggle="tab" role="tab" data-plate-view="comments-view">
          Comments <%= tag.span(id: 'asset-comments-counter', data: data_attributes) %>
        </a>
=======
    <li class="nav-item">
      <a class="nav-link" href="#relatives_tab" data-bs-toggle="tab" role="tab" data-plate-view="pools-view">Relatives</a>
    </li>
    <li class="nav-item">
      <% data_attributes = {
           sequencescape_api: Limber::Application.config.api.v2.connection_options.js_url,
           sequencescape_api_key: Limber::Application.config.api.v2.connection_options.authorisation,
           asset_id: presenter.id
         } %>
      <a id='comments-tab-link' class="nav-link" href="#comments_tab" data-toggle="tab" role="tab" data-plate-view="comments-view">Comments <%= count_badge(nil, 'asset-comments-counter', data_attributes) %></a>
>>>>>>> f4f6cce6
    </li>
  </ul>
</div>

<div class="tab-content">
  <div class="tab-pane active" id='summary_tab' role="tabpanel">
    <%= render partial: 'summary', locals: { presenter: } %>
  </div>

  <div class="tab-pane" id='relatives_tab' role="tabpanel">
    <%= render partial: 'relatives_list', locals: { presenter: } %>
  </div>

  <div class="tab-pane" id='comments_tab' role="tabpanel">
    <div id='asset-comments' data-sequencescape-api="<%= Limber::Application.config.api.v2.connection_options.js_url %>"
                             data-sequencescape-api-key="<%= Limber::Application.config.api.v2.connection_options.authorisation %>"
                             data-asset-id="<%= presenter.id %>">
    </div>
  </div>
</div><|MERGE_RESOLUTION|>--- conflicted
+++ resolved
@@ -7,17 +7,6 @@
     <li class="nav-item">
       <a class="nav-link active" href="#summary_tab" data-bs-toggle="tab" role="tab" data-plate-view="summary-view">Summary</a>
     </li>
-<<<<<<< HEAD
-    <% data_attributes = {
-         sequencescape_api: Limber::Application.config.api.v2.connection_options.js_url,
-         sequencescape_api_key: Limber::Application.config.api.v2.connection_options.authorisation,
-         asset_id: presenter.id
-       } %>
-    <li class="nav-item">
-      <a id='comments-tab-link' class="nav-link" href="#comments_tab" data-bs-toggle="tab" role="tab" data-plate-view="comments-view">
-          Comments <%= tag.span(id: 'asset-comments-counter', data: data_attributes) %>
-        </a>
-=======
     <li class="nav-item">
       <a class="nav-link" href="#relatives_tab" data-bs-toggle="tab" role="tab" data-plate-view="pools-view">Relatives</a>
     </li>
@@ -28,7 +17,6 @@
            asset_id: presenter.id
          } %>
       <a id='comments-tab-link' class="nav-link" href="#comments_tab" data-toggle="tab" role="tab" data-plate-view="comments-view">Comments <%= count_badge(nil, 'asset-comments-counter', data_attributes) %></a>
->>>>>>> f4f6cce6
     </li>
   </ul>
 </div>
