<%= page(:'tube-show-page', :'show-page') do %>
  <script type="text/javascript">
    SCAPE.labware = {
      'state':     '<%= @presenter.labware.state %>',
      'tabViews':  {},
      'uuid':     '<%= @presenter.labware.uuid %>'
    };
  </script>

  <%= content do %>
    <%= flash_messages %>
    <h1><%= t("#{labware_type_and_state}.state_text") %></h1>
    <h2>Tube Status - <%= @presenter.labware.state.titleize %></h2>
    <div class="ui-grid-a">
      <div class="ui-block-a">
        <div id="labware-summary" class="scape-ui-block">
          <%= render :partial => 'labware/tube', :locals => { :tube => @presenter.labware } %>
        </div>
      </div>

      <div class="ui-block-b">
        <div class="instructions ui-body">
          <h3><%= t("#{labware_type_and_state}.instruction_summary") %></h3>
          <ol>
            <%= t("#{labware_type_and_state}.instructions").html_safe %>
          </ol>
        </div>


<<<<<<< HEAD
            <%= individual_barcode_printing_form(
              @presenter.labware.barcode,
              :redirection_url    => limber_tube_path(@presenter.labware),
              :label_attributes   => @presenter.label_attributes
            ) %>
          </div>
=======
        <div id="tube-printing" class="scape-ui-block" style="display:none;">
          <%= render(:partial => 'labware/qc_data') %>
>>>>>>> 9dd15641

          <%= individual_barcode_printing_form(
            @presenter.labware.barcode,
            :redirection_url    => limber_tube_path(@presenter.labware),
            :label_name         => @presenter.label_name,
            :label_description  => @presenter.label_description,
            :label_suffix       => @presenter.label_suffix
          ) %>
        </div>

        <div id="tube-state" class="scape-ui-block" style="display:none;">
          <%= state_change_form(@presenter) %>
        </div>


        <div id="tube-creation" class="scape-ui-block" style="display:none;">
          <%= @presenter.control_additional_creation do %>
            <h2>Create Child Tube</h2>
            <%= render(:partial => @presenter.additional_creation_partial, :locals => { :presenter => @presenter, :purpose => @presenter.default_child_purpose }) %>
          <% end %>
          <%= @presenter.control_child_links do %>
            <h2>Link to created tubes</h2>
            <a href="<%= limber_tube_path(@presenter.labware.requests.first.target_asset.uuid)%>">Multiplexed Library Tube</a>
          <% end %>
        </div>

      </div>

    </div>

  <% end #of content %>
<% end #of page %><|MERGE_RESOLUTION|>--- conflicted
+++ resolved
@@ -26,25 +26,13 @@
           </ol>
         </div>
 
-
-<<<<<<< HEAD
-            <%= individual_barcode_printing_form(
-              @presenter.labware.barcode,
-              :redirection_url    => limber_tube_path(@presenter.labware),
-              :label_attributes   => @presenter.label_attributes
-            ) %>
-          </div>
-=======
         <div id="tube-printing" class="scape-ui-block" style="display:none;">
           <%= render(:partial => 'labware/qc_data') %>
->>>>>>> 9dd15641
 
           <%= individual_barcode_printing_form(
             @presenter.labware.barcode,
             :redirection_url    => limber_tube_path(@presenter.labware),
-            :label_name         => @presenter.label_name,
-            :label_description  => @presenter.label_description,
-            :label_suffix       => @presenter.label_suffix
+            :label_attributes   => @presenter.label_attributes
           ) %>
         </div>
 
