--- conflicted
+++ resolved
@@ -11,11 +11,7 @@
         <ul id="scanned_tube_list" class="robot tubev list-group">
           <% @labware_creator.each_sibling do |sibling| %>
           <li id="listElement[<%= sibling.barcode %>]" class="<%= sibling.ready? ? 'wait-tube' : 'bad-tube' %> sibling-tube list-group-item" data-barcode="<%= sibling.barcode %>">
-<<<<<<< HEAD
-            <h3>Tube: <%= sibling.name %> (<%= sibling.barcode %>)</h3>
-=======
             <h3>Tube: <%= sibling.name %> <small><%= SBCF::SangerBarcode.from_machine(sibling.barcode) %></small></h3>
->>>>>>> eeca36f0
             <input value="0" name="tube[parents][<%= sibling.barcode %>]" id="tube[parents][<%= sibling.barcode %>]" type="hidden">
             <div class="tube_validation_report"><%= sibling.message %></div>
           </li>
