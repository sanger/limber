--- conflicted
+++ resolved
@@ -22,13 +22,8 @@
         <%= form.hidden_field :purpose_uuid %>
         <% @labware_creator.number_of_parent_labwares.times do |i| %>
           <div class="labware-container scan-labware form-group row">
-<<<<<<< HEAD
-            <label for="tube[barcodes][<%= i %>]" class="plate-label col-2 form-label" >Tube <%= i+1 %></label>
-            <input id="tube[barcodes][<%= i %>]" name="tube[barcodes][]" class="form-control labware-box col-8" tabindex="1" autocomplete="off" data-position=<%= i %> data-labware-type="tube"/>
-=======
-            <label for="tube[barcodes][<%= i %>]" class="plate-label col-2">Tube <%= i+1 %></label>
-            <input id="tube[barcodes][<%= i %>]" name="tube[barcodes][]" class="form-control labware-box col-8" tabindex="1" autocomplete="off" data-position="<%= i %>" data-labware-type="tube" />
->>>>>>> ed455f35
+            <label for="tube[barcodes][<%= i %>]" class="plate-label col-2 form-label">Tube <%= i+1 %></label>
+            <input id="tube[barcodes][<%= i %>]" name="tube[barcodes][]" class="form-control labware-box col-8" tabindex="1" autocomplete="off" data-position=<%= i %>>
           </div>
         <% end %>
         <%= form.submit 'Make Pool', class: 'btn btn-success btn-lg', id: 'create-labware', disabled: true %>
