--- conflicted
+++ resolved
@@ -26,11 +26,7 @@
                 <% end %>
                 <%= ag_form.fields_for :asset_uuids do |asset_form| %>
                 <% asset_group[:asset_uuids].each do |asset_uuid| %>
-<<<<<<< HEAD
-                  <%= asset_form.hidden_field nil, value: asset_uuid  %>
-=======
                   <%= asset_form.hidden_field nil, value: asset_uuid %>
->>>>>>> 84d86136
                 <% end %>
                 <% end %>
               <% end %>
