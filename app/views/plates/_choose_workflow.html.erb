--- conflicted
+++ resolved
@@ -24,15 +24,9 @@
                   <%# Deconstruct the other fields of our asset group, such as study and project %>
                   <%= ag_form.hidden_field key, value: %>
                 <% end %>
-<<<<<<< HEAD
                 <%= ag_form.fields_for :asset_uuids do |asset_form| %>
                 <% asset_group[:asset_uuids].each do |asset_uuid| %>
-                  <%= asset_form.hidden_field nil, value: asset_uuid  %>
-=======
-                <%= ag_form.fields_for :assets do |asset_form| %>
-                <% asset_group[:assets].each do |asset_uuid| %>
                   <%= asset_form.hidden_field nil, value: asset_uuid %>
->>>>>>> 76be02bf
                 <% end %>
                 <% end %>
               <% end %>
