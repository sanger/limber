<%= sidebar do %>
  <%= render partial: 'plate_printing' %>
<<<<<<< HEAD
  <%= render(partial: 'labware/qc_data') %>
=======
  <% @presenter.control_tube_display do %>
      <%= render(partial: 'labware/plates/tube_printing', locals: { presenter: @presenter }) %>
  <% end %>
>>>>>>> 74254214


  <%= card title:'Suggested Actions' do %>
    <% @presenter.control_additional_creation do -%>
      <% @presenter.suggested_purposes do |uuid, name, type| %>
        <%= render(partial: creation_partial_for(type), locals: { presenter: @presenter, uuid: uuid, name: name }) %>
      <% end %>
    <% end %>

    <% @presenter.csv_file_links.each do |link| %>
      <%= link_to("Download Worksheet CSV #{link.first}", link.last, rel: "external", class: 'btn btn-info btn-lg btn-block') %>
    <% end %>

    <% if presenter.robot? %>
      <% @presenter.each_robot do |robot_id, robot_name| %>
        <%= link_to robot_name, robot_path(robot_id), class: 'btn btn-primary btn-lg btn-block' %>
      <% end %>
    <% else %>
      <%= simple_state_change_form(@presenter) %>
    <% end %>
  <% end %>

  <%= card title:'Other Actions' do %>
    <% if presenter.robot? %>
      <%= simple_state_change_form(@presenter) %>
    <% end %>

    <%= @presenter.control_additional_creation do %>
      <div class="btn-group btn-block" role="group">
        <button id="btnGroupDrop1" type="button" class="btn btn-secondary dropdown-toggle btn-block btn-lg" data-toggle="dropdown" aria-haspopup="true" aria-expanded="false">
          Stamp other plates
        </button>
        <div class="dropdown-menu" aria-labelledby="btnGroupDrop1">
        <% @presenter.compatible_plate_purposes do |uuid, name| %>
          <%= form_tag new_limber_plate_child_path(presenter.labware.uuid), method: 'get' do %>
            <%= hidden_field_tag :purpose_uuid, uuid %>
            <%= submit_tag "Add an empty #{name} plate",
              name: nil,
              class: "submit dropdown-item create-plate-button btn"
            %>
          <% end %>
        <% end %>
        </div>
      </div>
      <div class="btn-group btn-block" role="group">
        <button id="btnGroupDrop1" type="button" class="btn btn-secondary dropdown-toggle btn-block btn-lg" data-toggle="dropdown" aria-haspopup="true" aria-expanded="false">
          Create tubes
        </button>
        <div class="dropdown-menu" aria-labelledby="btnGroupDrop1">
        <% @presenter.compatible_tube_purposes do |uuid, name| %>
          <%= form_tag new_limber_plate_tube_path(presenter.labware.uuid), method: 'get' do %>
            <%= hidden_field_tag :purpose_uuid, uuid %>
            <%= submit_tag "Add an empty #{name} tube",
              name: nil,
              class: "submit dropdown-item create-tube-button btn"
            %>
          <% end %>
        <% end %>
        </div>
      </div>
    <% end %>

    <% if @presenter.well_failing_applicable? %>
      <button class='btn btn-lg btn-block btn-danger'
        data-toggle="collapse"
        data-parent="#main-content"
        href="#labware-well-failing"
        aria-controls="labware-well-failing">Fail Wells</button>
    <% end %>

    <% presenter.control_library_passing do %>
      <%= form_tag [@presenter.labware, :work_completions] do |f| %>
        <%= submit_tag "Charge and pass libraries", class: "btn btn-lg btn-block btn-success" %>
      <% end %>
    <% end %>

    <div id="plate-state">
      <%= state_change_form(@presenter) %>
    </div>

  <% end %>
<% end %><|MERGE_RESOLUTION|>--- conflicted
+++ resolved
@@ -1,13 +1,9 @@
 <%= sidebar do %>
   <%= render partial: 'plate_printing' %>
-<<<<<<< HEAD
   <%= render(partial: 'labware/qc_data') %>
-=======
   <% @presenter.control_tube_display do %>
       <%= render(partial: 'labware/plates/tube_printing', locals: { presenter: @presenter }) %>
   <% end %>
->>>>>>> 74254214
-
 
   <%= card title:'Suggested Actions' do %>
     <% @presenter.control_additional_creation do -%>
