<nav id="plate-view-control" class="card-header">
  <ul class="nav nav-tabs card-header-tabs float-xs-left" role="tablist">
    <li class="nav-item">
      <a class="nav-link active" href="#summary_tab" data-toggle="tab" role="tab">Summary</a>
    </li>
    <li class="nav-item">
<<<<<<< HEAD
      <a class="nav-link" href="#relatives_tab" data-toggle="tab" role="tab">Relatives</a>
=======
      <a class="nav-link" href="#relatives_tab" data-toggle="tab" role="tab" data-plate-view="pools-view">Relatives</a>
>>>>>>> ea5e7420
    </li>
    <% if @presenter.pooling_tab.present? %>
    <li class="nav-item">
      <a class="nav-link" href="#pooling_tab" data-toggle="tab" role="tab" data-plate-view="pools-view">Pooling</a>
    </li>
    <% end %>
    <%= yield(:additional_tabs) if content_for?(:additional_tabs) %>
    <li class="nav-item">
      <a id='files-tab-link' class="nav-link" href="#files_tab" data-toggle="tab" role="tab">Files</a>
    </li>
    <li class="nav-item">
<<<<<<< HEAD
      <a id='comments-tab-link' class="nav-link" href="#comments_tab" data-toggle="tab" role="tab">Comments <%= count_badge(nil, 'asset-comments-counter') %></a>
=======
      <a id='comments-tab-link' class="nav-link" href="#comments_tab" data-toggle="tab" role="tab" role="tab" data-plate-view="comments-view">Comments <%= count_badge(nil, 'asset-comments-counter') %></a>
>>>>>>> ea5e7420
    </li>
  </ul>
</nav>

<div class="tab-content">
  <div class="tab-pane active" id='summary_tab' role="tabpanel">
    <%= render partial: 'summary', locals: { presenter: presenter } %>
  </div>
  <% if @presenter.pooling_tab.present? %>
  <div class="tab-pane" id='pooling_tab' role="tabpanel">
    <%= render partial: @presenter.pooling_tab, locals: { plate_presenter: presenter } %>
  </div>
  <% end %>
  <div class="tab-pane" id='files_tab' role="tabpanel"><div id='files-list'></div></div>
  <div class="tab-pane" id='comments_tab' role="tabpanel">
    <div id='asset-comments' data-sequencescape-api="<%= Limber::Application.config.api.v2.connection_options.js_url %>"
                             data-sequencescape-api-key="<%= Limber::Application.config.api.v2.connection_options.authorisation %>"
                             data-asset-id="<%= presenter.id %>">
    </div>
  </div>
  <div class="tab-pane" id='relatives_tab' role="tabpanel">
    <%= render partial: 'relatives_list', locals: { presenter: presenter } %>
  </div>
  <%= yield(:additional_panels) if content_for?(:additional_panels) %>
</div><|MERGE_RESOLUTION|>--- conflicted
+++ resolved
@@ -1,14 +1,10 @@
 <nav id="plate-view-control" class="card-header">
   <ul class="nav nav-tabs card-header-tabs float-xs-left" role="tablist">
     <li class="nav-item">
-      <a class="nav-link active" href="#summary_tab" data-toggle="tab" role="tab">Summary</a>
+      <a class="nav-link active" href="#summary_tab" data-toggle="tab" role="tab" data-plate-view="summary-view">Summary</a>
     </li>
     <li class="nav-item">
-<<<<<<< HEAD
-      <a class="nav-link" href="#relatives_tab" data-toggle="tab" role="tab">Relatives</a>
-=======
       <a class="nav-link" href="#relatives_tab" data-toggle="tab" role="tab" data-plate-view="pools-view">Relatives</a>
->>>>>>> ea5e7420
     </li>
     <% if @presenter.pooling_tab.present? %>
     <li class="nav-item">
@@ -17,14 +13,10 @@
     <% end %>
     <%= yield(:additional_tabs) if content_for?(:additional_tabs) %>
     <li class="nav-item">
-      <a id='files-tab-link' class="nav-link" href="#files_tab" data-toggle="tab" role="tab">Files</a>
+      <a id='files-tab-link' class="nav-link" href="#files_tab" data-toggle="tab" role="tab" data-plate-view="files-view">Files</a>
     </li>
     <li class="nav-item">
-<<<<<<< HEAD
-      <a id='comments-tab-link' class="nav-link" href="#comments_tab" data-toggle="tab" role="tab">Comments <%= count_badge(nil, 'asset-comments-counter') %></a>
-=======
       <a id='comments-tab-link' class="nav-link" href="#comments_tab" data-toggle="tab" role="tab" role="tab" data-plate-view="comments-view">Comments <%= count_badge(nil, 'asset-comments-counter') %></a>
->>>>>>> ea5e7420
     </li>
   </ul>
 </nav>
