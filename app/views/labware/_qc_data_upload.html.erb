<%= card title: 'Attach files', without_block: true do %>
  <div class='card-body'>
    <%= form_tag("#{@presenter.uuid}/qc_files/", multipart: true, method: 'post', authenticity_token: true) do %>
      <div>
<<<<<<< HEAD
        <label class="form-label">
          <input class="form-control" type="file" id="qc_file" name="qc_file" required="true"/>
          <small id="fileHelp" class="form-text d-block text-muted">Select a file above, then click upload. Uploaded files will appear in the files tab.</small>
=======
        <label class="custom-file">
          <input type="file" id="qc_file" name="qc_file" required="true" />
          <small id="fileHelp" class="form-text text-muted">Select a file above, then click upload. Uploaded files will appear in the files tab.</small>
>>>>>>> ed455f35
        </label>
      </div>
      <input type="submit" value="Upload" class="btn-upload" />
    <% end %>
  </div>
<% end %><|MERGE_RESOLUTION|>--- conflicted
+++ resolved
@@ -2,15 +2,9 @@
   <div class='card-body'>
     <%= form_tag("#{@presenter.uuid}/qc_files/", multipart: true, method: 'post', authenticity_token: true) do %>
       <div>
-<<<<<<< HEAD
         <label class="form-label">
-          <input class="form-control" type="file" id="qc_file" name="qc_file" required="true"/>
+          <input class="form-control" type="file" id="qc_file" name="qc_file" required="true" />
           <small id="fileHelp" class="form-text d-block text-muted">Select a file above, then click upload. Uploaded files will appear in the files tab.</small>
-=======
-        <label class="custom-file">
-          <input type="file" id="qc_file" name="qc_file" required="true" />
-          <small id="fileHelp" class="form-text text-muted">Select a file above, then click upload. Uploaded files will appear in the files tab.</small>
->>>>>>> ed455f35
         </label>
       </div>
       <input type="submit" value="Upload" class="btn-upload" />
