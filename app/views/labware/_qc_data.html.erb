--- conflicted
+++ resolved
@@ -1,11 +1,6 @@
 <%= card title: 'Attach files', without_block: true do %>
-<<<<<<< HEAD
-  <div class='card-block'>
+  <div class='card-body'>
     <%= form_tag("#{@presenter.uuid}/qc_files/", multipart: true, method: 'post', authenticity_token: true) do %>
-=======
-  <div class='card-body'>
-    <%= form_tag("#{@presenter.uuid}/qc_files/",:multipart=>true, :method=>'post', :authenticity_token=>true) do %>
->>>>>>> ee96db17
       <div>
         <label class="custom-file">
           <input type="file" id="qc_file" name="qc_file"/>
