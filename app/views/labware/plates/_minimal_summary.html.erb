<div id="labware-summary-div">
<<<<<<< HEAD
  <%#= render partial: "minimal_plate", locals: { plate_presenter: presenter }  %>
  <% presenter.control_tube_display do %>
    <h3 class='card-header'>Tubes</h3>
    <% presenter.tubes_and_sources.each do |tube, sources| %>
      <%= render partial: 'labware/pooled_tube.html.erb', locals: {tube: tube, source: sources, size: presenter.size } %>
    <% end %>
  <% end %>
=======
  <%= render partial: 'tube_list.html.erb', locals: { presenter: presenter } %>
>>>>>>> 2444bbcd
</div>

<div id="plate-view-control" class="card-header">
  <ul class="nav nav-tabs card-header-tabs float-xs-left" role="tablist">
    <li class="nav-item">
      <a class="nav-link active" href="#summary_tab" data-toggle="tab" role="tab" data-plate-view="summary-view">Summary</a>
    </li>
    <li class="nav-item">
      <a class="nav-link" href="#pooling_tab" data-toggle="tab" role="tab" data-plate-view="pools-view">Pooling</a>
    </li>
    <li class="nav-item">
      <a id='files-tab-link' class="nav-link" href="#files_tab" data-toggle="tab" role="tab" data-plate-view="files-view">Files</a>
    </li>
  </ul>
</div>

<div class="tab-content">
  <div class="tab-pane active" id='summary_tab' role="tabpanel">
    <%= render partial: 'summary', locals: { presenter: presenter } %>
  </div>
  <div class="tab-pane" id='pooling_tab' role="tabpanel">
    <%= render partial: 'plates/pooling_tab', locals: { plate_presenter: presenter } %>
  </div>
  <div class="tab-pane" id='files_tab' role="tabpanel"><div id='files-list'></div></div>
</div><|MERGE_RESOLUTION|>--- conflicted
+++ resolved
@@ -1,15 +1,5 @@
 <div id="labware-summary-div">
-<<<<<<< HEAD
-  <%#= render partial: "minimal_plate", locals: { plate_presenter: presenter }  %>
-  <% presenter.control_tube_display do %>
-    <h3 class='card-header'>Tubes</h3>
-    <% presenter.tubes_and_sources.each do |tube, sources| %>
-      <%= render partial: 'labware/pooled_tube.html.erb', locals: {tube: tube, source: sources, size: presenter.size } %>
-    <% end %>
-  <% end %>
-=======
   <%= render partial: 'tube_list.html.erb', locals: { presenter: presenter } %>
->>>>>>> 2444bbcd
 </div>
 
 <div id="plate-view-control" class="card-header">
