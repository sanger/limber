<div id="labware-summary-div">
  <%= render partial: "plate", locals: { plate_presenter: presenter }  %>
<<<<<<< HEAD
  <% presenter.control_tube_display do %>
    <h3 class='card-header'>Tubes</h3>
    <div class="tube-list">
      <% presenter.tubes_and_sources.each do |tube, sources| %>
        <%= render partial: 'labware/pooled_tube.html.erb', locals: {tube: tube, source: sources, size: presenter.size } %>
      <% end %>
    </div>
  <% end %>
=======
  <%= render partial: 'tube_list.html.erb', locals: { presenter: presenter } %>
>>>>>>> 2444bbcd
</div>

<div id="plate-view-control" class="card-header">
  <ul class="nav nav-tabs card-header-tabs float-xs-left" role="tablist">
    <li class="nav-item">
      <a class="nav-link active" href="#summary_tab" data-toggle="tab" role="tab" data-plate-view="summary-view">Summary</a>
    </li>
    <li class="nav-item">
      <a class="nav-link" href="#pooling_tab" data-toggle="tab" role="tab" data-plate-view="pools-view">Pooling</a>
    </li>
    <li class="nav-item">
      <a class="nav-link" href="#samples_tab" data-toggle="tab" role="tab" data-plate-view="samples-view">Samples</a>
    </li>
    <li class="nav-item">
      <a id='files-tab-link' class="nav-link" href="#files_tab" data-toggle="tab" role="tab" data-plate-view="files-view">Files</a>
    </li>
  </ul>
</div>

<div class="tab-content">
  <div class="tab-pane active" id='summary_tab' role="tabpanel">
    <%= render partial: 'summary', locals: { presenter: presenter } %>
  </div>
  <div class="tab-pane" id='pooling_tab' role="tabpanel">
    <%= render partial: 'plates/pooling_tab', locals: { plate_presenter: presenter } %>
  </div>
  <div class="tab-pane" id='samples_tab' role="tabpanel">
    <%= render partial: 'plates/samples_tab', locals: { plate_presenter: presenter } %>
  </div>
  <div class="tab-pane" id='files_tab' role="tabpanel"><div id='files-list'></div></div>
</div><|MERGE_RESOLUTION|>--- conflicted
+++ resolved
@@ -1,17 +1,6 @@
 <div id="labware-summary-div">
   <%= render partial: "plate", locals: { plate_presenter: presenter }  %>
-<<<<<<< HEAD
-  <% presenter.control_tube_display do %>
-    <h3 class='card-header'>Tubes</h3>
-    <div class="tube-list">
-      <% presenter.tubes_and_sources.each do |tube, sources| %>
-        <%= render partial: 'labware/pooled_tube.html.erb', locals: {tube: tube, source: sources, size: presenter.size } %>
-      <% end %>
-    </div>
-  <% end %>
-=======
   <%= render partial: 'tube_list.html.erb', locals: { presenter: presenter } %>
->>>>>>> 2444bbcd
 </div>
 
 <div id="plate-view-control" class="card-header">
