--- conflicted
+++ resolved
@@ -97,11 +97,7 @@
   end
 
   def stock_plate
-<<<<<<< HEAD
-=======
     return self if stock_plate?
-
->>>>>>> 820fa21f
     stock_plates.order(id: :asc).last
   end
 
