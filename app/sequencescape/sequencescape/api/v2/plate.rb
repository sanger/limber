# frozen_string_literal: true

class Sequencescape::Api::V2::Plate < Sequencescape::Api::V2::Base
  self.plate = true
  has_many :wells
  has_many :samples
  has_many :ancestors, class_name: 'Sequencescape::Api::V2::Asset' # Having issues with polymorphism, temporary class
  has_many :descendants, class_name: 'Sequencescape::Api::V2::Asset' # Having issues with polymorphism, temporary class
  has_many :parents, class_name: 'Sequencescape::Api::V2::Asset' # Having issues with polymorphism, temporary class
  has_many :children, class_name: 'Sequencescape::Api::V2::Asset' # Having issues with polymorphism, temporary class
  has_many :child_plates, class_name: 'Sequencescape::Api::V2::Plate'
  has_many :child_tubes, class_name: 'Sequencescape::Api::V2::Tube'
  has_one :purpose
  has_one :custom_metadatum_collection

  property :created_at, type: :time
  property :updated_at, type: :time
  property :labware_barcode, type: :barcode

<<<<<<< HEAD
  DEFAULT_INCLUDES = [
    :purpose,
    { child_plates: :purpose },
    { wells: [
      :downstream_tubes,
      {
        requests_as_source: %w[request_type primer_panel pre_capture_pool],
        aliquots: ['sample', { request: %w[request_type primer_panel pre_capture_pool] }]
      }
    ] }
  ].freeze

  def self.find_by(options, includes: DEFAULT_INCLUDES)
    Sequencescape::Api::V2::Plate.includes(*includes).find(options).first
=======
  def self.find_by(options)
    Sequencescape::Api::V2.plate_for_presenter(options)
>>>>>>> 57fd893f
  end

  def self.find_all(options, includes: DEFAULT_INCLUDES)
    Sequencescape::Api::V2::Plate.includes(*includes).where(options).all
  end

  #
  # Override the model used in form/URL helpers
  # to allow us to treat old and new api the same
  #
  # @return [ActiveModel::Name] The resource behaves like a Limber::Plate
  #
  def model_name
    ::ActiveModel::Name.new(Limber::Plate, false)
  end

  # Currently us the uuid as our main identifier, might switch to human barcode soon
  def to_param
    uuid
  end

  def active_requests
    @active_requests ||= wells.flat_map(&:active_requests)
  end

  def in_progress_submission_uuids
    wells.flat_map(&:in_progress_submission_uuids).uniq
  end

  def wells_in_columns
    @wells_in_columns ||= wells.sort_by(&:coordinate)
  end

  def tagged?
    wells.any?(&:tagged?)
  end

  def human_barcode
    labware_barcode.human
  end

  def ready_for_automatic_pooling?
    active_requests.any?(&:for_multiplexing)
  end

  def ready_for_custom_pooling?
    any_complete_requests? || ready_for_automatic_pooling?
  end

  def any_complete_requests?
    active_requests.any?(&:passed?)
  end

  def size
    number_of_rows * number_of_columns
  end

  def locations_in_rows
    WellHelpers.row_order(size)
  end

  def barcode
    labware_barcode
  end

  def stock_plate(purpose_names: SearchHelper.stock_plate_names)
    @stock_plate ||= if stock_plate?
                       self
                     else
                       ancestors.where(purpose_name: purpose_names).last
                     end
  end

  def stock_plate?(purpose_names: SearchHelper.stock_plate_names)
    purpose_names.include?(purpose.name)
  end

  def pcr_cycles
    active_requests.map(&:pcr_cycles).compact.uniq
  end

  def primer_panels
    active_requests.map(&:primer_panel).compact.uniq
  end

  def primer_panel
    primer_panels.first
  end

  def pools
    @pools ||= generate_pools
  end

  def role
    wells.detect(&:role)&.role
  end

  def priority
    wells.map(&:priority).max || 0
  end

  private

  def generate_pools
    Pools.new(wells_in_columns)
  end
end<|MERGE_RESOLUTION|>--- conflicted
+++ resolved
@@ -17,25 +17,8 @@
   property :updated_at, type: :time
   property :labware_barcode, type: :barcode
 
-<<<<<<< HEAD
-  DEFAULT_INCLUDES = [
-    :purpose,
-    { child_plates: :purpose },
-    { wells: [
-      :downstream_tubes,
-      {
-        requests_as_source: %w[request_type primer_panel pre_capture_pool],
-        aliquots: ['sample', { request: %w[request_type primer_panel pre_capture_pool] }]
-      }
-    ] }
-  ].freeze
-
-  def self.find_by(options, includes: DEFAULT_INCLUDES)
-    Sequencescape::Api::V2::Plate.includes(*includes).find(options).first
-=======
   def self.find_by(options)
     Sequencescape::Api::V2.plate_for_presenter(options)
->>>>>>> 57fd893f
   end
 
   def self.find_all(options, includes: DEFAULT_INCLUDES)
