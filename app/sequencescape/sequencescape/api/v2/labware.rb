--- conflicted
+++ resolved
@@ -25,11 +25,7 @@
   #
   # Plates and tubes are handled by different URLs. This allows us to redirect
   # to the expected endpoint.
-<<<<<<< HEAD
   # @return [ActiveModel::Name] The resource behaves like a a Plate, Tube, or TubeRack
-=======
-  # @return [ActiveModel::Name] The resource behaves like a Limber::Tube/Limber::Plate/Limber::TubeRack
->>>>>>> f4f6cce6
   #
   def model_name
     case type
@@ -38,11 +34,7 @@
     when 'plates'
       ::ActiveModel::Name.new(Sequencescape::Api::V2::Plate, false, 'Plate')
     when 'tube_racks'
-<<<<<<< HEAD
       ::ActiveModel::Name.new(Sequencescape::Api::V2::TubeRack, false, 'TubeRack')
-=======
-      ::ActiveModel::Name.new(Limber::TubeRack, false)
->>>>>>> f4f6cce6
     else
       raise "Can't view #{type} in limber"
     end
