# frozen_string_literal: true

# Tubes can be barcoded, but only have one receptacle for samples.
class Sequencescape::Api::V2::Tube < Sequencescape::Api::V2::Base
  include Sequencescape::Api::V2::Shared::HasRequests
  include Sequencescape::Api::V2::Shared::HasPurpose
  include Sequencescape::Api::V2::Shared::HasBarcode

  DEFAULT_INCLUDES = [
    :purpose, 'aliquots.request.request_type'
  ].freeze

  self.tube = true

  has_many :ancestors, class_name: 'Sequencescape::Api::V2::Asset' # Having issues with polymorphism, temporary class
  has_many :descendants, class_name: 'Sequencescape::Api::V2::Asset' # Having issues with polymorphism, temporary class
  has_many :parents, class_name: 'Sequencescape::Api::V2::Asset' # Having issues with polymorphism, temporary class
  has_many :children, class_name: 'Sequencescape::Api::V2::Asset' # Having issues with polymorphism, temporary class
  has_many :child_plates, class_name: 'Sequencescape::Api::V2::Plate'
  has_many :child_tubes, class_name: 'Sequencescape::Api::V2::Tube'
  has_one :receptacle, class_name: 'Sequencescape::Api::V2::Receptacle'

  has_many :aliquots
  has_many :direct_submissions

  has_many :state_changes

  has_one :receptacle, class_name: 'Sequencescape::Api::V2::Receptacle'

  # Other relationships
  # has_one :purpose via Sequencescape::Api::V2::Shared::HasPurpose

<<<<<<< HEAD
  has_many :transfer_requests_as_target, class_name: 'Sequencescape::Api::V2::TransferRequest'

  DEFAULT_INCLUDES = [
    :purpose, 'aliquots.request.request_type'
  ].freeze
=======
  property :created_at, type: :time
  property :updated_at, type: :time
>>>>>>> 79badf24

  def self.find_by(options, includes: DEFAULT_INCLUDES)
    Sequencescape::Api::V2::Tube.includes(*includes).find(options).first
  end

  def self.find_all(options, includes: DEFAULT_INCLUDES, paginate: {})
    Sequencescape::Api::V2::Tube.includes(*includes)
                                .where(options)
                                .paginate(paginate)
                                .all
  end

  # Dummied out for the moment. But no real reason not to add it to the API.
  # This is accessed through the Receptacle
  # TODO: allow this method and delegate it?
  def requests_as_source
    []
  end

  #
  # Override the model used in form/URL helpers
  # to allow us to treat old and new api the same
  #
  # @return [ActiveModel::Name] The resource behaves like a Limber::Tube
  #
  def model_name
    ::ActiveModel::Name.new(Limber::Tube, false)
  end

  # Currently us the uuid as our main identifier, might switch to human barcode soon
  def to_param
    uuid
  end

  def stock_plate(purpose_names: SearchHelper.stock_plate_names)
    # this is an array not a collection so cant use order_by
    # max_by naturally sorts in ascending order
    @stock_plate ||= ancestors.where(purpose_name: purpose_names).max_by(&:id)
  end
end<|MERGE_RESOLUTION|>--- conflicted
+++ resolved
@@ -22,24 +22,11 @@
 
   has_many :aliquots
   has_many :direct_submissions
-
   has_many :state_changes
-
-  has_one :receptacle, class_name: 'Sequencescape::Api::V2::Receptacle'
-
-  # Other relationships
-  # has_one :purpose via Sequencescape::Api::V2::Shared::HasPurpose
-
-<<<<<<< HEAD
   has_many :transfer_requests_as_target, class_name: 'Sequencescape::Api::V2::TransferRequest'
 
-  DEFAULT_INCLUDES = [
-    :purpose, 'aliquots.request.request_type'
-  ].freeze
-=======
   property :created_at, type: :time
   property :updated_at, type: :time
->>>>>>> 79badf24
 
   def self.find_by(options, includes: DEFAULT_INCLUDES)
     Sequencescape::Api::V2::Tube.includes(*includes).find(options).first
