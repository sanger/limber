# frozen_string_literal: true

# Tubes can be barcoded, but only have one receptacle for samples.
class Sequencescape::Api::V2::Tube < Sequencescape::Api::V2::Base
  include Sequencescape::Api::V2::Shared::HasRequests
  include Sequencescape::Api::V2::Shared::HasPurpose
  include Sequencescape::Api::V2::Shared::HasBarcode
  include Sequencescape::Api::V2::Shared::HasWorklineIdentifier

  DEFAULT_INCLUDES = [
    :purpose,
    'receptacle.aliquots.request.request_type',
    'receptacle.requests_as_source.request_type'
  ].freeze

  self.tube = true

  has_many :ancestors, class_name: 'Sequencescape::Api::V2::Asset' # Having issues with polymorphism, temporary class
  has_many :children, class_name: 'Sequencescape::Api::V2::Asset' # Having issues with polymorphism, temporary class
<<<<<<< HEAD
  has_many :child_plates, class_name: 'Sequencescape::Api::V2::Plate'
  has_many :child_tubes, class_name: 'Sequencescape::Api::V2::Tube'
  has_many :descendants, class_name: 'Sequencescape::Api::V2::Asset' # Having issues with polymorphism, temporary class
=======
  has_one :receptacle, class_name: 'Sequencescape::Api::V2::Receptacle'

>>>>>>> e2db5f42
  has_many :direct_submissions
  has_many :parents, class_name: 'Sequencescape::Api::V2::Asset' # Having issues with polymorphism, temporary class
  has_many :state_changes
  has_many :transfer_requests_as_target, class_name: 'Sequencescape::Api::V2::TransferRequest'

  has_one :custom_metadatum_collection
  has_one :receptacle, class_name: 'Sequencescape::Api::V2::Receptacle'

  property :created_at, type: :time
  property :updated_at, type: :time

  def aliquots
    receptacle&.aliquots
  end

  def self.find_by(params)
    options = params.dup
    includes = options.delete(:includes) || DEFAULT_INCLUDES
    Sequencescape::Api::V2::Tube.includes(*includes).find(**options).first
  end

  def self.find_all(params)
    options = params.dup
    includes = options.delete(:includes) || DEFAULT_INCLUDES
    paginate = options.delete(:paginate) || {}
    Sequencescape::Api::V2::Tube.includes(*includes).where(**options).paginate(paginate).all
  end

  delegate :requests_as_source, to: :receptacle

  #
  # Override the model used in form/URL helpers
  # to allow us to treat old and new api the same
  #
  # @return [ActiveModel::Name] The resource behaves like a Limber::Tube
  #
  def model_name
    ::ActiveModel::Name.new(Limber::Tube, false)
  end

  # Currently us the uuid as our main identifier, might switch to human barcode soon
  def to_param
    uuid
  end

  def stock_plate(purpose_names: SearchHelper.stock_plate_names)
    # this is an array not a collection so cant use order_by
    # max_by naturally sorts in ascending order
    @stock_plate ||= ancestors.where(purpose_name: purpose_names).max_by(&:id)
  end
end<|MERGE_RESOLUTION|>--- conflicted
+++ resolved
@@ -17,14 +17,10 @@
 
   has_many :ancestors, class_name: 'Sequencescape::Api::V2::Asset' # Having issues with polymorphism, temporary class
   has_many :children, class_name: 'Sequencescape::Api::V2::Asset' # Having issues with polymorphism, temporary class
-<<<<<<< HEAD
   has_many :child_plates, class_name: 'Sequencescape::Api::V2::Plate'
   has_many :child_tubes, class_name: 'Sequencescape::Api::V2::Tube'
-  has_many :descendants, class_name: 'Sequencescape::Api::V2::Asset' # Having issues with polymorphism, temporary class
-=======
   has_one :receptacle, class_name: 'Sequencescape::Api::V2::Receptacle'
 
->>>>>>> e2db5f42
   has_many :direct_submissions
   has_many :parents, class_name: 'Sequencescape::Api::V2::Asset' # Having issues with polymorphism, temporary class
   has_many :state_changes
