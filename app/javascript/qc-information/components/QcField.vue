--- conflicted
+++ resolved
@@ -37,45 +37,6 @@
 </template>
 
 <script>
-
-<<<<<<< HEAD
-  export default {
-    name: 'QcField',
-    data () {
-      return {
-        value: this.defaultValue,
-        assayType: this.defaultAssayType
-      }
-    },
-    props: {
-      name: { type: String, required: true },
-      units: { type: String, required: true },
-      defaultValue: { type: String, required: false, default: null },
-      defaultAssayType: { type: String, required: false, default: 'Estimated' },
-      dataType: { type: String, default: 'number' },
-      assayTypes: { type: Array, default: () =>{ return ['Estimated'] } },
-      fieldOptions: { type: Object, default: () => { return { step: 0.01, min: 0 } }},
-      assetUuid: { type: String, required: true }
-    },
-    methods: {
-      emitOnChange(_value) {
-        this.$emit('change',  {
-          value: this.value,
-          assay_type: this.assayType,
-          units: this.units,
-          key: this.name,
-          assay_version: 'manual',
-          uuid: this.assetUuid
-        })
-      }
-    },
-    filters: {
-      titleize(value) {
-        if (!value) return ''
-        value = value.toString().replace('_',' ')
-        return value.charAt(0).toUpperCase() + value.slice(1)
-      }
-=======
 export default {
   name: 'QcField',
   filters: {
@@ -111,7 +72,6 @@
         assay_version: 'manual',
         uuid: this.assetUuid
       })
->>>>>>> 5a848250
     }
   }
 }
