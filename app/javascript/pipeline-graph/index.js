--- conflicted
+++ resolved
@@ -402,22 +402,6 @@
 const applyFilter = function (filter) {
   const results = findResults(cy, filter)
 
-<<<<<<< HEAD
-  const all = cy.$('*')
-  let results = cy.collection()
-
-  let purposes = cy.$(`node[id @*= "${query}"]`)
-  purposes = purposes.union(purposes.neighborhood())
-  results = results.union(purposes)
-
-  let pipelines = cy.$(`edge[pipeline @^= "${query}"]`)
-  pipelines = pipelines.union(pipelines.connectedNodes())
-  results = results.union(pipelines)
-
-  notResults = cy.remove(all.not(results))
-
-=======
->>>>>>> c9f91189
   const pipelineNames = [...new Set(results.edges().map((edge) => edge.data('pipeline')))].sort()
   calculatePipelineColours(pipelineNames)
   renderPipelinesKey(pipelineNames)
