--- conflicted
+++ resolved
@@ -71,7 +71,6 @@
       render: h => h(AssetCommentsCounter)
     })
 
-<<<<<<< HEAD
     // UserId is required to make comments, but will not be present in
     // older session cookies. To avoid errors or confusion, we render
     // a very basic vue component (essentially just an error message)
@@ -80,7 +79,7 @@
       new Vue({
         el: '#asset-comments-add-form',
         data: commentStore,
-        render: h => h(AssetCommentsAddForm)
+        render (h) { return h(AssetCommentsAddForm, { props: this.$el.dataset }) }
       })
     } else {
       new Vue({
@@ -88,13 +87,6 @@
         render: h => h('div', missingUserIdError)
       })
     }
-=======
-    new Vue({
-      el: '#asset-comments-add-form',
-      data: commentStore,
-      render (h) { return h(AssetCommentsAddForm, { props: this.$el.dataset }) }
-    })
->>>>>>> bf5c6acb
 
     commentStore.refreshComments()
   }
