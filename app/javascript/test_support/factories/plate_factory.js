--- conflicted
+++ resolved
@@ -13,11 +13,7 @@
     number_of_columns: 12,
     number_of_rows: 8,
     state: 'passed',
-<<<<<<< HEAD
-    wells: buildArray(_filledWells||96, (interation) => wellFactory({
-=======
     wells: buildArray(_filledWells || 96, (interation) => wellFactory({
->>>>>>> e7ef4aec
       ...{
         uuid: `${uuid}-well-${interation}`,
         position: { name: indexToName(interation, 12, 8) } },
