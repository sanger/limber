// Calculate well name, enumerating by column. (0 => A1, 1 => B1...)
// Note: Simply switch division and module to enumerate by row.
const indexToName = function(index, numberOfRows) {
  const col = Math.floor(index / numberOfRows) + 1
  const row = String.fromCharCode((index % numberOfRows) + 65)
  return row + col
}

// Calculate well coordinates (starting at [0, 0] <= A1) from wellName.
const wellNameToCoordinate = function(wellName) {
  const row = wellName.toUpperCase().charCodeAt(0) - 65
  const column = Number.parseInt(wellName.substring(1)) - 1
  return [column, row]
}

// Calculate well name from wellCoordinate.
const wellCoordinateToName = function(wellCoordinate) {
  const column = wellCoordinate[0] + 1
  const row = String.fromCharCode(wellCoordinate[1] + 65)
  return `${row}${column}`
}

// Calculate well index, enumerating by column. (A1 => 0, B1 => 1...)
const nameToIndex = function(wellName, numberOfRows) {
  const [col, row] = wellNameToCoordinate(wellName)
  return col * numberOfRows + row
}

const quadrantTargetFor = function(plateIndex, wellName, rowOffset, colOffset) {
  const wellCoordinate = wellNameToCoordinate(wellName)
  const destinationRow = wellCoordinate[1] * 2 + rowOffset[plateIndex]
  const destinationColumn = wellCoordinate[0] * 2 + colOffset[plateIndex]
  return wellCoordinateToName([destinationColumn, destinationRow])
}

const requestsForWell = function(well) {
  return [...well.requests_as_source, ...well.aliquots.map(aliquot => aliquot.request)].filter(request => request)
}

<<<<<<< HEAD
export { indexToName, nameToIndex, wellNameToCoordinate, quadrantTargetFor, requestsForWell }
=======
const rowNumToLetter = function (value) {
  return String.fromCharCode(value + 64)
}

export { indexToName, wellNameToCoordinate, wellCoordinateToName, requestsForWell, rowNumToLetter }
>>>>>>> f8048a56
<|MERGE_RESOLUTION|>--- conflicted
+++ resolved
@@ -37,12 +37,16 @@
   return [...well.requests_as_source, ...well.aliquots.map(aliquot => aliquot.request)].filter(request => request)
 }
 
-<<<<<<< HEAD
-export { indexToName, nameToIndex, wellNameToCoordinate, quadrantTargetFor, requestsForWell }
-=======
 const rowNumToLetter = function (value) {
   return String.fromCharCode(value + 64)
 }
 
-export { indexToName, wellNameToCoordinate, wellCoordinateToName, requestsForWell, rowNumToLetter }
->>>>>>> f8048a56
+export {
+  indexToName,
+  nameToIndex,
+  wellNameToCoordinate,
+  quadrantTargetFor,
+  requestsForWell,
+  wellCoordinateToName,
+  rowNumToLetter
+}