--- conflicted
+++ resolved
@@ -74,7 +74,6 @@
   }
 }
 
-<<<<<<< HEAD
 // Returns a validator that checks if there are wells in the scanned plate that
 // are in excess (i.e. the sum of valid transfers across scanned
 // plates is greater than the number of wells in the target plate).
@@ -82,7 +81,22 @@
 // excessTransfers: An array of transfers that cannot be included in the
 //                     target plate as all the wells are already occupied.
 const checkExcess = (excessTransfers) => {
-=======
+  return (plate) => {
+    const excessWells = []
+    for (let i = 0; i < excessTransfers.length; i++) {
+      if (plate && excessTransfers[i].plateObj.plate.uuid === plate.uuid) {
+        excessWells.push(excessTransfers[i].well.position.name)
+      }
+    }
+    if (excessWells.length > 0) {
+      return { valid: false, message: 'Wells in excess: ' + excessWells.join(', ') }
+    }
+    else {
+      return { valid: true, message: 'Great!' }
+    }
+  }
+}
+
 // Returns a validator that ensures the plate has a state that matches to the
 // supplied list of states. e.g. to check a plate has a state of 'available'
 // or 'exhausted':
@@ -106,7 +120,6 @@
     if(!qcable.lot || !qcable.lot.tag_layout_template || !qcable.lot.tag_layout_template.walking_by) {
       return { valid: false, message: 'QCable should have a tag layout template and walking by' }
     }
-
     if(!allowedWalkingByList.includes(qcable.lot.tag_layout_template.walking_by)) {
       return { valid: false, message: 'QCable layout must have a walking by of: ' + allowedWalkingByList.join(' or ') }
     } else {
@@ -115,30 +128,6 @@
   }
 }
 
-// Allows you to combine multiple validators together in a single validator.
-// Validators are evaluated from left to right, with lazy evaluation of the failure.
-// As a result, the leftmost failing validator will determine the error message.
-// eg. aggregate(checkSize(12,8),checkDuplicates(this.plates,0)) will return a validator
-// which checks both the size of the plate, and duplications.
-const aggregate = (...functions) => {
->>>>>>> f8048a56
-  return (plate) => {
-    const excessWells = []
-    for (let i = 0; i < excessTransfers.length; i++) {
-      if (plate && excessTransfers[i].plateObj.plate.uuid === plate.uuid) {
-        excessWells.push(excessTransfers[i].well.position.name)
-      }
-    }
-    if (excessWells.length > 0) {
-      return { valid: false, message: 'Wells in excess: ' + excessWells.join(', ') }
-    }
-    else {
-      return { valid: true, message: 'Great!' }
-    }
-  }
-}
-
-<<<<<<< HEAD
 // Receives an array of validators and calls them in the order they appear on
 // the array.
 // As a result, the smallest indexed failing validator will determine the
@@ -151,7 +140,4 @@
   }, { valid: true, message: 'Great!'})
 }
 
-export { checkSize, checkDuplicates, checkExcess, aggregate }
-=======
-export { checkSize, checkDuplicates, checkState, checkQCableWalkingBy, aggregate }
->>>>>>> f8048a56
+export { checkSize, checkDuplicates, checkExcess, checkState, checkQCableWalkingBy, aggregate }