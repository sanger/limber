<template>
  <b-form-group
    horizontal
    :label="label"
    :label-cols="2"
    label-size="lg"
    :label-for="uid"
    :description="description"
    :state="state"
    :invalid-feedback="feedback"
    :valid-feedback="feedback"
    :class="{ 'wait-plate': searching }"
  >
    <b-form-input
      :id="uid"
      v-model.trim="plateBarcode"
      type="text"
      :state="state"
      size="lg"
      placeholder="Scan a plate"
      :disabled="scanDisabled"
      @change="lookupPlate"
    />
  </b-form-group>
</template>

<script>
<<<<<<< HEAD

import { checkSize, aggregate } from './plateScanValidators'

=======
import { checkSize } from './plateScanValidators'
>>>>>>> f8048a56
// Incrementing counter to ensure all instances of PlateScan
// have a unique id. Ensures labels correctly match up with
// fields
let uid = 0
const boolToString = { true: 'valid', false: 'invalid' }
/**
 * Provides a labelled text input box which will automatically search for a resource
 * from the Sequencescape V2 API by barcode. It provides:
 * - Customizable validation with user-feedback
 * - Emits plate objects, along with their validity.
 * - Customize include and fields options to meet downstream needs.
 */
export default {
  name: 'PlateScan',
  props: {
    api: {
      // A devour API object. eg. new devourClient(apiOptions)
      // In practice you probably want to use the helper in shared/devourApi
      type: Object, required: true
    },
    label: {
      // The label for the text field. Plate by default.
      type: String, default: 'Plate'
    },
    description: {
      // Optional description text which will be displayed below the input. Intended
      // To provide additional guidance to the user.
      type: String, required: false, default: null
    },
    includes: {
      // The include string used in the query. Used to list the associated records which will be returned.
      // See: https://github.com/twg/devour#relationships and https://jsonapi.org/format/#fetching-includes
      // Eg. wells.aliquots,purpose will return the plates wells, and purpose, and any aliquots in the wells.
      type: String, required: false, default: ''
    },
    fields: {
      // Used for sparse fieldsets. Allows you to specify which information to include for each record.
      // See: https://jsonapi.org/format/#fetching-sparse-fieldsets (Devour documentation is a bit limited here)
      // eg. { plates: 'name,labware_barcode,wells', wells: 'position' } will return the name and barcode of the plates,
      // and position of wells.
      // Gotchas:
      // - Resource types in keys should be plural.
      // - If you include associated records, the associated name should be included in the fields option to ensure
      //   devour can actually follow the association. (eg. plate should have the field wells if you also include wells)
      //
      default: () => { return { plates: 'labware_barcode,uuid,number_of_rows,number_of_columns' } },
      type: Object
    },
<<<<<<< HEAD
    validators: {
      // An array of validators. See plateScanValidators.js for examples and details
      type: Array, required: false, default: () => { return [checkSize(12, 8)] }
=======
    scanDisabled: {
      // Used to disable the scan field.
      type: Boolean, default: false
    },
    plateType: {
      // Used to specify the type of 'plate' to find by barcode e.g. plate, qcable.
      type: String, default: 'plate'
    },
    validation: {
      // A validation function. See plateScanValidators.js for examples and details
      type: Function, default: checkSize(12,8)
>>>>>>> f8048a56
    }
  },
  data() {
    uid += 1
    return {
      plateBarcode: '', // The scanned barcode
      plate: null, // The plate object
      uid: `plate-scan-${uid}`, // Unique id to ensure label identifies the correct field
      apiActivity: { state: null, message: '' } // API status
    }
  },
  computed: {
    searching() { return this.apiActivity.state === 'searching' }, // The API is in progress
    state() { return this.validated.state }, // Overall state, eg. valid, invalid, empty
    validated() {
      if (this.apiActivity.state === 'valid') {
        return this.validatedPlate
      } else {
        return this.apiActivity
      }
    },
    feedback() {
      return this.validated.message
    },
    validatedPlate() {
      if (this.plate === null) {
        return { state: 'empty', message: '' }
      } else if (this.plate === undefined) {
        return { state: 'invalid', message: 'Could not find plate' }
      } else {
        const result = aggregate(this.validators, this.plate)
        // console.log('VALIDATE', this.plate.labware_barcode.human_barcode)
        return { state: boolToString[result.valid], message: result.message }
      }
    }
  },
  watch: {
    state() {
      // console.log('EMIT', this.plate, this.state)
      this.$emit('change', { plate: this.plate, state: this.state })
    }
  },
  methods: {
    lookupPlate(_) {
      if (this.plateBarcode !== '') {
        this.apiActivity = { state: 'searching', message: 'Searching...' }
        this.findPlate()
          .then(this.apiSuccess)
          .catch(this.apiError)
      } else {
        this.plate = null
      }
    },
    async findPlate() {
      const plate = (
        await this.api.findAll(this.plateType, {
          include: this.includes,
          filter: { barcode: this.plateBarcode },
          fields: this.fields
        })
      )
      return plate.data[0]
    },
    apiSuccess(result) {
      this.plate = result
      this.apiActivity = { state: 'valid', message: 'Search complete' }
    },
    apiError(err) {
      if (!err) {
        this.apiActivity = { state: 'invalid', message: 'Unknown error' }
      } else if (err[0]) {
        const message = `${err[0].title}: ${err[0].detail}`
        this.apiActivity = { state: 'invalid', message }
      } else {
        this.apiActivity = { ...err, state: 'invalid' }
      }
    }
  }
}
</script><|MERGE_RESOLUTION|>--- conflicted
+++ resolved
@@ -25,13 +25,9 @@
 </template>
 
 <script>
-<<<<<<< HEAD
 
 import { checkSize, aggregate } from './plateScanValidators'
 
-=======
-import { checkSize } from './plateScanValidators'
->>>>>>> f8048a56
 // Incrementing counter to ensure all instances of PlateScan
 // have a unique id. Ensures labels correctly match up with
 // fields
@@ -80,11 +76,10 @@
       default: () => { return { plates: 'labware_barcode,uuid,number_of_rows,number_of_columns' } },
       type: Object
     },
-<<<<<<< HEAD
     validators: {
       // An array of validators. See plateScanValidators.js for examples and details
       type: Array, required: false, default: () => { return [checkSize(12, 8)] }
-=======
+    },
     scanDisabled: {
       // Used to disable the scan field.
       type: Boolean, default: false
@@ -92,11 +87,6 @@
     plateType: {
       // Used to specify the type of 'plate' to find by barcode e.g. plate, qcable.
       type: String, default: 'plate'
-    },
-    validation: {
-      // A validation function. See plateScanValidators.js for examples and details
-      type: Function, default: checkSize(12,8)
->>>>>>> f8048a56
     }
   },
   data() {
