<template>
  <b-form-group horizontal
                :label="label"
                :label-cols="2"
                label-size="lg"
                label-for="plateScan"
                :description="description"
                :state="state"
                :invalid-feedback="invalidFeedback"
                :valid-feedback="validFeedback"
                v-bind:class="{ 'wait-plate': searching }">
    <b-form-input id="plateScan"
                  type="text"
                  v-model.trim="plateBarcode"
                  :state="state"
                  size="lg"
                  placeholder="Scan a plate"
                  v-on:change="lookupPlate"
                  >
    </b-form-input>
  </b-form-group>
</template>

<script>
  export default {
    name: 'PlateScan',
    data() {
      return {
        plateBarcode: '',
        plate: null,
        state: 'empty',
        invalidFeedback: '',
        validFeedback: ''
      }
    },
    props: {
      api: { required: false },
      label: { type: String, default: 'Plate'},
      description: { type: String },
<<<<<<< HEAD
      plateType: { type: String, default: 'plate' },
      includes: { default: () => { return [] } },
      selects: { default: () => { return { plates: [ 'labware_barcode', 'uuid', 'number_of_rows', 'number_of_columns' ] } } },
=======
      includes: { default: () => { return '' } },
      fields: { default: () => { return { plates: 'labware_barcode,uuid,number_of_rows,number_of_columns' } } },
>>>>>>> 02317ef8
      plateCols: { type: Number, default: 12 },
      plateRows: { type: Number, default: 8 }
    },
    methods: {
      lookupPlate: function (_) {
        if (this.plateBarcode !== '') {
          this.findPlate()
              .then(this.validatePlate)
              .catch(this.apiError)
        } else {
          this.plate = null
          this.state = 'empty'
        }
      },
      async findPlate () {
        this.state = 'searching'
<<<<<<< HEAD
        console.log('this.plateType = ' + this.plateType)
        const plate = (
          await this.api.findAll(this.plateType, {
=======
        console.log(this.api)
        const plate = (
          await this.api.findAll('plate', {
>>>>>>> 02317ef8
            include: this.includes,
            filter: { barcode: this.plateBarcode },
            fields: this.fields
          })
        )
        console.log('RESP',plate)
        return plate.data[0]
      },
      validatePlate: function (plate) {
        if (plate === undefined) {
          this.plate = null
          this.badState({ message: "Could not find plate" })
        } else {
          this.plate = plate
          if (this.incorrectSize(plate)) {
            this.badState({ message: `The plate should be ${this.plateCols}×${this.plateRows} wells in size` })
          } else {
            this.goodState({ message: "Great!" })
          }
        }
      },
      incorrectSize: function(plate) {
        return plate.number_of_columns !== this.plateCols ||
               plate.number_of_rows !== this.plateRows
      },
      apiError: function(err) {
        const message = `${err[0].title}: ${err[0].detail}`
        this.badState({ message })
      },
      badState: function(err) {
        this.state = 'invalid'
        this.invalidFeedback = err.message
      },
      goodState: function(msg) {
        this.state = 'valid'
        this.validFeedback = "Great!"
      }
    },
    computed: {
      searching: function() { return this.state === 'searching' }
    },
    watch: {
      state: function() {
        console.log('PLATE',this.plate)
        this.$emit('change', { plate: this.plate, state: this.state })
      }
    }
  }
</script>
<|MERGE_RESOLUTION|>--- conflicted
+++ resolved
@@ -37,14 +37,9 @@
       api: { required: false },
       label: { type: String, default: 'Plate'},
       description: { type: String },
-<<<<<<< HEAD
       plateType: { type: String, default: 'plate' },
-      includes: { default: () => { return [] } },
-      selects: { default: () => { return { plates: [ 'labware_barcode', 'uuid', 'number_of_rows', 'number_of_columns' ] } } },
-=======
       includes: { default: () => { return '' } },
       fields: { default: () => { return { plates: 'labware_barcode,uuid,number_of_rows,number_of_columns' } } },
->>>>>>> 02317ef8
       plateCols: { type: Number, default: 12 },
       plateRows: { type: Number, default: 8 }
     },
@@ -61,15 +56,10 @@
       },
       async findPlate () {
         this.state = 'searching'
-<<<<<<< HEAD
         console.log('this.plateType = ' + this.plateType)
+        console.log(this.api)
         const plate = (
           await this.api.findAll(this.plateType, {
-=======
-        console.log(this.api)
-        const plate = (
-          await this.api.findAll('plate', {
->>>>>>> 02317ef8
             include: this.includes,
             filter: { barcode: this.plateBarcode },
             fields: this.fields
