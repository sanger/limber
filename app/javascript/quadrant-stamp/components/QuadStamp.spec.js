// // Import the component being tested
import { shallowMount } from '@vue/test-utils'
import QuadStamp from './QuadStamp.vue'
import localVue from 'test_support/base_vue.js'
import { plateFactory, wellFactory, requestFactory } from 'test_support/factories.js'
import flushPromises from 'flush-promises'

import MockAdapter from 'axios-mock-adapter'

const mockLocation = {}

describe('QuadStamp', () => {
  const wrapperFactory = function() {
    // Not ideal using mount here, but having massive trouble
    // triggering change events on unmounted components
    return shallowMount(QuadStamp, {
      propsData: {
        targetRows: 16,
        targetColumns: 24,
        sourcePlateNumber: 4,
        purposeUuid: 'test',
        targetUrl: 'example/example',
        locationObj: mockLocation,
        requestFilters: 'null'
      },
      localVue
    })
  }

<<<<<<< HEAD
  it('provides a list of filter options', () => {
    const requestsAsSource1 = [
      requestFactory({primerPanel: {name: 'Common Panel'}}),
      requestFactory({primerPanel: {name: 'Distinct Panel'}})
    ]
    const requestsOnAliquot1 = requestFactory({primerPanel: {name: 'Shared Panel'}})
    const requestsAsSource2 = [
      requestFactory({primerPanel: {name: 'Common Panel'}}),
      requestFactory({primerPanel: {name: 'Shared Panel'}})
    ]
    const wells1 = [ wellFactory({ requests_as_source: requestsAsSource1, aliquots: [{request: requestsOnAliquot1}] }) ]
    const wells2 = [ wellFactory({ requests_as_source: requestsAsSource2 }) ]
    const plate1 = { state: 'valid', plate: plateFactory({ uuid: 'plate-1-uuid', wells: wells1 }) }
    const plate2 = { state: 'valid', plate: plateFactory({ uuid: 'plate-2-uuid', wells: wells2 }) }
    const wrapper = wrapperFactory()

    wrapper.vm.updatePlate(1, plate1)
    wrapper.vm.updatePlate(2, plate2)

    // Feels like we should have easier access to these properties
    expect(wrapper.find('bformradiogroup-stub').vm.$attrs.options).toEqual(['Common Panel', 'Shared Panel'])
  })

=======
>>>>>>> e7ef4aec
  it('disables creation if there are no plates', () => {
    const wrapper = wrapperFactory()

    expect(wrapper.vm.valid).toEqual(false)
  })

  it('enables creation when there are all valid plates', () => {
    const wrapper = wrapperFactory()
    const plate1 = { state: 'valid', plate: plateFactory({ uuid: 'plate-uuid', _filledWells: 4 }) }
    const plate2 = { state: 'valid', plate: plateFactory({ uuid: 'plate-uuid', _filledWells: 4 }) }
    wrapper.vm.updatePlate(1, plate1)
    wrapper.vm.updatePlate(2, plate2)

    wrapper.setData({ requestsWithPlatesFiltered: wrapper.vm.requestsWithPlates })

    expect(wrapper.vm.valid).toEqual(true)
  })

  it('disables creation when there are no possible transfers', () => {
    const wrapper = wrapperFactory()

    wrapper.setData({ requestsWithPlatesFiltered: [] })

    expect(wrapper.find('bbutton-stub').element.getAttribute('disabled')).toEqual('true')
  })

  it('disables creation when there are some invalid plates', () => {
    const wrapper = wrapperFactory()
    const plate1 = { state: 'valid', plate: plateFactory({ uuid: 'plate-uuid', _filledWells: 4 }) }
    const plate2 = { state: 'invalid', plate: plateFactory({ uuid: 'plate-uuid', _filledWells: 4 }) }
    wrapper.vm.updatePlate(1, plate1)
    wrapper.vm.updatePlate(2, plate2)

    wrapper.setData({ requestsWithPlatesFiltered: wrapper.vm.requestsWithPlates })

    expect(wrapper.vm.valid).toEqual(false)
  })

  it('sends a post request when the button is clicked', async () => {
    let mock = new MockAdapter(localVue.prototype.$axios)

    const plate = { state: 'valid', plate: plateFactory({ uuid: 'plate-uuid', _filledWells: 1 }) }
    const wrapper = wrapperFactory()
    wrapper.vm.updatePlate(1, plate)

    wrapper.setData({ requestsWithPlatesFiltered: wrapper.vm.requestsWithPlates })

    const expectedPayload = { plate: {
      parent_uuid: 'plate-uuid',
      purpose_uuid: 'test',
      transfers: [
        { source_plate: 'plate-uuid', pool_index: 1, source_asset: 'plate-uuid-well-0', outer_request: 'plate-uuid-well-0-source-request-0', new_target: { location: 'A1' } }
      ]
    }}

    mockLocation.href = null
    mock.onPost().reply((config) =>{

      expect(config.url).toEqual('example/example')
      expect(config.data).toEqual(JSON.stringify(expectedPayload))
      return [201, { redirect: 'http://wwww.example.com', message: 'Creating...' }]
    })

    // Ideally we'd emit the event from the button component, but I'm having difficulty.
    wrapper.vm.createPlate()

    await flushPromises()

    expect(mockLocation.href).toEqual('http://wwww.example.com')

  })

<<<<<<< HEAD
  it('disables creation when there are no possible transfers', () => {
    const wrapper = wrapperFactory()
    const plate1 = { state: 'valid', plate: plateFactory({ uuid: 'plate-uuid', _filledWells: 4 }) }
    wrapper.vm.updatePlate(1, plate1)

    expect(wrapper.find('bbutton-stub').element.getAttribute('disabled')).toEqual('true')
  })

  it('filters requests based on panel options', () => {
    const requestsAsSource1 = [
      requestFactory({ uuid: 'other-request-1', primer_panel: {name: 'Common Panel'}}),
      requestFactory({ uuid: 'target-request-1', primer_panel: {name: 'Distinct Panel'}})
    ]
    const requestsOnAliquot1 = requestFactory({ uuid: 'target-request-2', primer_panel: {name: 'Shared Panel'}})
    const wells1 = [ wellFactory({ requests_as_source: requestsAsSource1, aliquots: [{request: requestsOnAliquot1}] }) ]
    const plate1 = { state: 'valid', plate: plateFactory({ wells: wells1 }) }

    const wrapper = wrapperFactory()

    wrapper.vm.updatePlate(1, plate1)
    wrapper.setData({ primerPanel: 'Distinct Panel' })

    expect(wrapper.vm.transfers).toEqual([
      { source_plate: 'plate-uuid', pool_index: 1, source_asset: 'well-uuid', outer_request: 'target-request-1', new_target: { location: 'A1' } }
    ])

    wrapper.setData({ primerPanel: 'Shared Panel' })

    expect(wrapper.vm.transfers).toEqual([
      { source_plate: 'plate-uuid', pool_index: 1, source_asset: 'well-uuid', outer_request: 'target-request-2', new_target: { location: 'A1' } }
    ])
  })

=======
>>>>>>> e7ef4aec
  it('calculates transfers', () => {
    const plate = { state: 'valid', plate: plateFactory({ uuid: 'plate-uuid', _filledWells: 4 }) }
    const wrapper = wrapperFactory()
    wrapper.vm.updatePlate(1, plate)

    wrapper.setData({ requestsWithPlatesFiltered: wrapper.vm.requestsWithPlates })

    expect(wrapper.vm.transfers).toEqual([
      { source_plate: 'plate-uuid', pool_index: 1, source_asset: 'plate-uuid-well-0', outer_request: 'plate-uuid-well-0-source-request-0', new_target: { location: 'A1' } },
      { source_plate: 'plate-uuid', pool_index: 1, source_asset: 'plate-uuid-well-1', outer_request: 'plate-uuid-well-1-source-request-0', new_target: { location: 'C1' } },
      { source_plate: 'plate-uuid', pool_index: 1, source_asset: 'plate-uuid-well-2', outer_request: 'plate-uuid-well-2-source-request-0', new_target: { location: 'E1' } },
      { source_plate: 'plate-uuid', pool_index: 1, source_asset: 'plate-uuid-well-3', outer_request: 'plate-uuid-well-3-source-request-0', new_target: { location: 'G1' } }
    ])
  })

  it('handles multiple plates', () => {
    const plate1 = { state: 'valid', plate: plateFactory({ uuid: 'plate-1-uuid', _filledWells: 4 }) }
    const plate2 = { state: 'valid', plate: plateFactory({ uuid: 'plate-2-uuid', _filledWells: 2 }) }
    const plate3 = { state: 'valid', plate: plateFactory({ uuid: 'plate-3-uuid', _filledWells: 3 }) }
    const plate4 = { state: 'valid', plate: plateFactory({ uuid: 'plate-4-uuid', _filledWells: 5 }) }
    const wrapper = wrapperFactory()
    wrapper.vm.updatePlate(1, plate1)
    wrapper.vm.updatePlate(2, plate2)
    wrapper.vm.updatePlate(3, plate3)
    wrapper.vm.updatePlate(4, plate4)

    wrapper.setData({ requestsWithPlatesFiltered: wrapper.vm.requestsWithPlates })

    expect(wrapper.vm.transfers).toEqual([
      { source_plate: 'plate-1-uuid', pool_index: 1, source_asset: 'plate-1-uuid-well-0', outer_request: 'plate-1-uuid-well-0-source-request-0', new_target: { location: 'A1' } },
      { source_plate: 'plate-1-uuid', pool_index: 1, source_asset: 'plate-1-uuid-well-1', outer_request: 'plate-1-uuid-well-1-source-request-0', new_target: { location: 'C1' } },
      { source_plate: 'plate-1-uuid', pool_index: 1, source_asset: 'plate-1-uuid-well-2', outer_request: 'plate-1-uuid-well-2-source-request-0', new_target: { location: 'E1' } },
      { source_plate: 'plate-1-uuid', pool_index: 1, source_asset: 'plate-1-uuid-well-3', outer_request: 'plate-1-uuid-well-3-source-request-0', new_target: { location: 'G1' } },
      { source_plate: 'plate-2-uuid', pool_index: 2, source_asset: 'plate-2-uuid-well-0', outer_request: 'plate-2-uuid-well-0-source-request-0', new_target: { location: 'B1' } },
      { source_plate: 'plate-2-uuid', pool_index: 2, source_asset: 'plate-2-uuid-well-1', outer_request: 'plate-2-uuid-well-1-source-request-0', new_target: { location: 'D1' } },
      { source_plate: 'plate-3-uuid', pool_index: 3, source_asset: 'plate-3-uuid-well-0', outer_request: 'plate-3-uuid-well-0-source-request-0', new_target: { location: 'A2' } },
      { source_plate: 'plate-3-uuid', pool_index: 3, source_asset: 'plate-3-uuid-well-1', outer_request: 'plate-3-uuid-well-1-source-request-0', new_target: { location: 'C2' } },
      { source_plate: 'plate-3-uuid', pool_index: 3, source_asset: 'plate-3-uuid-well-2', outer_request: 'plate-3-uuid-well-2-source-request-0', new_target: { location: 'E2' } },
      { source_plate: 'plate-4-uuid', pool_index: 4, source_asset: 'plate-4-uuid-well-0', outer_request: 'plate-4-uuid-well-0-source-request-0', new_target: { location: 'B2' } },
      { source_plate: 'plate-4-uuid', pool_index: 4, source_asset: 'plate-4-uuid-well-1', outer_request: 'plate-4-uuid-well-1-source-request-0', new_target: { location: 'D2' } },
      { source_plate: 'plate-4-uuid', pool_index: 4, source_asset: 'plate-4-uuid-well-2', outer_request: 'plate-4-uuid-well-2-source-request-0', new_target: { location: 'F2' } },
      { source_plate: 'plate-4-uuid', pool_index: 4, source_asset: 'plate-4-uuid-well-3', outer_request: 'plate-4-uuid-well-3-source-request-0', new_target: { location: 'H2' } },
      { source_plate: 'plate-4-uuid', pool_index: 4, source_asset: 'plate-4-uuid-well-4', outer_request: 'plate-4-uuid-well-4-source-request-0', new_target: { location: 'J2' } }
    ])
  })

  it('passes on the layout', () => {
    const plate1 = { state: 'valid', plate: plateFactory({ uuid: 'plate-1-uuid', _filledWells: 4 }) }
    const plate2 = { state: 'valid', plate: plateFactory({ uuid: 'plate-2-uuid', _filledWells: 2 }) }
    const plate3 = { state: 'valid', plate: plateFactory({ uuid: 'plate-3-uuid', _filledWells: 3 }) }
    const plate4 = { state: 'valid', plate: plateFactory({ uuid: 'plate-4-uuid', _filledWells: 5 }) }
    const wrapper = wrapperFactory()
    wrapper.vm.updatePlate(1, plate1)
    wrapper.vm.updatePlate(2, plate2)
    wrapper.vm.updatePlate(3, plate3)
    wrapper.vm.updatePlate(4, plate4)

    wrapper.setData({ requestsWithPlatesFiltered: wrapper.vm.requestsWithPlates })

    expect(wrapper.vm.targetWells).toEqual({
      'A1': { pool_index: 1 },
      'C1': { pool_index: 1 },
      'E1': { pool_index: 1 },
      'G1': { pool_index: 1 },
      'B1': { pool_index: 2 },
      'D1': { pool_index: 2 },
      'A2': { pool_index: 3 },
      'C2': { pool_index: 3 },
      'E2': { pool_index: 3 },
      'B2': { pool_index: 4 },
      'D2': { pool_index: 4 },
      'F2': { pool_index: 4 },
      'H2': { pool_index: 4 },
      'J2': { pool_index: 4 }
    })
  })
})<|MERGE_RESOLUTION|>--- conflicted
+++ resolved
@@ -27,32 +27,6 @@
     })
   }
 
-<<<<<<< HEAD
-  it('provides a list of filter options', () => {
-    const requestsAsSource1 = [
-      requestFactory({primerPanel: {name: 'Common Panel'}}),
-      requestFactory({primerPanel: {name: 'Distinct Panel'}})
-    ]
-    const requestsOnAliquot1 = requestFactory({primerPanel: {name: 'Shared Panel'}})
-    const requestsAsSource2 = [
-      requestFactory({primerPanel: {name: 'Common Panel'}}),
-      requestFactory({primerPanel: {name: 'Shared Panel'}})
-    ]
-    const wells1 = [ wellFactory({ requests_as_source: requestsAsSource1, aliquots: [{request: requestsOnAliquot1}] }) ]
-    const wells2 = [ wellFactory({ requests_as_source: requestsAsSource2 }) ]
-    const plate1 = { state: 'valid', plate: plateFactory({ uuid: 'plate-1-uuid', wells: wells1 }) }
-    const plate2 = { state: 'valid', plate: plateFactory({ uuid: 'plate-2-uuid', wells: wells2 }) }
-    const wrapper = wrapperFactory()
-
-    wrapper.vm.updatePlate(1, plate1)
-    wrapper.vm.updatePlate(2, plate2)
-
-    // Feels like we should have easier access to these properties
-    expect(wrapper.find('bformradiogroup-stub').vm.$attrs.options).toEqual(['Common Panel', 'Shared Panel'])
-  })
-
-=======
->>>>>>> e7ef4aec
   it('disables creation if there are no plates', () => {
     const wrapper = wrapperFactory()
 
@@ -125,42 +99,6 @@
 
   })
 
-<<<<<<< HEAD
-  it('disables creation when there are no possible transfers', () => {
-    const wrapper = wrapperFactory()
-    const plate1 = { state: 'valid', plate: plateFactory({ uuid: 'plate-uuid', _filledWells: 4 }) }
-    wrapper.vm.updatePlate(1, plate1)
-
-    expect(wrapper.find('bbutton-stub').element.getAttribute('disabled')).toEqual('true')
-  })
-
-  it('filters requests based on panel options', () => {
-    const requestsAsSource1 = [
-      requestFactory({ uuid: 'other-request-1', primer_panel: {name: 'Common Panel'}}),
-      requestFactory({ uuid: 'target-request-1', primer_panel: {name: 'Distinct Panel'}})
-    ]
-    const requestsOnAliquot1 = requestFactory({ uuid: 'target-request-2', primer_panel: {name: 'Shared Panel'}})
-    const wells1 = [ wellFactory({ requests_as_source: requestsAsSource1, aliquots: [{request: requestsOnAliquot1}] }) ]
-    const plate1 = { state: 'valid', plate: plateFactory({ wells: wells1 }) }
-
-    const wrapper = wrapperFactory()
-
-    wrapper.vm.updatePlate(1, plate1)
-    wrapper.setData({ primerPanel: 'Distinct Panel' })
-
-    expect(wrapper.vm.transfers).toEqual([
-      { source_plate: 'plate-uuid', pool_index: 1, source_asset: 'well-uuid', outer_request: 'target-request-1', new_target: { location: 'A1' } }
-    ])
-
-    wrapper.setData({ primerPanel: 'Shared Panel' })
-
-    expect(wrapper.vm.transfers).toEqual([
-      { source_plate: 'plate-uuid', pool_index: 1, source_asset: 'well-uuid', outer_request: 'target-request-2', new_target: { location: 'A1' } }
-    ])
-  })
-
-=======
->>>>>>> e7ef4aec
   it('calculates transfers', () => {
     const plate = { state: 'valid', plate: plateFactory({ uuid: 'plate-uuid', _filledWells: 4 }) }
     const wrapper = wrapperFactory()
