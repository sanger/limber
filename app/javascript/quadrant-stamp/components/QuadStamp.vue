<template>
  <lb-page>
    <lb-loading-modal
      v-if="loading"
      :message="progressMessage"
    />
    <lb-main-content>
      <b-card
        bg-variant="dark"
        text-variant="white"
      >
        <lb-plate-summary
          v-for="plate in plates"
          :key="plate.index"
          :state="plate.state"
          :pool-index="plate.index + 1"
          :plate="plate.plate"
        />
        <lb-plate
          caption="New Plate"
          :rows="targetRows"
          :columns="targetColumns"
          :wells="targetWells"
        />
      </b-card>
    </lb-main-content>
    <lb-sidebar>
      <b-card
        header="Add plates"
        header-tag="h3"
      >
        <b-form-group label="Scan in the plates you wish to use">
          <lb-plate-scan
            v-for="i in sourcePlateNumber"
            :key="i"
            :api="devourApi"
            :label="'Plate ' + i"
            :includes="plateIncludes"
            :fields="plateFields"
            @change="updatePlate(i, $event)"
          />
        </b-form-group>
        <component
          :is="requestsFilter"
          :requests-with-plates="requestsWithPlates"
          @change="requestsWithPlatesFiltered = $event"
        />
        <b-button
          :disabled="!valid"
          variant="success"
          @click="createPlate()"
        >
          Create
        </b-button>
      </b-card>
    </lb-sidebar>
  </lb-page>
</template>

<script>
import PlateSummary from './PlateSummary'
import filterProps from './filterProps'
import PrimerPanelFilter from './PrimerPanelFilter'
import NullFilter from './NullFilter'
import Plate from 'shared/components/Plate'
import PlateScan from 'shared/components/PlateScan'
import LoadingModal from 'shared/components/LoadingModal'
import devourApi from 'shared/devourApi'
import resources from 'shared/resources'
import builPlateObjs from 'shared/plateHelpers'
import { requestIsActive, requestsFromPlates } from 'shared/requestHelpers'
import { wellNameToCoordinate, wellCoordinateToName } from 'shared/wellHelpers'

export default {
  name: 'QuadStamp',
  components: {
    'lb-plate': Plate,
    'lb-plate-scan': PlateScan,
    'lb-plate-summary': PlateSummary,
    'lb-loading-modal': LoadingModal,
    'lb-primer-panel-filter': PrimerPanelFilter,
    'lb-null-filter': NullFilter
  },
  props: {
    sequencescapeApi: { type: String, default: 'http://localhost:3000/api/v2' },
    purposeUuid: { type: String, required: true },
    targetUrl: { type: String, required: true },
    requestFilter: { type: String, required: true },
    targetRows: { type: Number, default: 16 },
    targetColumns: { type: Number, default: 24 },
    sourcePlateNumber: { type: Number, default: 4 },
    // Defaults assumes column orientated stamping.
    rowOffset: { type: Array, default: () => { return [0,1,0,1] } },
    colOffset: { type: Array, default: () => { return [0,0,1,1] } },
    locationObj: { default: () => { return location }, type: [Object, Location] }
  },
  data () {
    return {
      plates: builPlateObjs(this.sourcePlateNumber),
      devourApi: devourApi({ apiUrl: this.sequencescapeApi }, resources),
      requestsWithPlatesFiltered: [],
      loading: false,
      progressMessage: ''
    }
  },
  computed: {
    valid() {
      return this.unsuitablePlates.length === 0 && // None of the plates are invalid
               this.transfers.length >= 1 // We have at least one transfer
    },
    validPlates() {
      return this.plates.filter( plate => plate.state === 'valid' )
    },
    unsuitablePlates() {
      return this.plates.filter( plate => !(plate.state === 'valid' || plate.state === 'empty') )
    },
<<<<<<< HEAD
    computed: {
      valid() {
        return this.unsuitablePlates.length === 0 && // None of the plates are invalid
               this.transfers.length >= 1 // We have at least one transfer
      },
      validPlates() {
        return this.plates.filter( plate => plate.state === 'valid' )
      },
      unsuitablePlates() {
        return this.plates.filter( plate => !(plate.state === 'valid' || plate.state === 'empty') )
      },
      transfers() {
        let transferArray = []
        this.validPlates.forEach((plateState) => {
          let { plate, index } = plateState
          plate.wells.forEach((well) => {
            let request = this.requestFor(well)
            if (request === undefined) { return }
            let targetWell = this.targetFor(index, well.position.name)
            transferArray.push({
              source_plate: plate.uuid,
              pool_index: index + 1,
              source_asset: well.uuid,
              outer_request: request.uuid,
              new_target: { location: targetWell } }
            )
          })
        })
        return transferArray
      },
      primerPanels() { // Returns the mutual primer panels
        let primerPanels = null
        this.validPlates.forEach((plateState) => {
          let { plate, index } = plateState
          plate.wells.forEach((well) => {
            let wellRequests = requestsForWell(well).filter(request => request.primerPanel)
            if (wellRequests.length === 0) { return } // If we have no requests, skip to the next well
            let wellPrimerPanels = wellRequests.map(request => request.primerPanel.name )
            if (primerPanels === null) {
              primerPanels = wellPrimerPanels
            } else {
              primerPanels = primerPanels.filter(panel => wellPrimerPanels.includes(panel) )
            }
          })
        })
        return primerPanels || []
      },
      targetWells() {
        let deb = this.transfers.reduce((wells, transfer) =>{
          wells[transfer.new_target.location] = { poolIndex: transfer.pool_index }
          return wells
        }, {})
        return deb
      }
=======
    requestsWithPlates() {
      return requestsFromPlates(this.validPlates).filter((requestWithPlate) =>
        requestIsActive(requestWithPlate.request))
    },
    transfers() {
      return this.transfersFromRequests(this.requestsWithPlatesFiltered)
    },
    targetWells() {
      let deb = this.transfers.reduce((wells, transfer) => {
        wells[transfer.new_target.location] = { pool_index: transfer.pool_index }
        return wells
      }, {})
      return deb
    },
    requestsFilter() {
      return filterProps[this.requestFilter].requestsFilter
    },
    plateIncludes() {
      return filterProps[this.requestFilter].plateIncludes
    },
    plateFields() {
      return filterProps[this.requestFilter].plateFields
    }
  },
  methods: {
    updatePlate(index, data) {
      this.$set(this.plates, index - 1, {...data, index: index - 1 })
    },
    targetFor(quadrant, wellName) {
      let wellCoordinate = wellNameToCoordinate(wellName)
      let destinationRow = wellCoordinate[1] * 2 + this.rowOffset[quadrant]
      let destinationColumn = wellCoordinate[0] * 2 + this.colOffset[quadrant]
      return wellCoordinateToName([destinationColumn, destinationRow])
    },
    createPlate() {
      this.progressMessage = 'Creating plate...'
      this.loading = true
      let payload = { plate: {
        parent_uuid: this.validPlates[0].plate.uuid,
        purpose_uuid: this.purposeUuid,
        transfers: this.transfers
      }}
      this.$axios({
        method: 'post',
        url:this.targetUrl,
        headers: {'X-Requested-With': 'XMLHttpRequest'},
        data: payload
      }).then((response)=>{
        // Ajax responses automatically follow redirects, which
        // would result in us receiving the full HTML for the child
        // plate here, which we'd then need to inject into the
        // page, and update the history. Instead we don't redirect
        // application/json requests, and redirect the user ourselves.
        this.progressMessage = response.data.message
        this.locationObj.href = response.data.redirect
      }).catch((error)=>{
        // Something has gone wrong
        console.log(error)
        this.loading = false
      })
>>>>>>> 5a848250
    },
    transfersFromRequests(requestsWithPlates) {
      let transfersArray = []
      requestsWithPlates.forEach((requestWithPlate) => {
        let { request, well, plateObj } = requestWithPlate
        if (request === undefined) { return }
        let targetWell = this.targetFor(plateObj.index, well.position.name)
        transfersArray.push({
          source_plate: plateObj.plate.uuid,
          pool_index: plateObj.index + 1,
          source_asset: well.uuid,
          outer_request: request.uuid,
          new_target: { location: targetWell } }
        )
      })
      return transfersArray
    }
  }
}
</script><|MERGE_RESOLUTION|>--- conflicted
+++ resolved
@@ -114,62 +114,6 @@
     unsuitablePlates() {
       return this.plates.filter( plate => !(plate.state === 'valid' || plate.state === 'empty') )
     },
-<<<<<<< HEAD
-    computed: {
-      valid() {
-        return this.unsuitablePlates.length === 0 && // None of the plates are invalid
-               this.transfers.length >= 1 // We have at least one transfer
-      },
-      validPlates() {
-        return this.plates.filter( plate => plate.state === 'valid' )
-      },
-      unsuitablePlates() {
-        return this.plates.filter( plate => !(plate.state === 'valid' || plate.state === 'empty') )
-      },
-      transfers() {
-        let transferArray = []
-        this.validPlates.forEach((plateState) => {
-          let { plate, index } = plateState
-          plate.wells.forEach((well) => {
-            let request = this.requestFor(well)
-            if (request === undefined) { return }
-            let targetWell = this.targetFor(index, well.position.name)
-            transferArray.push({
-              source_plate: plate.uuid,
-              pool_index: index + 1,
-              source_asset: well.uuid,
-              outer_request: request.uuid,
-              new_target: { location: targetWell } }
-            )
-          })
-        })
-        return transferArray
-      },
-      primerPanels() { // Returns the mutual primer panels
-        let primerPanels = null
-        this.validPlates.forEach((plateState) => {
-          let { plate, index } = plateState
-          plate.wells.forEach((well) => {
-            let wellRequests = requestsForWell(well).filter(request => request.primerPanel)
-            if (wellRequests.length === 0) { return } // If we have no requests, skip to the next well
-            let wellPrimerPanels = wellRequests.map(request => request.primerPanel.name )
-            if (primerPanels === null) {
-              primerPanels = wellPrimerPanels
-            } else {
-              primerPanels = primerPanels.filter(panel => wellPrimerPanels.includes(panel) )
-            }
-          })
-        })
-        return primerPanels || []
-      },
-      targetWells() {
-        let deb = this.transfers.reduce((wells, transfer) =>{
-          wells[transfer.new_target.location] = { poolIndex: transfer.pool_index }
-          return wells
-        }, {})
-        return deb
-      }
-=======
     requestsWithPlates() {
       return requestsFromPlates(this.validPlates).filter((requestWithPlate) =>
         requestIsActive(requestWithPlate.request))
@@ -230,7 +174,6 @@
         console.log(error)
         this.loading = false
       })
->>>>>>> 5a848250
     },
     transfersFromRequests(requestsWithPlates) {
       let transfersArray = []
