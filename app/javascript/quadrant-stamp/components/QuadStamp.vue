--- conflicted
+++ resolved
@@ -71,11 +71,8 @@
 import builPlateObjs from 'shared/plateHelpers'
 import { requestIsActive, requestsFromPlates } from 'shared/requestHelpers'
 import { wellNameToCoordinate, wellCoordinateToName } from 'shared/wellHelpers'
-<<<<<<< HEAD
-=======
 import { checkSize, checkDuplicates, aggregate } from 'shared/components/plateScanValidators'
 
->>>>>>> ad14efbe
 export default {
   name: 'QuadStamp',
   components: {
