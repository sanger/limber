--- conflicted
+++ resolved
@@ -63,11 +63,7 @@
 
   def compatible_purposes
     Settings.purposes.lazy.select do |uuid, _purpose_settings|
-<<<<<<< HEAD
-      LabwareCreators.class_for(uuid).support_parent?(labware)
-=======
       LabwareCreators.class_for(uuid).creatable_from?(labware)
->>>>>>> 3623f542
     end
   end
 end