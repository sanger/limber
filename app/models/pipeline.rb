# frozen_string_literal: true

# A Pipeline is a series of steps that may be performed to complete a request.
# Steps are represented as a series of parent-child relationships reflecting
# transfer from one labware type to another.
# While Limber allows users to deviate from a pipeline, the series of steps
# specified defines the suggested 'green' route.
class Pipeline
  include ActiveModel::Model

  # The name of the pipeline. Currently used internally, but may get exposed to users
  # in future.
  # @return [String] Name of the pipeline
  attr_accessor :name

  # The filters that will be used to identify whether a plate belongs to a particular pipeline
  # Keys should be attributes on request (eg. library_type) whereas values are either an array
  # of acceptable values, or a single acceptable value
  # @example
  #   pipeline.filters = { 'request_type_key' => 'library_request', 'library_type' => ['Stndard', 'Other'] }
  # @return [Hash] Filter options
  def filters
    @filters || {}
  end

  # The plate types(s) for which to suggest library passing for this particular pipeline
  # @return [Array, String]
  attr_accessor :library_pass

  # Hash of parent => child relationships. Indicates the steps which form part of this pipeline.
  # Be aware, that this will restrict you to one child type per parent, per pipeline.
  # Currently branching pipelines can be represented as two separate pipelines.
  # @return [Hash<String>] Hash of parent (key) and child (value) relationships
  attr_accessor :relationships

  # Plate purpose that could be use as an alternative workline identifier in the barcode top right field
  # when there are more than one ancestors that are Stock plates
  attr_accessor :alternative_workline_identifier

  # Checks if a piece of labware meets the filter criteria for a pipeline
  # If there are no filter criteria, the pipeline could be active for any labware
  # @return [Boolean] returns true if labware meets the filter criteria or there are no filters
  def active_for?(labware)
<<<<<<< HEAD
    # temp hack
    # TODO: allow for option where there are no requests - e.g. if pipeline config has no 'filters', return true
    true
    # labware.active_requests.any? do |request|
    #   # For each attribute (eg. library_type) check that the matching property
    #   # on request is included in the list of permitted values.
    #   filters.all? do |request_attribute, permitted_values| # state, "passed"
    #     permitted_values.include? request.public_send(request_attribute)
    #   end
    # end
=======
    return true unless filters

    labware.active_requests.any? do |request|
      # For each attribute (eg. library_type) check that the matching property
      # on request is included in the list of permitted values.
      filters.all? do |request_attribute, permitted_values|
        permitted_values.include? request.public_send(request_attribute)
      end
    end
>>>>>>> ad6d44d4
  end

  def filters=(filters)
    # Convert any singlular values to an array to provide a consistent interface
    @filters = filters.transform_values { |value| Array(value) }
  end

  # Returns the suggested child purpose for the provided parent
  # @return [String] The purpose name
  def child_for(purpose)
    relationships[purpose]
  end

  #
  # Returns true if the pipeline suggest library passing for the given purpose
  # @param purpose [String] The name of the purpose being queried
  #
  # @return [Boolean] True if it should suggest passing
  def library_pass?(purpose)
    Array(library_pass).include?(purpose)
  end
end<|MERGE_RESOLUTION|>--- conflicted
+++ resolved
@@ -41,18 +41,6 @@
   # If there are no filter criteria, the pipeline could be active for any labware
   # @return [Boolean] returns true if labware meets the filter criteria or there are no filters
   def active_for?(labware)
-<<<<<<< HEAD
-    # temp hack
-    # TODO: allow for option where there are no requests - e.g. if pipeline config has no 'filters', return true
-    true
-    # labware.active_requests.any? do |request|
-    #   # For each attribute (eg. library_type) check that the matching property
-    #   # on request is included in the list of permitted values.
-    #   filters.all? do |request_attribute, permitted_values| # state, "passed"
-    #     permitted_values.include? request.public_send(request_attribute)
-    #   end
-    # end
-=======
     return true unless filters
 
     labware.active_requests.any? do |request|
@@ -62,7 +50,6 @@
         permitted_values.include? request.public_send(request_attribute)
       end
     end
->>>>>>> ad6d44d4
   end
 
   def filters=(filters)
