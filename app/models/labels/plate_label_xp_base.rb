# frozen_string_literal: true

class Labels::PlateLabelXpBase < Labels::PlateLabelBase
  def attributes
    super.merge(barcode: labware.barcode.human)
  end

  # This method contains the information that will be printed in the label
  def qc_attributes
<<<<<<< HEAD
    {
      top_left: date_today,
      bottom_left: "#{labware.barcode.human} QC",
      top_right: workline_identifier,
      barcode: "#{labware.barcode.human}-QC"
    }
=======
    [
      {
        top_left: date_today,
        bottom_left: "#{labware.barcode.human} QC",
        top_right: labware.stock_plate&.barcode&.human,
        barcode: "#{labware.barcode.human}-QC"
      }
    ]
>>>>>>> 58c71ebf
  end
end<|MERGE_RESOLUTION|>--- conflicted
+++ resolved
@@ -7,22 +7,13 @@
 
   # This method contains the information that will be printed in the label
   def qc_attributes
-<<<<<<< HEAD
-    {
-      top_left: date_today,
-      bottom_left: "#{labware.barcode.human} QC",
-      top_right: workline_identifier,
-      barcode: "#{labware.barcode.human}-QC"
-    }
-=======
     [
       {
         top_left: date_today,
         bottom_left: "#{labware.barcode.human} QC",
-        top_right: labware.stock_plate&.barcode&.human,
+        top_right: workline_identifier,
         barcode: "#{labware.barcode.human}-QC"
       }
     ]
->>>>>>> 58c71ebf
   end
 end