# frozen_string_literal: true

class Limber::Plate < Sequencescape::Plate
  # Customize the has_many association to use out custom class.
  has_many :transfers_to_tubes, class_name: 'Limber::TubeTransfer'

  def library_type_name
    uuid = pools.keys.first
    uuid.nil? ? 'Unknown' : pools[uuid]['library_type']['name']
  end

  def number_of_pools
    pools.keys.count
  end

  def pcr_cycles
    @pcr_cycles ||= pools.values.map { |pool| pool.fetch('pcr_cycles', 'Not specified') }.uniq
  end

  def role
    label.prefix
  end

  def shearing_size
    uuid = pools.keys.first
    uuid.nil? ? 'Unknown' : pools[uuid]['insert_size'].to_a.join(' ')
  end

  def purpose
    plate_purpose
  end

  # We know that if there are any transfers with this plate as a source then they are into
  # tubes.
  def transfers_to_tubes?
    transfer_request_collections.present? || transfers_to_tubes.present?
  end

  def tubes
    tubes_and_sources.map(&:first)
  end

<<<<<<< HEAD
=======
  def tagged?
    first_filled_well = wells.detect { |w| w.aliquots.first }
    first_filled_well && first_filled_well.aliquots.first.tag.identifier.present?
  end

>>>>>>> 4460d8ee
  #
  # Returns an array consisting of the child tubes of a plate, and the wells
  # that were transfered into each.
  #
  # @return [Array<Array>] An araay of arrays, tubes and their source wells.
  # eg. [[<Limber::Tube>, ['A1','B1']],[<Limber::Tube>,['C1','D1']]]
  #
  def tubes_and_sources
    @tubes_and_sources ||= generate_tubes_and_sources
  end

<<<<<<< HEAD
  def tagged?
    first_filled_well = wells.detect { |w| w.aliquots.first }
    first_filled_well && first_filled_well.aliquots.first.tag.identifier.present?
  end

=======
>>>>>>> 4460d8ee
  private

  def generate_tubes_and_sources
    return [] unless transfers_to_tubes?

    tube_hash = generate_tube_hash
    # Sort the source well list in column order
    tube_hash.transform_values! do |well_list|
      well_list.sort_by { |well_name| WellHelpers.index_of(well_name) }
    end
    # Sort the tubes in column order based on their first well
    tube_hash.sort_by { |_tube, well_list| WellHelpers.index_of(well_list.first) }
  end

  def generate_tube_hash
    if transfer_request_collections.present?
      updated_tube_hash
    else
      legacy_tube_hash
    end
  end

  # Supports early plates. Uses plate_to_tube_transfers
  def legacy_tube_hash
    tube_hash = Hash.new { |h, i| h[i] = [] }
    # Build a list of all source wells for a given tube

    well_to_tube_transfers = transfers_to_tubes.reduce([]) do |all_transfers, transfer|
      all_transfers.concat(transfer.transfers.to_a)
    end

    well_to_tube_transfers.each do |well, tube|
      tube_hash[tube] << well
    end

    tube_hash
  end

  def updated_tube_hash
    tube_hash = Hash.new { |h, i| h[i] = [] }

    transfer_requests = []
    tube_indexes = {}

    transfer_request_collections.each do |trc|
      transfer_requests.concat(trc.transfer_requests.all)
      tube_indexes.merge!(trc.target_tubes.index_by(&:uuid))
    end

    transfer_requests.each do |tr|
      location = well_uuids_to_location.fetch(tr.source_asset.uuid)
      tube = tube_indexes[tr.target_asset.uuid]
      tube_hash[tube] << location if tube
    end

    tube_hash
  end

  def well_uuids_to_location
    @well_uuids_to_map_description ||= wells.each_with_object({}) do |well, hash|
      hash[well.uuid] = well.location
    end
  end
end<|MERGE_RESOLUTION|>--- conflicted
+++ resolved
@@ -40,14 +40,11 @@
     tubes_and_sources.map(&:first)
   end
 
-<<<<<<< HEAD
-=======
   def tagged?
     first_filled_well = wells.detect { |w| w.aliquots.first }
     first_filled_well && first_filled_well.aliquots.first.tag.identifier.present?
   end
 
->>>>>>> 4460d8ee
   #
   # Returns an array consisting of the child tubes of a plate, and the wells
   # that were transfered into each.
@@ -59,14 +56,6 @@
     @tubes_and_sources ||= generate_tubes_and_sources
   end
 
-<<<<<<< HEAD
-  def tagged?
-    first_filled_well = wells.detect { |w| w.aliquots.first }
-    first_filled_well && first_filled_well.aliquots.first.tag.identifier.present?
-  end
-
-=======
->>>>>>> 4460d8ee
   private
 
   def generate_tubes_and_sources
