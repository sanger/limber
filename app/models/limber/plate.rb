--- conflicted
+++ resolved
@@ -36,12 +36,9 @@
     transfer_request_collections.present? || transfers_to_tubes.present?
   end
 
-<<<<<<< HEAD
   def tubes
     tubes_and_sources.map(&:first)
   end
-
-=======
   #
   # Returns an array consisting of the child tubes of a plate, and the wells
   # that were transfered into each.
@@ -49,7 +46,6 @@
   # @return [Array<Array>] An araay of arrays, tubes and their source wells.
   # eg. [[<Limber::Tube>, ['A1','B1']],[<Limber::Tube>,['C1','D1']]]
   #
->>>>>>> 60f01ed5
   def tubes_and_sources
     @tubes_and_sources ||= generate_tubes_and_sources
   end
