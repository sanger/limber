# frozen_string_literal: true

class Limber::Plate < Sequencescape::Plate
  # Customize the has_many association to use out custom class.
  has_many :transfers_to_tubes, class_name: 'Limber::TubeTransfer'

  def library_type_name
    uuid = pools.keys.first
    uuid.nil? ? 'Unknown' : pools[uuid]['library_type']['name']
  end

  def number_of_pools
    pools.keys.count
  end

  def pcr_cycles
    @pcr_cycles ||= pools.values.map { |pool| pool.fetch('pcr_cycles', 'Not specified') }.uniq
  end

  def role
    label.prefix
  end

  def shearing_size
    uuid = pools.keys.first
    uuid.nil? ? 'Unknown' : pools[uuid]['insert_size'].to_a.join(' ')
  end

  def purpose
    plate_purpose
  end

  # We know that if there are any transfers with this plate as a source then they are into
  # tubes.
  def transfers_to_tubes?
    transfer_request_collections.present? || transfers_to_tubes.present?
  end

<<<<<<< HEAD
  #
  # Returns an array consisting of the child tubes of a plate, and the wells
  # that were transfered into each.
  #
  # @return [Array<Array>] An araay of arrays, tubes and their source wells.
  # eg. [[<Limber::Tube>, ['A1','B1']],[<Limber::Tube>,['C1','D1']]]
  #
=======
  def tubes
    tubes_and_sources.map(&:first)
  end

>>>>>>> 5e369757
  def tubes_and_sources
    @tubes_and_sources ||= generate_tubes_and_sources
  end

  private

  def generate_tubes_and_sources
    return [] unless transfers_to_tubes?

    tube_hash = generate_tube_hash
    # Sort the source well list in column order
    tube_hash.transform_values! do |well_list|
      well_list.sort_by { |well_name| WellHelpers.index_of(well_name) }
    end
    # Sort the tubes in column order based on their first well
    tube_hash.sort_by { |_tube, well_list| WellHelpers.index_of(well_list.first) }
  end

<<<<<<< HEAD
  def tagged?
    first_filled_well = wells.detect { |w| w.aliquots.first }
    first_filled_well && first_filled_well.aliquots.first.tag.identifier.present?
  end

  private

  def generate_tube_hash
    if transfer_request_collections.present?
      updated_tube_hash
    else
      legacy_tube_hash
    end
  end

  # Supports early plates. Uses plate_to_tube_transfers
  def legacy_tube_hash
    tube_hash = Hash.new { |h, i| h[i] = [] }
    # Build a list of all source wells for a given tube

    well_to_tube_transfers = transfers_to_tubes.reduce([]) do |all_transfers, transfer|
=======
  def well_to_tube_transfers
    @transfers ||= transfers_to_tubes.each_with_object([]) do |transfer, all_transfers|
>>>>>>> 5e369757
      all_transfers.concat(transfer.transfers.to_a)
    end

    well_to_tube_transfers.each do |well, tube|
      tube_hash[tube] << well
    end

    tube_hash
  end

  def updated_tube_hash
    tube_hash = Hash.new { |h, i| h[i] = [] }

    transfer_requests = []
    tube_indexes = {}

    transfer_request_collections.each do |trc|
      transfer_requests.concat(trc.transfer_requests.all)
      tube_indexes.merge!(trc.target_tubes.index_by(&:uuid))
    end

    transfer_requests.each do |tr|
      location = well_uuids_to_location.fetch(tr.source_asset.uuid)
      tube = tube_indexes[tr.target_asset.uuid]
      tube_hash[tube] << location if tube
    end

    tube_hash
  end

  def well_uuids_to_location
    @well_uuids_to_map_description ||= wells.each_with_object({}) do |well, hash|
      hash[well.uuid] = well.location
    end
  end
end<|MERGE_RESOLUTION|>--- conflicted
+++ resolved
@@ -36,7 +36,15 @@
     transfer_request_collections.present? || transfers_to_tubes.present?
   end
 
-<<<<<<< HEAD
+  def tubes
+    tubes_and_sources.map(&:first)
+  end
+
+  def tagged?
+    first_filled_well = wells.detect { |w| w.aliquots.first }
+    first_filled_well && first_filled_well.aliquots.first.tag.identifier.present?
+  end
+
   #
   # Returns an array consisting of the child tubes of a plate, and the wells
   # that were transfered into each.
@@ -44,12 +52,6 @@
   # @return [Array<Array>] An araay of arrays, tubes and their source wells.
   # eg. [[<Limber::Tube>, ['A1','B1']],[<Limber::Tube>,['C1','D1']]]
   #
-=======
-  def tubes
-    tubes_and_sources.map(&:first)
-  end
-
->>>>>>> 5e369757
   def tubes_and_sources
     @tubes_and_sources ||= generate_tubes_and_sources
   end
@@ -68,14 +70,6 @@
     tube_hash.sort_by { |_tube, well_list| WellHelpers.index_of(well_list.first) }
   end
 
-<<<<<<< HEAD
-  def tagged?
-    first_filled_well = wells.detect { |w| w.aliquots.first }
-    first_filled_well && first_filled_well.aliquots.first.tag.identifier.present?
-  end
-
-  private
-
   def generate_tube_hash
     if transfer_request_collections.present?
       updated_tube_hash
@@ -90,10 +84,6 @@
     # Build a list of all source wells for a given tube
 
     well_to_tube_transfers = transfers_to_tubes.reduce([]) do |all_transfers, transfer|
-=======
-  def well_to_tube_transfers
-    @transfers ||= transfers_to_tubes.each_with_object([]) do |transfer, all_transfers|
->>>>>>> 5e369757
       all_transfers.concat(transfer.transfers.to_a)
     end
 
