# frozen_string_literal: true

# A State changer is responsible for transitioning the state of labware and its receptacles where applicable.
#
# Hierarchy:
#  - BaseStateChanger
#    - PlateStateChanger
#      - AutomaticPlateStateChanger [includes AutomaticBehaviour]
#    - TubeStateChanger
#      - AutomaticTubeStateChanger [includes AutomaticBehaviour]
#
module StateChangers
  def self.lookup_for(purpose_uuid)
    (details = Settings.purposes[purpose_uuid]) || raise("Unknown purpose UUID: #{purpose_uuid}")
    details[:state_changer_class].constantize
  end

  # Plate state changer to automatically complete specified work requests.
  # This is the abstract behaviour.
  # #
  # Must include v2_labware method in the including class
  module AutomaticBehaviour
    def purpose_uuid
      @purpose_uuid ||= v2_labware.purpose.uuid
    end

    def purpose_config
      @purpose_config ||= Settings.purposes[purpose_uuid]
    end

    def work_completion_request_types
      @work_completion_request_types ||= parse_work_completion_request_types
    end

    # config can be a single request type or an array of request types
    # convert them here into a consistent array format
    def parse_work_completion_request_types
      config = purpose_config[:work_completion_request_type]
      return config if config.is_a?(Array)

      [config]
    end

    # rubocop:todo Style/OptionalBooleanParameter
    def move_to!(state, reason = nil, customer_accepts_responsibility = false)
      super
      complete_outstanding_requests
    end

    # rubocop:enable Style/OptionalBooleanParameter

    def complete_outstanding_requests
      in_progress_submission_uuids =
        v2_labware.in_progress_submission_uuids(request_types_to_complete: work_completion_request_types)
      return if in_progress_submission_uuids.blank?

      api.work_completion.create!(submissions: in_progress_submission_uuids, target: v2_labware.uuid, user: user_uuid)
    end
  end

  # The Base state changer that contains common behaviour for all state changers.
  class BaseStateChanger
    attr_reader :labware_uuid, :api, :user_uuid
    private :api

    FILTER_FAILS_ON = %w[qc_complete failed cancelled].freeze

    def initialize(api, labware_uuid, user_uuid)
      @api = api
      @labware_uuid = labware_uuid
      @user_uuid = user_uuid
    end

    # rubocop:todo Style/OptionalBooleanParameter

    # This method performs a state change on the labware by creating a new state change record
    # using the Sequencescape API. It includes details such as the contents to be changed,
    # whether the customer accepts responsibility, the reason for the change, the target state,
    # the target UUID, and the user UUID.
    #
    # @param state [String] the target state to move the labware to
    # @param reason [String, nil] the reason for the state change (optional)
    # @param customer_accepts_responsibility [Boolean] whether the customer accepts responsibility
    # for the state change (default: false)
    # @return [Sequencescape::Api::V2::StateChange] the created state change record
    def move_to!(state, reason = nil, customer_accepts_responsibility = false)
      Sequencescape::Api::V2::StateChange.create!(
        contents: contents_for(state),
        customer_accepts_responsibility: customer_accepts_responsibility,
        reason: reason,
        target_state: state,
        target_uuid: labware_uuid,
        user_uuid: user_uuid
      )
    end

    # rubocop:enable Style/OptionalBooleanParameter

<<<<<<< HEAD
    def labware
      raise 'Must be implemented on subclass'
    end
  end

  # The Plate State changer is used by the vast majority of plates. It creates
  # a simple StateChange record in Sequencescape, specifying the new 'target-state'
  # As a result, Sequencescape will attempt to transition the entire plate, or the
  # specified wells.
  class PlateStateChanger < BaseStateChanger
=======
    # This method determines the well locations that require a state change based on the target state.
    # If the target state is not in the FILTER_FAILS_ON list, it returns nil.
    # It filters out wells that are in the 'failed' state and collects their locations.
    # If all wells are in the 'failed' state, it returns nil.
    # Otherwise, it returns the locations of the wells that are not in the 'failed' state.
    #
    # @param target_state [String] the state to check against the FILTER_FAILS_ON list
    # @return [Array<String>, nil] an array of well locations requiring the state change, or nil if no change is needed
>>>>>>> 6cbcc3f7
    def contents_for(target_state)
      return nil unless FILTER_FAILS_ON.include?(target_state)

      # determine list of well locations requiring the state change
      well_locations_filtered = labware.wells.reject { |w| w.state == 'failed' }.map(&:location)

      # if no wells are in failed state then no need to send the contents subset
      return nil if well_locations_filtered.length == labware.wells.count

      well_locations_filtered
    end

    def labware
      @labware ||= api.plate.find(labware_uuid)
    end
  end

<<<<<<< HEAD
=======
  def self.lookup_for(purpose_uuid)
    (details = Settings.purposes[purpose_uuid]) || raise("Unknown purpose UUID: #{purpose_uuid}")
    details[:state_changer_class].constantize
  end

  # The tube rack state changer is used by TubeRacks.
  # It contains racked tubes.
  class TubeRackStateChanger < DefaultStateChanger
    # This method determines the coordinates of tubes that require a state change based on the target state.
    # If the target state is not in the FILTER_FAILS_ON list, it returns nil.
    # It filters out tubes that are in the 'failed' state and collects their coordinates.
    # If all tubes are in the 'failed' state, it returns nil.
    # Otherwise, it returns the coordinates of the tubes that are not in the 'failed' state.
    #
    # @param target_state [String] the state to check against the FILTER_FAILS_ON list
    # @return [Array<String>, nil] an array of tube coordinates requiring the state change, or nil if no
    # change is needed
    def contents_for(target_state)
      return nil unless FILTER_FAILS_ON.include?(target_state)

      # determine list of tubes requiring the state change
      # TODO: why does this check specifically for 'failed' when the FILTER_FAILS_ON is a list with several states?
      racked_tubes_locations_filtered = labware.racked_tubes.reject { |rt| rt.tube.state == 'failed' }.map(&:coordinate)

      # if no tubes are in the target state then no need to send the contents subset (state changer assumes all
      #  will change)
      return nil if racked_tubes_locations_filtered.length == labware.racked_tubes.count

      # NB. if all tubes are already in the target state then this method will return an empty array
      # TODO: is this correct behaviour?
      racked_tubes_locations_filtered
    end

    def labware
      @labware ||= Sequencescape::Api::V2::TubeRack.find({ uuid: labware_uuid }).first
    end
  end

>>>>>>> 6cbcc3f7
  # The tube state changer is used by Tubes. It works the same way as the default
  # plate state changer but does not need to handle a subset of wells like the plate.
  class TubeStateChanger < BaseStateChanger
    # Tubes have no wells so contents is always empty
    def contents_for(_target_state)
      nil
    end

    def labware
      raise 'Tubes are not supported by API V1'
    end
  end

  # This version of the AutomaticLabwareStateChanger is used by Plates.
  class AutomaticPlateStateChanger < PlateStateChanger
    include AutomaticBehaviour

    def v2_labware
      @v2_labware ||= Sequencescape::Api::V2.plate_for_completion(labware_uuid)
    end
  end

  # This version of the AutomaticLabwareStateChanger is used by Tubes.
  class AutomaticTubeStateChanger < TubeStateChanger
    include AutomaticBehaviour

    def v2_labware
      @v2_labware ||= Sequencescape::Api::V2.tube_for_completion(labware_uuid)
    end

    def labware
      @labware ||= v2_labware
    end
  end

  # This version of the AutomaticLabwareStateChanger is used by TubeRacks.
  class AutomaticTubeRackStateChanger < AutomaticLabwareStateChanger
    def v2_labware
      @v2_labware ||= Sequencescape::Api::V2.tube_rack_for_completion(labware_uuid)
    end

    def labware
      @labware ||= v2_labware
    end
  end
end<|MERGE_RESOLUTION|>--- conflicted
+++ resolved
@@ -6,6 +6,8 @@
 #  - BaseStateChanger
 #    - PlateStateChanger
 #      - AutomaticPlateStateChanger [includes AutomaticBehaviour]
+#    - TubeRackStateChanger
+#      - AutomaticTubeRackStateChanger [includes AutomaticBehaviour]
 #    - TubeStateChanger
 #      - AutomaticTubeStateChanger [includes AutomaticBehaviour]
 #
@@ -17,7 +19,7 @@
 
   # Plate state changer to automatically complete specified work requests.
   # This is the abstract behaviour.
-  # #
+  #
   # Must include v2_labware method in the including class
   module AutomaticBehaviour
     def purpose_uuid
@@ -96,18 +98,6 @@
 
     # rubocop:enable Style/OptionalBooleanParameter
 
-<<<<<<< HEAD
-    def labware
-      raise 'Must be implemented on subclass'
-    end
-  end
-
-  # The Plate State changer is used by the vast majority of plates. It creates
-  # a simple StateChange record in Sequencescape, specifying the new 'target-state'
-  # As a result, Sequencescape will attempt to transition the entire plate, or the
-  # specified wells.
-  class PlateStateChanger < BaseStateChanger
-=======
     # This method determines the well locations that require a state change based on the target state.
     # If the target state is not in the FILTER_FAILS_ON list, it returns nil.
     # It filters out wells that are in the 'failed' state and collects their locations.
@@ -116,7 +106,20 @@
     #
     # @param target_state [String] the state to check against the FILTER_FAILS_ON list
     # @return [Array<String>, nil] an array of well locations requiring the state change, or nil if no change is needed
->>>>>>> 6cbcc3f7
+    def contents_for(_target_state)
+      raise 'Must be implemented on subclass'
+    end
+
+    def labware
+      raise 'Must be implemented on subclass'
+    end
+  end
+
+  # The Plate State changer is used by the vast majority of plates. It creates
+  # a simple StateChange record in Sequencescape, specifying the new 'target-state'
+  # As a result, Sequencescape will attempt to transition the entire plate, or the
+  # specified wells.
+  class PlateStateChanger < BaseStateChanger
     def contents_for(target_state)
       return nil unless FILTER_FAILS_ON.include?(target_state)
 
@@ -134,16 +137,9 @@
     end
   end
 
-<<<<<<< HEAD
-=======
-  def self.lookup_for(purpose_uuid)
-    (details = Settings.purposes[purpose_uuid]) || raise("Unknown purpose UUID: #{purpose_uuid}")
-    details[:state_changer_class].constantize
-  end
-
   # The tube rack state changer is used by TubeRacks.
   # It contains racked tubes.
-  class TubeRackStateChanger < DefaultStateChanger
+  class TubeRackStateChanger < BaseStateChanger
     # This method determines the coordinates of tubes that require a state change based on the target state.
     # If the target state is not in the FILTER_FAILS_ON list, it returns nil.
     # It filters out tubes that are in the 'failed' state and collects their coordinates.
@@ -174,7 +170,6 @@
     end
   end
 
->>>>>>> 6cbcc3f7
   # The tube state changer is used by Tubes. It works the same way as the default
   # plate state changer but does not need to handle a subset of wells like the plate.
   class TubeStateChanger < BaseStateChanger
@@ -197,6 +192,19 @@
     end
   end
 
+  # This version of the AutomaticLabwareStateChanger is used by TubeRacks.
+  class AutomaticTubeRackStateChanger < TubeRackStateChanger
+    include AutomaticBehaviour
+
+    def v2_labware
+      @v2_labware ||= Sequencescape::Api::V2.tube_rack_for_completion(labware_uuid)
+    end
+
+    def labware
+      @labware ||= v2_labware
+    end
+  end
+
   # This version of the AutomaticLabwareStateChanger is used by Tubes.
   class AutomaticTubeStateChanger < TubeStateChanger
     include AutomaticBehaviour
@@ -209,15 +217,4 @@
       @labware ||= v2_labware
     end
   end
-
-  # This version of the AutomaticLabwareStateChanger is used by TubeRacks.
-  class AutomaticTubeRackStateChanger < AutomaticLabwareStateChanger
-    def v2_labware
-      @v2_labware ||= Sequencescape::Api::V2.tube_rack_for_completion(labware_uuid)
-    end
-
-    def labware
-      @labware ||= v2_labware
-    end
-  end
 end