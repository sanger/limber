--- conflicted
+++ resolved
@@ -203,15 +203,10 @@
       well_locations_filtered
     end
 
-<<<<<<< HEAD
-    def labware
-      @labware ||= Sequencescape::Api::V2::Plate.find_by(uuid: labware_uuid)
-=======
-    def v2_labware
-      return @v2_labware if defined?(@v2_labware)
-
-      @v2_labware = Sequencescape::Api::V2::Plate.find_by(uuid: labware_uuid)
->>>>>>> eb5faf83
+    def labware
+      return @labware if defined?(@labware)
+
+      @labware = Sequencescape::Api::V2::Plate.find_by(uuid: labware_uuid)
     end
   end
 
@@ -233,15 +228,10 @@
       nil
     end
 
-<<<<<<< HEAD
-    def labware
-      @labware ||= Sequencescape::Api::V2::Tube.find_by(uuid: labware_uuid)
-=======
-    def v2_labware
-      return @v2_labware if defined?(@v2_labware)
-
-      @v2_labware = Sequencescape::Api::V2::Tube.find_by(uuid: labware_uuid)
->>>>>>> eb5faf83
+    def labware
+      return @labware if defined?(@labware)
+
+      @labware = Sequencescape::Api::V2::Tube.find_by(uuid: labware_uuid)
     end
   end
 
