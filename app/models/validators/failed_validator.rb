--- conflicted
+++ resolved
@@ -12,13 +12,8 @@
 
       presenter.errors.add(
         :submission,
-<<<<<<< HEAD
         "on this plate has some failed wells (#{affected_range}). You should not carry out further work. " \
-          'Any further work conducted from this plate will run into issues at the end of the pipeline.'
-=======
-        "on this plate has already been failed (#{affected_range}). You should not carry out further work. " \
         'Any further work conducted from this plate will run into issues at the end of the pipeline.'
->>>>>>> 0b3fa5bc
       )
     end
 
