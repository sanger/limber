# frozen_string_literal: true

require './lib/config_loader/exports_loader'

# An export is a means of generating a file for export, usually CSV containing
# data about the plate.
class Export
  include ActiveModel::AttributeAssignment
  # Raise if there is an attempt to find a non-existent model
  NotFound = Class.new(StandardError)

  class << self
    def loader
      @loader ||= ConfigLoader::ExportsLoader.new
    end

    def find(id)
      attributes = loader.config.fetch(id) { raise NotFound, "Could not find export #{id}" }
      Export.new(attributes)
    end
  end

<<<<<<< HEAD
  attr_accessor :csv, :plate_includes, :workflow, :ancestor_purpose, :tube_includes, :ancestor_tube_purpose
=======
  attr_accessor :csv, :plate_includes, :workflow, :ancestor_purpose, :filename
>>>>>>> 79badf24

  def initialize(args = {})
    assign_attributes(args)
  end
end<|MERGE_RESOLUTION|>--- conflicted
+++ resolved
@@ -20,11 +20,7 @@
     end
   end
 
-<<<<<<< HEAD
-  attr_accessor :csv, :plate_includes, :workflow, :ancestor_purpose, :tube_includes, :ancestor_tube_purpose
-=======
-  attr_accessor :csv, :plate_includes, :workflow, :ancestor_purpose, :filename
->>>>>>> 79badf24
+  attr_accessor :csv, :plate_includes, :workflow, :ancestor_purpose, :filename, :tube_includes, :ancestor_tube_purpose
 
   def initialize(args = {})
     assign_attributes(args)
