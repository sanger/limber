--- conflicted
+++ resolved
@@ -61,11 +61,7 @@
     validates_nested :contingency_csv_file, if: :contingency_file
 
     # validate there are sufficient tubes in the racks for the number of parent wells
-<<<<<<< HEAD
-    validate :sufficient_tubes_in_racks?, if: :contingency_file
-=======
     validate :must_have_sufficient_tubes_in_rack, if: :contingency_file
->>>>>>> 4b0ea370
 
     # validate that the tube barcodes do not already exist in the system
     validate :tube_barcodes_are_unique?
