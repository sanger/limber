--- conflicted
+++ resolved
@@ -372,7 +372,6 @@
       @num_contingency_tubes ||= contingency_csv_file&.position_details&.length || 0
     end
 
-<<<<<<< HEAD
     # Retrieves the tube rack barcode from the sequencing CSV file.
     #
     # @return [String] the tube rack barcode extracted from the sequencing CSV file
@@ -399,10 +398,7 @@
       file.position_details.values.first['tube_rack_barcode']
     end
 
-    # Uploads the sequencing and contingency tube rack scan CSV files to the parent plate using api v1.
-=======
     # Uploads the sequencing and contingency tube rack scan CSV files for the parent plate.
->>>>>>> cba762b8
     #
     # @return [Void]
     def upload_tube_rack_files
