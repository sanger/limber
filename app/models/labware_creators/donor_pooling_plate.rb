# frozen_string_literal: true

module LabwareCreators
  # This labware creator receives barcodes for a configured number of source
  # plates from the user. It pools samples from the passed wells into a
  # destination plate. It's used for scRNA Donor Pooling to create 'LRC PBMC
  # Pools' plates from 'LRC PBMC Defrost PBS' plates.
  #
  # The creator imposes restrictions:
  # - It doesn't allow combining samples from different studies or projects.
  # - It doesn't allow samples with the same donor_id in the same pool.
  # - All wells must have cell count data unless they are failed.
  # - The number of pools must not exceed the number configured for the samples.
  #
  # The number of pools is determined by a lookup table based on sample count.
  # Tag depth index is added to aliquot attributes to avoid tag clashes.
  class DonorPoolingPlate < Base
    include LabwareCreators::CustomPage
    include SupportParent::PlateOnly

    include LabwareCreators::DonorPoolingCalculator
    include LabwareCreators::DonorPoolingValidator

    # The name of the template that will be used for rendering the barcode
    # input page.
    self.page = 'donor_pooling_plate'

    # Add the barcodes attribute to the list of attributes for this class.
    # It is used by the creation controller to permit the barcodes parameter.
    self.attributes += [{ barcodes: [] }]

    # @!attribute [r] barcodes
    #   @return [Array<String>] an array of barcode strings from the user
    attr_reader :barcodes

    # @!attribute [r] minimal_barcodes
    #   @return [Array<String>] a version of barcodes where any blank values
    #     have been removed and remaining values have been stripped of leading
    #     and trailing whitespace
    attr_reader :minimal_barcodes

    # Define related objects to be included when retrieving source plates using
    # the Sequencescape::API::V2.Plate.find_all method. The 'includes' argument
    # of the method is expected to be an array of strings.
    SOURCE_PLATE_INCLUDES = %w[
      purpose
      wells.aliquots.study
      wells.aliquots.project
      wells.aliquots.request
      wells.aliquots.request.request_metadata
      wells.aliquots.sample.sample_metadata
      wells.requests_as_source
      wells.qc_results
    ].freeze

    VALID_POOL_COUNT_RANGE = Rails.application.config.scrna_config[:valid_pool_count_range]

    # Returns the number of source plates from the purpose configuration.
    #
    # @return [Integer] The number of source plates.
    def max_number_of_source_plates
      @max_number_of_source_plates ||= purpose_config.dig(:creator_class, :args, :max_number_of_source_plates)
    end

    # Returns the WellFilter instance associated with this creator. The filter
    # uses the callback method 'labware_wells' to get the list of wells to
    # filter, which specifies wells in 'passed' state from the source plates.
    # The 'source_wells_for_pooling' method is used to get the filtered wells.
    #
    # @return [WellFilter] The WellFilter instance.
    def well_filter
      @well_filter ||= WellFilter.new(creator: self)
    end

    # Returns all passed wells from the source plates in column order.
    #
    # @return [Array<Well>] An array of passed wells.
    def labware_wells
      source_plates.flat_map { |plate| plate.wells_in_columns.select(&:passed?) }
    end

    # Returns all source plates associated with the minimal barcodes.
    #
    # @return [Array<Plate>] An array of source plates.
    def source_plates
      @source_plates ||=
        Sequencescape::Api::V2::Plate.find_all({ barcode: minimal_barcodes }, includes: SOURCE_PLATE_INCLUDES)
    end

    # Returns the source wells for pooling. The wells are filtered using the
    # well_filter.
    #
    # @return [Array<Well>] An array of source wells for pooling.
    def source_wells_for_pooling
      well_filter.filtered.map(&:first) # The first element is the well.
    end

    # Returns a hash mapping each source well to its source plate. The hash
    # contains all source wells independent of the filtering.
    #
    # @return [Hash] A hash where the keys are wells and the values are the plates
    #   that each well belongs to.
    def source_wells_to_plates
      @source_wells_to_plates ||=
        source_plates.each_with_object({}) { |plate, hash| plate.wells.each { |well| hash[well] = plate } }
    end

    # Returns the pools for the destination plate.
    #
    # @return [Array<Pool>] An array of pools.
    def pools
      @pools ||= build_pools
    end

    # Sets the barcodes and minimal_barcodes instance variables. The
    # minimal_barcodes are derived from the barcodes by removing any blank
    # values and stripping whitespace from the remaining values.
    #
    # @param barcodes [Array<String>] An array of barcodes.
    def barcodes=(barcodes)
      @barcodes = barcodes
      @minimal_barcodes = barcodes.compact_blank.map(&:strip)
    end

    # Returns the number of pools that this group of wells should be split between, pulled from request metadata.
    # The number of pools is specified for each group of wells that share the same Study and Project.
    #
    # @param [Array<Well>] group A group of wells from the source plate(s).
    # @return [Integer] The number of pools that they should be split into.
    # @raise [StandardError] If any required attribute is nil.
    def number_of_pools(group)
      group[0]&.aliquots&.first&.request&.request_metadata&.number_of_pools ||
        (raise 'Number of pools is missing or nil')
    end

    # Creates transfer requests from source wells to the destination plate in
    # Sequencescape.
    #
    # @param dest_uuid [String] The UUID of the destination plate.
    # @return [Boolean] Returns true if no exception is raised.
    def transfer_material_from_parent!(dest_uuid)
<<<<<<< HEAD
      @dest_plate = Sequencescape::Api::V2::Plate.find_by(uuid: dest_uuid)
      api.transfer_request_collection.create!(user: user_uuid, transfer_requests: transfer_request_attributes)
      determine_if_pools_have_full_allowance
=======
      dest_plate = Sequencescape::Api::V2::Plate.find_by(uuid: dest_uuid)
      Sequencescape::Api::V2::TransferRequestCollection.create!(
        transfer_requests_attributes: transfer_request_attributes(dest_plate),
        user_uuid: user_uuid
      )
>>>>>>> 2c46c859
      true
    end

    # Generates the attributes for transfer requests from the source wells to the
    # destination plate.
    #
    # @return [Array<Hash>] An array of hashes, each representing the attributes
    #   for a transfer request.
    def transfer_request_attributes
      well_filter.filtered.filter_map do |source_well, additional_parameters|
        request_hash(source_well, additional_parameters)
      end
    end

    # Generates a hash representing a transfer request from a source well to a
    # destination well. Additional parameters generated by the well filter are
    # merged into the request hash, i.e.'outer_request' and 'submission_id'.
    # tag_depth is added to the aliquot attributes.
    #
    # @param source_well [Sequencescape::Api::V2::Well] The source well.
    # @param dest_plate [Sequencescape::Api::V2::Plate] The destination plate.
    # @param additional_parameters [Hash] Additional parameters to include.
    # @return [Hash] A hash representing a transfer request.
    def request_hash(source_well, additional_parameters)
      dest_location = transfer_hash[source_well][:dest_locn]
      {
<<<<<<< HEAD
        'source_asset' => source_well.uuid,
        'target_asset' => @dest_plate.well_at_location(dest_location)&.uuid,
        :aliquot_attributes => {
          'tag_depth' => tag_depth_hash[source_well]
=======
        source_asset: source_well.uuid,
        target_asset: dest_plate.well_at_location(dest_location)&.uuid,
        aliquot_attributes: {
          tag_depth: tag_depth_hash[source_well]
>>>>>>> 2c46c859
        }
      }.merge(additional_parameters)
    end

    # Returns a mapping between each source well to a destination location.
    #
    # @return [Hash] A hash where each key is a source well and each value is a
    #   hash with a single key-value pair: { dest_locn: destination_location }.
    def transfer_hash
      @transfer_hash ||=
        pools
          .each_with_index
          .with_object({}) do |(pool, index), result|
            dest_location = WellHelpers.well_at_column_index(index) # column order, 96 wells
            pool.each { |source_well| result[source_well] = { dest_locn: dest_location } }
          end
    end

    # Returns a hash mapping each source well to its index in its pool plus one.
    # The tag depth is used as an aliquot attribute in the transfer request. It
    # is recorded in Sequencescape to avoid tag clashes.
    #
    # @return [Hash] A hash where keys are wells and values are tag depths.
    def tag_depth_hash
      @tag_depth_hash ||=
        pools
          .each_with_index
          .with_object({}) do |(pool, _pool_index), hash|
            pool.each_with_index { |well, index| hash[well] = (index + 1).to_s }
          end
    end

    # Builds the pools for the destination plate. The wells are first grouped
    # by study and project, then passed along to be allocated to pools.
    #
    # @return [Array<Array<Well>>] An array of well groups distributed across pools.
    def build_pools
      study_project_groups = split_single_group_by_study_and_project(source_wells_for_pooling)

      # allocate_wells_to_pools returns an array of pools
      # We get one of these for every study/project group, and then 'flatten' to get a single array of pools
      built_pools = study_project_groups.flat_map { |group| allocate_wells_to_pools(group, number_of_pools(group)) }

      unless VALID_POOL_COUNT_RANGE.cover?(built_pools.size)
        raise "Invalid requested number of pools: must be between #{VALID_POOL_COUNT_RANGE.min} " \
                "and #{VALID_POOL_COUNT_RANGE.max}. Provided: #{built_pools.size}."
      end

      built_pools
    end

    # This method determines if the pools have full allowance.
    # It iterates over each pool, retrieves the destination well location from the transfer hash,
    # and checks each pool for full allowance by calling the check_pool_for_full_allowance method
    # in the donor pooling calculator class.
    # That method then writes the number of cells per chip well to the poly_metadata of the pool wells.
    #
    # @return [void]
    def determine_if_pools_have_full_allowance
      # a pool is array of v2 wells
      pools.each do |pool|
        # destination location is the same for all wells in the pool, so fetch from first source wells
        dest_well_location = transfer_hash[pool.first][:dest_locn]

        # check this pool for full allowance
        check_pool_for_full_allowance(pool, @dest_plate, dest_well_location)
      end
    end
  end
end<|MERGE_RESOLUTION|>--- conflicted
+++ resolved
@@ -139,17 +139,12 @@
     # @param dest_uuid [String] The UUID of the destination plate.
     # @return [Boolean] Returns true if no exception is raised.
     def transfer_material_from_parent!(dest_uuid)
-<<<<<<< HEAD
-      @dest_plate = Sequencescape::Api::V2::Plate.find_by(uuid: dest_uuid)
-      api.transfer_request_collection.create!(user: user_uuid, transfer_requests: transfer_request_attributes)
-      determine_if_pools_have_full_allowance
-=======
       dest_plate = Sequencescape::Api::V2::Plate.find_by(uuid: dest_uuid)
       Sequencescape::Api::V2::TransferRequestCollection.create!(
         transfer_requests_attributes: transfer_request_attributes(dest_plate),
         user_uuid: user_uuid
       )
->>>>>>> 2c46c859
+      determine_if_pools_have_full_allowance(dest_plate)
       true
     end
 
@@ -158,9 +153,9 @@
     #
     # @return [Array<Hash>] An array of hashes, each representing the attributes
     #   for a transfer request.
-    def transfer_request_attributes
+    def transfer_request_attributes(dest_plate)
       well_filter.filtered.filter_map do |source_well, additional_parameters|
-        request_hash(source_well, additional_parameters)
+        request_hash(source_well, dest_plate, additional_parameters)
       end
     end
 
@@ -173,20 +168,13 @@
     # @param dest_plate [Sequencescape::Api::V2::Plate] The destination plate.
     # @param additional_parameters [Hash] Additional parameters to include.
     # @return [Hash] A hash representing a transfer request.
-    def request_hash(source_well, additional_parameters)
+    def request_hash(source_well, dest_plate, additional_parameters)
       dest_location = transfer_hash[source_well][:dest_locn]
       {
-<<<<<<< HEAD
-        'source_asset' => source_well.uuid,
-        'target_asset' => @dest_plate.well_at_location(dest_location)&.uuid,
-        :aliquot_attributes => {
-          'tag_depth' => tag_depth_hash[source_well]
-=======
         source_asset: source_well.uuid,
         target_asset: dest_plate.well_at_location(dest_location)&.uuid,
         aliquot_attributes: {
           tag_depth: tag_depth_hash[source_well]
->>>>>>> 2c46c859
         }
       }.merge(additional_parameters)
     end
@@ -245,14 +233,14 @@
     # That method then writes the number of cells per chip well to the poly_metadata of the pool wells.
     #
     # @return [void]
-    def determine_if_pools_have_full_allowance
+    def determine_if_pools_have_full_allowance(dest_plate)
       # a pool is array of v2 wells
       pools.each do |pool|
         # destination location is the same for all wells in the pool, so fetch from first source wells
         dest_well_location = transfer_hash[pool.first][:dest_locn]
 
         # check this pool for full allowance
-        check_pool_for_full_allowance(pool, @dest_plate, dest_well_location)
+        check_pool_for_full_allowance(pool, dest_plate, dest_well_location)
       end
     end
   end
