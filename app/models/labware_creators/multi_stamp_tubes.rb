--- conflicted
+++ resolved
@@ -49,16 +49,14 @@
       )
 
       @child = plate_creation.child
-      child_v2 = Sequencescape::Api::V2.plate_with_custom_includes(PLATE_INCLUDES, uuid: @child.uuid)
+      child_v2 = Sequencescape::Api::V2.plate_with_wells(@child.uuid)
 
       transfer_material_from_parent!(child_v2)
 
-<<<<<<< HEAD
-=======
+      # re-fetch plate with additional includes to get aliquot information and study
       child_v2 = Sequencescape::Api::V2.plate_with_custom_includes(PLATE_INCLUDES, uuid: @child.uuid) # reload to get the aliquots
       create_submission_from_child_plate(child_v2)
 
->>>>>>> 79badf24
       yield(@child) if block_given?
       true
     end
@@ -100,14 +98,10 @@
       }
     end
 
-<<<<<<< HEAD
     def submission_options_from_config
       @submission_options_from_config ||= purpose_config.submission_options
     end
 
-    def create_submission_from_parent_tubes
-      # submission_options_from_config = purpose_config.submission_options
-=======
     def occupied_wells(wells)
       wells.reject(&:empty?)
     end
@@ -127,7 +121,7 @@
 
     def create_submission_from_child_plate(child_plate)
       submission_options_from_config = purpose_config.submission_options
->>>>>>> 79badf24
+
       # if there's more than one appropriate submission, we can't know which one to choose,
       # so don't create one.
       return unless submission_options_from_config.count == 1
@@ -138,11 +132,7 @@
       sequencescape_submission_parameters = {
         template_name: configured_params[:template_name],
         request_options: configured_params[:request_options],
-<<<<<<< HEAD
-        asset_groups: [{ assets: parent_uuids, autodetect_studies_projects: true }],
-=======
         asset_groups: asset_groups(child_plate),
->>>>>>> 79badf24
         api: api,
         user: user_uuid
       }
