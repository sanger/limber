# frozen_string_literal: true

module LabwareCreators
  # Creates a new tube per submission, and transfers all the wells matching that submission
  # into each tube.
  class PooledTubesBySubmission < Base
    extend SupportParent::TaggedPlateOnly
    attr_reader :tube_transfer

    self.default_transfer_template_uuid = Settings.transfer_templates['Transfer wells to specific tubes defined by submission']

    delegate :pools, to: :parent

    def create_labware!
      child_stock_tubes = api.specific_tube_creation.create!(
        user: user_uuid,
        parent: parent_uuid,
        child_purposes: [purpose_uuid] * pool_uuids.length,
        tube_attributes: tube_attributes
      ).children.index_by(&:name)
<<<<<<< HEAD
=======

      targets = pools.each_with_object({}) do |(uuid, pool), store|
        store[uuid] = child_stock_tubes.fetch(name_for(pool)).uuid
      end
>>>>>>> 5e369757

      transfer_requests = []

      pools.values.each do |pool|
        pool['wells'].each do |location|
          transfer_requests << {
            'source_asset' => well_locations[location],
            'target_asset' => child_stock_tubes.fetch(name_for(pool)).uuid
          }
        end
      end

      api.transfer_request_collection.create!(
        user: user_uuid,
<<<<<<< HEAD
        transfer_requests: transfer_requests
=======
        source: parent_uuid,
        targets: targets
>>>>>>> 5e369757
      )
      true
    end

    def parent
      @parent ||= api.plate.find(parent_uuid)
    end

    def pool_uuids
      parent.pools.keys
    end

    # We may create multiple tubes, so cant redirect onto any particular
    # one. Redirecting back to the parent is a little grim, so we'll need
    # to come up with a better solution.
    # 1) Redirect to the transfer/creation and list the tubes that way
    # 2) Once tube racks are implemented, we can redirect there.
    def child
      parent
    end

    private

    def tube_attributes
      pools.values.map do |pool_details|
        { name: name_for(pool_details) }
      end
    end

    def name_for(pool_details)
<<<<<<< HEAD
      wells = pool_details['wells']
      # Wells SHOULD already be sorted
      "#{stock_plate_barcode} #{wells.first}:#{wells.last}"
=======
      first, last = WellHelpers.first_and_last_in_columns(pool_details['wells'])
      "#{stock_plate_barcode} #{first}:#{last}"
>>>>>>> 5e369757
    end

    def stock_plate_barcode
      "#{parent.stock_plate.barcode.prefix}#{parent.stock_plate.barcode.number}"
    end

<<<<<<< HEAD
    delegate :pools, to: :parent

=======
>>>>>>> 5e369757
    #
    # Maps well locations to the corresponding uuid
    #
    # @return [Hash] Hash with well locations (eg. 'A1') as keys, and uuids as values
    #
    def well_locations
      @well_locations ||= parent.wells.each_with_object({}) do |w, hash|
        hash[w.location] = w.uuid
      end
    end
  end
end<|MERGE_RESOLUTION|>--- conflicted
+++ resolved
@@ -18,13 +18,6 @@
         child_purposes: [purpose_uuid] * pool_uuids.length,
         tube_attributes: tube_attributes
       ).children.index_by(&:name)
-<<<<<<< HEAD
-=======
-
-      targets = pools.each_with_object({}) do |(uuid, pool), store|
-        store[uuid] = child_stock_tubes.fetch(name_for(pool)).uuid
-      end
->>>>>>> 5e369757
 
       transfer_requests = []
 
@@ -39,12 +32,7 @@
 
       api.transfer_request_collection.create!(
         user: user_uuid,
-<<<<<<< HEAD
         transfer_requests: transfer_requests
-=======
-        source: parent_uuid,
-        targets: targets
->>>>>>> 5e369757
       )
       true
     end
@@ -75,25 +63,14 @@
     end
 
     def name_for(pool_details)
-<<<<<<< HEAD
-      wells = pool_details['wells']
-      # Wells SHOULD already be sorted
-      "#{stock_plate_barcode} #{wells.first}:#{wells.last}"
-=======
       first, last = WellHelpers.first_and_last_in_columns(pool_details['wells'])
       "#{stock_plate_barcode} #{first}:#{last}"
->>>>>>> 5e369757
     end
 
     def stock_plate_barcode
       "#{parent.stock_plate.barcode.prefix}#{parent.stock_plate.barcode.number}"
     end
 
-<<<<<<< HEAD
-    delegate :pools, to: :parent
-
-=======
->>>>>>> 5e369757
     #
     # Maps well locations to the corresponding uuid
     #
