--- conflicted
+++ resolved
@@ -1,85 +1,8 @@
 # frozen_string_literal: true
 
 module LabwareCreators
-<<<<<<< HEAD
+  # Basic quadrant stamp behaviour, applies no special request filters
+  # See QuadrantStampBase for further documentation
   class QuadrantStamp < QuadrantStampBase
-=======
-  #
-  # Handles the generation of 384 well plates from 1-4 96 well plates.
-  # Most the layout logic happens client side, and it should be possible
-  # to adapt this creator to support a range of layouts by pretty much just
-  # switching out the page/javascript
-  #
-  # Briefly, 96 well plates get stamped onto 384 plates in an interpolated pattern
-  # eg.
-  # +--+--+--+--+--+--+--~
-  # |P1|P3|P1|P3|P1|P3|P1
-  # |A1|A1|A2|A2|A3|A3|A4
-  # +--+--+--+--+--+--+--~
-  # |P2|P4|P2|P4|P2|P4|P1
-  # |A1|A1|A2|A2|A3|A3|A4
-  # +--+--+--+--+--+--+--~
-  # |P1|P3|P1|P3|P1|P3|P1
-  # |B1|B1|B2|B2|B3|B3|B4
-  # +--+--+--+--+--+--+--~
-  # |P2|P4|P2|P4|P2|P4|P1
-  # |B1|B1|B2|B2|B3|B3|B4
-  #
-  class QuadrantStamp < Base
-    include LabwareCreators::CustomPage
-    include SupportParent::PlateOnly
-
-    attr_accessor :transfers, :parents
-
-    self.page = 'quadrant_stamp'
-    self.aliquot_partial = 'standard_aliquot'
-    self.attributes += [{ transfers: [[:source_plate, :source_asset, :outer_request, { new_target: :location }]] }]
-
-    validates :transfers, presence: true
-
-    private
-
-    def create_labware!
-      plate_creation = api.pooled_plate_creation.create!(
-        parents: parent_uuids,
-        child_purpose: purpose_uuid,
-        user: user_uuid
-      )
-
-      @child = plate_creation.child
-
-      transfer_material_from_parent!(@child.uuid)
-
-      yield(@child) if block_given?
-      true
-    end
-
-    # Returns a list of parent plate uuids extracted from the transfers
-    def parent_uuids
-      transfers.map { |transfer| transfer[:source_plate] }.uniq
-    end
-
-    def transfer_material_from_parent!(child_uuid)
-      child_plate = Sequencescape::Api::V2.plate_with_wells(child_uuid)
-      api.transfer_request_collection.create!(
-        user: user_uuid,
-        transfer_requests: transfer_request_attributes(child_plate)
-      )
-    end
-
-    def transfer_request_attributes(child_plate)
-      transfers.map do |transfer|
-        request_hash(transfer, child_plate)
-      end
-    end
-
-    def request_hash(transfer, child_plate)
-      {
-        'source_asset' => transfer[:source_asset],
-        'target_asset' => child_plate.wells.detect { |child_well| child_well.location == transfer.dig(:new_target, :location) }&.uuid,
-        'outer_request' => transfer[:outer_request]
-      }
-    end
->>>>>>> 57fd893f
   end
 end