# frozen_string_literal: true

require './lib/nested_validation'

require_dependency 'form'
require_dependency 'labware_creators'

module LabwareCreators
  class Base # rubocop:todo Style/Documentation
    include Form
    include PlateWalking
    include NoCustomPage

    extend NestedValidation

<<<<<<< HEAD
    attr_reader :child
=======
    attr_reader :api, :child
>>>>>>> 9edc9c9f
    attr_accessor :purpose_uuid, :parent_uuid, :user_uuid, :params, :plate_id, :tube_id

    class_attribute :default_transfer_template_name, :style_class, :state

    self.attributes = %i[purpose_uuid parent_uuid user_uuid plate_id tube_id]
    self.default_transfer_template_name = 'Transfer columns 1-12'
    self.style_class = 'creator'

    # Used when rendering plates. Mostly set to pending as we're usually rendering a new plate.
    self.state = 'pending'

    validates :purpose_uuid, :parent_uuid, :user_uuid, :transfer_template_name, presence: true

    # The base creator is abstract, and is not intended to be used directly
    def self.creatable_from?(_parent)
      false
    end

    def plate_to_walk
      parent
    end

    def labware
      parent
    end

    def save!
      save || raise(ResourceInvalid, self)
    end

    def save
      valid? && create_labware!
    end

    #
    # The name of the transfer template which will be used.
    # In post cases this will be the default transfer template
    # but it can be overridden by specifying a custom template
    # in the purpose config.
    #
    # @return [<String] The name of the transfer template which will be used.
    #
    def transfer_template_name
      purpose_config.fetch(:transfer_template, default_transfer_template_name)
    end

    #
    # The uuid of the transfer template to be used.
    # Extracted from the transfer template cache based on the name
    #
    # @return [String] UUID
    #
    def transfer_template_uuid
      Settings.transfer_templates.fetch(transfer_template_name)
    end

    #
    # The object which we cant to redirect the user to after the creator
    # has been saved. If you've created a single entity, this should probably
    # be the child, so that's what we return by default
    #
    # @return [Object] Object that supports url_for(object)
    def redirection_target
      child
    end

    def anchor
      'summary_tab'
    end

    #
    # The name of the child purpose.
    #
    # @return [String] The purpose name
    #
    def purpose_name
      purpose_config.name
    rescue StandardError
      'unknown'
    end

    #
    # Returns the labware type of the child purpose
    #
    # @return [String] The labware type
    #
    def child_labware_type
      purpose_config.asset_type
    rescue StandardError
      'labware'
    end

    private

    def create_plate_with_standard_transfer!
      plate_creation = create_plate_from_parent!
      @child = plate_creation.child
      transfer_material_from_parent!(@child.uuid)
      yield(@child) if block_given?
      after_transfer!
      true
    end

    def create_plate_from_parent!
      attributes = { child_purpose_uuid: purpose_uuid, parent_uuid: parent_uuid, user_uuid: user_uuid }
      Sequencescape::Api::V2::PlateCreation.create!(attributes)
    end

    def transfer!(attributes)
      Sequencescape::Api::V2::Transfer.create!(attributes.merge(transfer_template_uuid:, user_uuid:))
    end

    def transfer_material_from_parent!(child_uuid)
      transfer!(source_uuid: parent_uuid, destination_uuid: child_uuid, transfers: transfer_hash)
    end

    # Override in classes with custom transfers
    def transfer_hash
      nil
    end

    def create_labware!
      create_plate_with_standard_transfer!
    end

    def purpose_config
      Settings.purposes.fetch(purpose_uuid, {})
    end

    # Override in classes that need to implement behaviour ater transfers
    def after_transfer!
      true
    end
  end
end<|MERGE_RESOLUTION|>--- conflicted
+++ resolved
@@ -13,11 +13,7 @@
 
     extend NestedValidation
 
-<<<<<<< HEAD
     attr_reader :child
-=======
-    attr_reader :api, :child
->>>>>>> 9edc9c9f
     attr_accessor :purpose_uuid, :parent_uuid, :user_uuid, :params, :plate_id, :tube_id
 
     class_attribute :default_transfer_template_name, :style_class, :state
