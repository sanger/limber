--- conflicted
+++ resolved
@@ -46,11 +46,7 @@
 
     def initialize(*args, &)
       super
-<<<<<<< HEAD
       parent.assign_pools_to_wells
-=======
-      parent.populate_wells_with_pool if should_populate_wells_with_pool
->>>>>>> b6dbbcaf
     end
 
     def create_plate!
