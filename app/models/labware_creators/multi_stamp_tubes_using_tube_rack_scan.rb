# frozen_string_literal: true

require_dependency 'form'
require_dependency 'labware_creators/base'

module LabwareCreators
  # Handles the creation of a plate from a number of tubes using an uploaded tube rack scan file.
  #
  # The parents are standard tubes.
  #
  # The user uploads a tube rack scan of the tube barcodes and their positions, and this creator will
  # transfer the tubes into wells on the plate.
  #
  # Inputs:
  # 1) A parent tube - the user has clicked the add plate button on a specific tube
  # 2) A tube rack scan CSV file - this is a scan of the rack of 2D tube barcodes (the rack is not being tracked)
  #
  # Outputs:
  # 1) A child plate - tubes are stamped into corresponding locations in the plate according to the scan file
  #
  # Validations - Error message to users if any of these are not met:
  # 1) The user must always upload a scan file. Validations of the file must pass and it should parse correctly and
  # contain at least one tube barcode.
  # 2) The tube barcodes must be unique within the file (exclude NO SCAN, NO READ types).
  # 3) The scanned child tube barcode(s) must already exist in the system. List any that do already exist with tube
  # barcode and scan file location.
  # 4) The labware purpose type of each tube must match the one of the expected ones from a list in the plate purpose
  # config. List any that do not match with tube barcode, scan file location and purpose type, and list the expected
  # type(s).
  # 5) The request on the tube must be active, and must match to one of the expected ones from a list in the plate
  # purpose config. This is to check that the tubes are at the appropriate stage of their pipeline to transfer.
  # 6) The source tube must not have an ean13 barcode, as the previous-tube validation step does not support this.
  # 7) The scan file must contain the tube that was scanned on the previous page. This is to check that the correct
  # file has been uploaded.
  #
  # rubocop:disable Metrics/ClassLength
  class MultiStampTubesUsingTubeRackScan < Base
    include LabwareCreators::CustomPage
    include SupportParent::TubeOnly

    self.page = 'multi_stamp_tubes_using_tube_rack_scan'
    self.attributes += [:file]

    attr_accessor :file

    validates :file, presence: true

    validates_nested :csv_file, if: :file

    # NB. CsvFile checks for duplicated barcodes within the uploaded file (ignores no scan types)
    validate :tubes_must_exist_in_lims, if: :file
    validate :tubes_must_be_of_expected_purpose_type, if: :file
    validate :tubes_must_have_active_requests_of_expected_type, if: :file
    validate :tubes_must_not_have_ean13_barcodes, if: :file
    validate :tubes_must_contain_source_tube, if: :file

    EXPECTED_REQUEST_STATES = %w[pending started].freeze

    def save
      # NB. need the && true!!
      super && upload_tube_rack_file && true
    end

    # Creates child plate, performs transfers.
    #
    # @return [Boolean] true if the child plate was created successfully.
    def create_labware!
      @child =
        Sequencescape::Api::V2::PooledPlateCreation.create!(
          child_purpose_uuid: purpose_uuid,
          parent_uuids: parent_tube_uuids,
          user_uuid: user_uuid
        ).child

      transfer_material_from_parent!

      yield(@child) if block_given?
      true
    end

    # Returns a CsvFile object for the tube rack scan CSV file, or nil if the file doesn't exist.
    def csv_file
      @csv_file ||= CommonFileHandling::CsvFileForTubeRackWithRackBarcode.new(file) if file
    end

    def file_valid?
      file.present? && csv_file&.valid?
    end

    # Fetches all tubes from the CSV file and stores them in a hash indexed by barcode.
    # This method uses memoization to avoid fetching the tubes more than once.
    def parent_tubes
      @parent_tubes ||=
        csv_file
          .position_details
          .each_with_object({}) do |(_tube_posn, details_hash), tubes|
            foreign_barcode = details_hash['tube_barcode']
            search_params = { barcode: foreign_barcode, includes: Sequencescape::Api::V2::Tube::DEFAULT_INCLUDES }

            tubes[foreign_barcode] = Sequencescape::Api::V2::Tube.find_by(**search_params)
          end
    end

    # Validates that all parent tubes in the CSV file exist in the LIMS.
    # Adds an error message for each tube that doesn't exist.
    def tubes_must_exist_in_lims
      return unless file_valid?

      parent_tubes.each do |foreign_barcode, tube_in_db|
        next if tube_in_db.present?

        msg =
          "Tube barcode #{foreign_barcode} not found in the LIMS. " \
            'Please check the tube barcodes in the scan file are valid tubes.'
        errors.add(:base, msg)
      end
    end

    # Validates that all tubes in the parent_tubes hash are of the expected purpose type.
    # If a tube is not of the expected purpose type, an error message is added to the errors object.
    # Tubes that are not found in the database or are of the expected purpose type are skipped.
    # This method is used to ensure that all tubes are of the correct type before starting the transfer.
    def tubes_must_be_of_expected_purpose_type
      return unless file_valid?

      parent_tubes.each do |foreign_barcode, tube_in_db|
        # NB. should be catching missing tubes in previous validation
        next if tube_in_db.blank? || expected_tube_purpose_names.include?(tube_in_db.purpose.name)

        msg =
          "Tube barcode #{foreign_barcode} does not match to one of the expected tube purposes (one of type(s): #{
            expected_tube_purpose_names.join(', ')
          })"
        errors.add(:base, msg)
      end
    end

    # Validates that the source tube does not have an ean13 barcode.
    # If a the tube has an ean13 barcode, an error message is added to the errors object.
    # This is required for tubes_must_contain_source_tube.
    def tubes_must_not_have_ean13_barcodes
      return unless file_valid?

      # parent tube should be LRC Bank Seq or LRC Bank Spare barcoded SQ01125101 or similar
      return if labware.barcode.ean13.nil?
      errors.add(
        :base,
        'Uploaded tube rack scan file does not work with ean13-barcoded ' \
          "tube scanned on the previous page (#{labware.barcode.ean13})"
      )
    end

    # Validates that all tubes in the parent_tubes hash have at least one active request of the expected type.
    # If a tube does not have an active request of the expected type, an error message is added to the errors object.
    # Tubes that are not found in the database or already have an expected active request are skipped.
    # This method is used to ensure that all tubes are ready for processing before starting the transfer.
    def tubes_must_have_active_requests_of_expected_type
      return unless file_valid?

      parent_tubes.each do |foreign_barcode, tube_in_db|
        # NB. should be catching missing tubes in previous validation
        next if tube_in_db.blank? || tube_has_expected_active_request?(tube_in_db)

        msg =
          "Tube barcode #{foreign_barcode} does not have an expected active request (one of type(s): #{
            expected_request_type_keys.join(', ')
          })"
        errors.add(:base, msg)
      end
    end

    # Validates that the tubes in the parent_tubes hash contain the source tube.
    # If the provided file does not contain the source tube, an error message is added to the errors object.
    def tubes_must_contain_source_tube
      return unless file_valid?

      parent_tube_barcode = labware.barcode.machine # see PR #1746 for the rationale behind this
      contains_source_tube =
        parent_tubes.any? do |foreign_barcode, tube_in_db|
          tube_in_db.present? && parent_tube_barcode == foreign_barcode
        end

      return if contains_source_tube
      errors.add(
        :base,
        "Uploaded tube rack scan file does not contain the tube scanned on the previous page (#{parent_tube_barcode})"
      )
    end

    def expected_request_type_keys
      purpose_config.dig(:creator_class, :args, :expected_request_type_keys).to_a
    end

    def expected_tube_purpose_names
      purpose_config.dig(:creator_class, :args, :expected_tube_purpose_names).to_a
    end

    def filename_for_tube_rack_scan
      purpose_config.dig(:creator_class, :args, :filename_for_tube_rack_scan)
    end

    private

    # Returns an array of unique UUIDs for all parent tubes.
    # @return [Array<String>] An array of UUIDs.
    def parent_tube_uuids
      parent_tubes.values.pluck(:uuid).uniq
    end

    def child_v1
      @child_v1 ||= api.plate.find(@child.uuid)
    end

    # Uploads the tube rack scan CSV file to the child plate using api v1.
    def upload_tube_rack_file
      child_v1.qc_files.create_from_file!(file, filename_for_tube_rack_scan)
    end

    # Returns an array of active requests of the expected type for the given tube.
    # @param tube [Sequencescape::Api::V2::Tube] The tube to get the requests for.
    # @return [Array<Sequencescape::Api::V2::Request>] An array of requests.
    def active_requests_of_expected_type(tube)
      tube.receptacle.requests_as_source.select do |req|
        expected_request_type_keys.include?(req.request_type.key) && EXPECTED_REQUEST_STATES.include?(req.state)
      end
    end

    # Checks if the given tube has any active requests of the expected type.
    # @param tube_in_db [Sequencescape::Api::V2::Tube] The tube to check.
    # @return [Boolean] True if the tube has any active requests of the expected type, false otherwise.
    def tube_has_expected_active_request?(tube_in_db)
      active_requests_of_expected_type(tube_in_db).any?
    end

    # Transfers material from the parent tubes to the given child plate.
    def transfer_material_from_parent!
<<<<<<< HEAD
      Sequencescape::Api::V2::TransferRequestCollection.create!(
        transfer_requests_attributes: transfer_request_attributes,
        user_uuid: user_uuid
      )
=======
      api.transfer_request_collection.create!(user: user_uuid, transfer_requests: transfer_request_attributes)
>>>>>>> 81b25efe
    end

    # Returns an array of hashes representing the transfer requests for the given child plate.
    # Each hash includes the UUIDs of the parent tube and child well, and the UUID of the outer request.
    # @return [Array<Hash>] An array of hashes representing the transfer requests.
    def transfer_request_attributes
      parent_tubes.each_with_object([]) do |(foreign_barcode, parent_tube), tube_transfers|
<<<<<<< HEAD
        tube_transfers <<
          request_hash(
            parent_tube.uuid,
            @child
              .wells
              .detect { |child_well| child_well.location == csv_file.location_by_barcode_details[foreign_barcode] }
              &.uuid,
            { outer_request: source_tube_outer_request_uuid(parent_tube) }
          )
=======
        tube_transfers << request_hash(
          parent_tube.uuid,
          @child
            .wells
            .detect { |child_well| child_well.location == csv_file.location_by_barcode_details[foreign_barcode] }
            &.uuid,
          { outer_request: source_tube_outer_request_uuid(parent_tube) }
        )
>>>>>>> 81b25efe
      end
    end

    # Generates a transfer request hash for the given source well UUID, target tube UUID, and additional parameters.
    #
    # @param source_tube_uuid [String] The UUID of the source tube.
    # @param target_plate_uuid [String] The UUID of the target plate.
    # @param additional_parameters [Hash] Additional parameters to include in the transfer request hash.
    # @return [Hash] A transfer request hash.
    def request_hash(source_tube_uuid, target_plate_uuid, additional_parameters)
      { source_asset: source_tube_uuid, target_asset: target_plate_uuid }.merge(additional_parameters)
    end

    # Returns the UUID of the first active request of the expected type for the given tube.
    # It assumes that there should be exactly one such request.
    # If no such request is found, it raises an error.
    # This method is used to get the UUID of the outer request when creating a transfer.
    #
    # @param tube [Sequencescape::Api::V2::Tube] The tube to get the request UUID for.
    # @return [String] The UUID of the first active request of the expected type.
    # @raise [RuntimeError] If no active request of the expected type is found for the tube.
    def source_tube_outer_request_uuid(tube)
      requests = active_requests_of_expected_type(tube)

      # The validation to check for suitable requests should have caught this
      raise "No active request of expected type found for tube #{tube.human_barcode}" if requests.empty?

      requests.first.uuid
    end
  end
  # rubocop:enable Metrics/ClassLength
end<|MERGE_RESOLUTION|>--- conflicted
+++ resolved
@@ -234,14 +234,10 @@
 
     # Transfers material from the parent tubes to the given child plate.
     def transfer_material_from_parent!
-<<<<<<< HEAD
       Sequencescape::Api::V2::TransferRequestCollection.create!(
         transfer_requests_attributes: transfer_request_attributes,
         user_uuid: user_uuid
       )
-=======
-      api.transfer_request_collection.create!(user: user_uuid, transfer_requests: transfer_request_attributes)
->>>>>>> 81b25efe
     end
 
     # Returns an array of hashes representing the transfer requests for the given child plate.
@@ -249,17 +245,6 @@
     # @return [Array<Hash>] An array of hashes representing the transfer requests.
     def transfer_request_attributes
       parent_tubes.each_with_object([]) do |(foreign_barcode, parent_tube), tube_transfers|
-<<<<<<< HEAD
-        tube_transfers <<
-          request_hash(
-            parent_tube.uuid,
-            @child
-              .wells
-              .detect { |child_well| child_well.location == csv_file.location_by_barcode_details[foreign_barcode] }
-              &.uuid,
-            { outer_request: source_tube_outer_request_uuid(parent_tube) }
-          )
-=======
         tube_transfers << request_hash(
           parent_tube.uuid,
           @child
@@ -268,7 +253,6 @@
             &.uuid,
           { outer_request: source_tube_outer_request_uuid(parent_tube) }
         )
->>>>>>> 81b25efe
       end
     end
 
