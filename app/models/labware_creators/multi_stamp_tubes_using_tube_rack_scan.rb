--- conflicted
+++ resolved
@@ -242,26 +242,14 @@
     # @return [Array<Hash>] An array of hashes representing the transfer requests.
     def transfer_request_attributes
       parent_tubes.each_with_object([]) do |(foreign_barcode, parent_tube), tube_transfers|
-<<<<<<< HEAD
-        tube_transfers <<
-          request_hash(
-            parent_tube.uuid,
-            @child
-              .wells
-              .detect { |child_well| child_well.location == csv_file.location_by_barcode_details[foreign_barcode] }
-              &.uuid,
-            { outer_request: source_tube_outer_request_uuid(parent_tube) }
-          )
-=======
         tube_transfers << request_hash(
           parent_tube.uuid,
-          child_plate
+          @child
             .wells
             .detect { |child_well| child_well.location == csv_file.location_by_barcode_details[foreign_barcode] }
             &.uuid,
           { outer_request: source_tube_outer_request_uuid(parent_tube) }
         )
->>>>>>> 0c7e26e8
       end
     end
 
