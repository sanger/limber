--- conflicted
+++ resolved
@@ -41,8 +41,6 @@
     class_attribute :well_failure_states
     self.well_failure_states = [:passed]
 
-<<<<<<< HEAD
-=======
     # Note: Validation here is intended as a warning. Rather than strict validation
     validates :pcr_cycles_specified, numericality: { less_than_or_equal_to: 1, message: 'is not consistent across the plate.' }
 
@@ -61,7 +59,6 @@
       end
     end
 
->>>>>>> e4869b83
     def number_of_wells
       "#{number_of_filled_wells}/#{total_number_of_wells}"
     end
