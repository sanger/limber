# frozen_string_literal: true
require_dependency 'presenters/presenter'
module Presenters
  class PlatePresenter
    include Presenter
    include PlateWalking
    include RobotControlled
    include BarcodeLabelsHelper

    class_attribute :labware_class
    self.labware_class = :plate

    attr_accessor :api, :labware
    self.attributes =  [:api, :labware]

    class_attribute    :aliquot_partial
    self.aliquot_partial = 'labware/aliquot'

    class_attribute :summary_partial
    self.summary_partial = 'labware/plates/standard_summary'

    class_attribute :additional_creation_partial
    self.additional_creation_partial = 'labware/plates/child_plate_creation'

    class_attribute :printing_partial

    # summary_items is a has of ittem label, and a symbol representing the
    # method to call to get the value
    class_attribute :summary_items
    self.summary_items = {
      'Barcode' => :barcode,
      'Number of wells' => :number_of_wells,
      'Plate type' => :purpose_name,
      'Current plate state' => :barcode,
      'Input plate barcode' => :barcode,
      'Created on' => :barcode
    }

    # This is now generated dynamically by the LabwareHelper
    class_attribute :tab_states

    class_attribute :well_failure_states
    self.well_failure_states = [:passed]

    def additional_creation_partial
      case default_child_purpose.asset_type
      when 'plate' then 'labware/plates/child_plate_creation'
      when 'tube' then 'labware/tube/child_tube_creation'
      else self.class.additional_creation_partial
      end
    end

<<<<<<< HEAD
    def default_statechange_label
      'Move plate to next state'
=======
    def number_of_wells
      "#{number_of_filled_wells}/#{total_number_of_wells}"
    end

    def number_of_filled_wells
      plate.wells.count { |w| w.aliquots.present? }
    end

    def total_number_of_wells
      plate.size
>>>>>>> 9dd15641
    end

    def label_attributes
      { top_left: date_today,
        bottom_left: "#{labware.barcode.prefix} #{labware.barcode.number}",
        top_right: "#{labware.stock_plate.barcode.prefix}#{labware.stock_plate.barcode.number}",
        bottom_right: "#{labware.label.prefix} #{labware.label.text}",
        barcode: labware.barcode.ean13 }
    end

    def plate_to_walk
      labware
    end

    def suitable_labware
      yield
    end

    def errors
      nil
    end

    def control_library_passing
      yield if tagged?
    end

    def tagged?
      first_filled_well = labware.wells.detect { |w| w.aliquots.first }
      first_filled_well && first_filled_well.aliquots.first.tag.identifier.present?
    end

    # Purpose returns the plate or tube purpose of the labware.
    # Currently this needs to be specialised for tube or plate but in future
    # both should use #purpose and we'll be able to share the same method for
    # all presenters.
    def purpose
      labware.plate_purpose
    end

    def allow_plate_label_printing?
      true
    end

    def labware_form_details(view)
      { url: view.limber_plate_path(labware), as: :plate }
    end

    def transfers
      transfers = labware.creation_transfer.transfers
      transfers.sort { |a, b| split_location(a.first) <=> split_location(b.first) }
    end

    def qc_owner
      labware
    end

    def plate
      labware
    end

    class UnknownPlateType < StandardError
      attr_reader :plate

      def errors
        "Unknown plate type #{plate.plate_purpose.name.inspect}. Perhaps you are using the wrong pipeline application?"
      end

      def suitable_labware
        false
      end

      def initialize(opts)
        @plate = opts[:labware]
      end
    end

    def self.lookup_for(labware)
      (presentation_classes = Settings.purposes[labware.plate_purpose.uuid]) || (return UnknownPlateType)
      presentation_classes[:presenter_class].constantize
    end

    def csv_file_links
      [['', "#{Rails.application.routes.url_helpers.limber_plate_path(labware.uuid)}.csv"]]
    end

    def filename
      false
    end

    def barcode
      useful_barcode(labware.barcode)
    end

    private

    # Split a location string into an array containing the row letter
    # and the column number (as a integer) so that they can be sorted.
    def split_location(location)
      match = location.match(/^([A-H])(\d+)/)
      [match[2].to_i, match[1]] # Order by column first
    end
  end
end<|MERGE_RESOLUTION|>--- conflicted
+++ resolved
@@ -50,10 +50,10 @@
       end
     end
 
-<<<<<<< HEAD
     def default_statechange_label
       'Move plate to next state'
-=======
+    end
+
     def number_of_wells
       "#{number_of_filled_wells}/#{total_number_of_wells}"
     end
@@ -64,7 +64,6 @@
 
     def total_number_of_wells
       plate.size
->>>>>>> 9dd15641
     end
 
     def label_attributes
