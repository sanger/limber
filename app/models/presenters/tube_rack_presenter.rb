# frozen_string_literal: true

module Presenters
  # Basic core presenter class for tube racks
  # Over time, expect this class to use composition to handle the need for different
  # rack presenters based on the tubes within.
  class TubeRackPresenter
    include Presenters::Presenter
    include Presenters::RobotControlled
    include Presenters::Statemachine::Standard
    include Presenters::CreationBehaviour
    include TubeRackWalking

    self.summary_partial = 'tube_racks/summaries/default'
    self.aliquot_partial = 'tube_aliquot'
    self.summary_items = {
      'Barcode' => :barcode,
      'Number of tubes' => :number_of_tubes,
      'Rack type' => :purpose_name,
      'Tube type' => :tube_purpose_names,
      'Created on' => :created_on
    }

    delegate_missing_to :labware

    # Purpose, state and barcode are delegated to the tube rack.
    delegate :purpose, :state, :human_barcode, to: :labware

    def priority
      all_tubes.map(&:priority).max
    end

    # Generates the content title for the labware as seen in the page.
    def content_title
      "#{purpose_name} : #{tube_purpose_names}"
    end

    def tube_failing_applicable?
      false
    end

    def csv_file_links
      purpose_config
        .fetch(:file_links, [])
        .select { |link| can_be_enabled?(link&.states) }
<<<<<<< HEAD
        .map { |link| [link.name, [:tube_rack, :export, { id: link.id, tube_rack_id: human_barcode, format: :csv }]] }
=======
        .map do |link|
          [link.name, [:limber_tube_rack, :tube_racks_export, { id: link.id, limber_tube_rack_id: uuid, format: :csv }]]
        end
>>>>>>> f4f6cce6
    end

    def comment_title
      "#{human_barcode} - #{purpose_name} : #{tube_purpose_names}"
    end

    def number_of_tubes
      all_tubes.count
    end

    private

    def tube_purpose_names
      all_tubes.map(&:purpose_name).uniq.to_sentence
    end

    def all_tubes
      @all_tubes ||= labware.racked_tubes.map(&:tube)
    end
  end
end<|MERGE_RESOLUTION|>--- conflicted
+++ resolved
@@ -43,13 +43,9 @@
       purpose_config
         .fetch(:file_links, [])
         .select { |link| can_be_enabled?(link&.states) }
-<<<<<<< HEAD
-        .map { |link| [link.name, [:tube_rack, :export, { id: link.id, tube_rack_id: human_barcode, format: :csv }]] }
-=======
         .map do |link|
-          [link.name, [:limber_tube_rack, :tube_racks_export, { id: link.id, limber_tube_rack_id: uuid, format: :csv }]]
+          [link.name, [:ltube_rack, :tube_racks_export, { id: link.id, tube_rack_id: uuid, format: :csv }]]
         end
->>>>>>> f4f6cce6
     end
 
     def comment_title
