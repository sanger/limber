--- conflicted
+++ resolved
@@ -113,13 +113,6 @@
 
         event :cancel do
           transition %i[pending started passed] => :cancelled
-<<<<<<< HEAD
-        end
-
-        event :qc_complete do
-          transition passed: :qc_complete
-=======
->>>>>>> b89aad20
         end
       end
     end
