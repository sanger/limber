--- conflicted
+++ resolved
@@ -37,37 +37,26 @@
       false
     end
 
-<<<<<<< HEAD
     # plate_children (Plate -> Plate) (plate_creation#create)
     # plate_tubes (Plate -> Tube) (tube_creation#create)
+    # plate_tube_racks (Plate -> TubeRack) (tube_rack_creation#create)
     # tube_children (Tube -> Plate) (nothing - want to be plate_creation#create)
     # tube_tubes (Tube -> Tube) (tube_creation#create)
-=======
-    # limber_plate_children (Plate -> Plate) (plate_creation#create)
-    # limber_plate_tubes (Plate -> Tube) (tube_creation#create)
-    # limber_plate_tube_racks (Plate -> TubeRack) (tube_rack_creation#create)
-    # limber_tube_children (Tube -> Plate) (nothing - want to be plate_creation#create)
-    # limber_tube_tubes (Tube -> Tube) (tube_creation#create)
-    # limber_tube_tube_racks (Tube -> TubeRack) (tube_rack_creation#create)
+    # tube_tube_racks (Tube -> TubeRack) (tube_rack_creation#create)
 
     # Returns the ActiveModel::Name instance for the given type.
     # This method maps the type to the corresponding model class and returns an ActiveModel::Name instance.
     #
     # @return [ActiveModel::Name] the ActiveModel::Name instance for the given type.
     # @raise [StandardError] if the type is unknown.
->>>>>>> f4f6cce6
     def model_name
       case type
       when 'plate'
         ::ActiveModel::Name.new(Plate, nil, 'child_plate_creation')
       when 'tube'
-<<<<<<< HEAD
         ::ActiveModel::Name.new(Tube, nil, 'child_tube_creation')
-=======
-        ::ActiveModel::Name.new(Limber::Tube, nil, 'tube')
       when 'tube_rack'
-        ::ActiveModel::Name.new(Limber::TubeRack, nil, 'tube_rack')
->>>>>>> f4f6cce6
+        ::ActiveModel::Name.new(TubeRack, nil, 'child_tube_rack_creation')
       else
         raise StandardError, "Unknown type #{type}"
       end
