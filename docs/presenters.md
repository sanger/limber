--- conflicted
+++ resolved
@@ -48,8 +48,8 @@
 
 {include:Presenters::MinimalPcrPlatePresenter}
 
-Used directly in 10 purposes:
-pWGS-384 Lib PCR, LTHR-384 Lib PCR 1, LTHR-384 Lib PCR 2, LBSN-384 PCR 2, LHR-384 Lib PCR, GBS PCR1, GBS PCR2, LTHR Lib PCR 1, LTHR Lib PCR 2, and scRNA-384 Lib PCR
+Used directly in 9 purposes:
+pWGS-384 Lib PCR, LTHR-384 Lib PCR 1, LTHR-384 Lib PCR 2, LHR-384 Lib PCR, GBS PCR1, GBS PCR2, LTHR Lib PCR 1, LTHR Lib PCR 2, and scRNA-384 Lib PCR
 
 {Presenters::MinimalPcrPlatePresenter View class documentation}
 
@@ -88,13 +88,8 @@
 
 {include:Presenters::StandardPresenter}
 
-<<<<<<< HEAD
-Used directly in 89 purposes:
-LBC 5p GEX Frag 2XP, LB Lib PrePool, LB Hyb, LB Cap Lib, LB Cap Lib PCR, LB Cap Lib PCR-XP, LB Cap Lib Pool, CLCM Stock, CLCM Lysate DNA, CLCM DNA End Prep, CLCM DNA Lib PCR XP, CLCM Lysate RNA, CLCM RT PreAmp, CLCM RNA End Prep, CLCM RNA Lib PCR XP, pWGS-384 Post Shear XP, pWGS-384 AL Lib, PF Shear, PF Post Shear, PF Post Shear XP, PF-384 Post Shear XP, PF End Prep, PF-384 End Prep, PF Lib XP, PF-384 Lib XP2, PF Lib XP2, LTHR-384 RT-Q, LTHR-384 PCR 1, LTHR-384 PCR 2, LTHR-384 Lib PCR pool, LBSN-96 Lysate, LBSN-384 PCR 1, LBR Globin, LBR Frag cDNA, LTN Shear, LTN Post Shear, LTN Stock XP, LTN AL Lib, LTN Lib PCR XP, LBC BCR Dil 1, LBC BCR Enrich1 2XSPRI, LBC BCR Enrich2 2XSPRI, LBC BCR Dil 2, LBC BCR Post PCR, GnT scDNA, GnT Pico-XP, GnT Pico End Prep, LB Shear, LB Post Shear, LB End Prep, LB Lib PCR-XP, LDS Stock XP, LDS AL Lib, LDS Lib PCR XP, LHR-384 PCR 1, LHR-384 PCR 2, LHR-384 cDNA, LHR-384 XP, LHR-384 AL Lib, LBC Aggregate, LBC Cherrypick, LCA Blood Array, LCA PBMC, LCA PBMC Pools, LCA 10X cDNA, LCA Blood Bank, LCA PBMC Bank, LBC TCR Dil 1, LBC TCR Enrich1 2XSPRI, LBC TCR Enrich2 2XSPRI, LBC TCR Dil 2, LBC TCR Post PCR, LTHR RT-S, LTHR PCR 1, LTHR PCR 2, LTHR Lib PCR pool, LBB Ligation, LBB Lib-XP, LBB Enriched BCR, LBB Enriched BCR HT, LBB Enriched TCR, LBB Enriched TCR HT, LBC 3pV3 GEX Frag 2XP, scRNA cDNA-XP, scRNA End Prep, LHR PCR 1, LHR PCR 2, LHR XP, and LHR End Prep
-=======
 Used directly in 88 purposes:
 LBC 5p GEX Frag 2XP, LB Lib PrePool, LB Hyb, LB Cap Lib, LB Cap Lib PCR, LB Cap Lib PCR-XP, LB Cap Lib Pool, CLCM Stock, CLCM Lysate DNA, CLCM DNA End Prep, CLCM DNA Lib PCR XP, CLCM Lysate RNA, CLCM RT PreAmp, CLCM RNA End Prep, CLCM RNA Lib PCR XP, pWGS-384 Post Shear XP, pWGS-384 AL Lib, PF Shear, PF Post Shear, PF Post Shear XP, PF-384 Post Shear XP, PF End Prep, PF-384 End Prep, PF Lib XP, PF-384 Lib XP2, PF Lib XP2, LTHR-384 RT-Q, LTHR-384 PCR 1, LTHR-384 PCR 2, LTHR-384 Lib PCR pool, LBR Globin, LBR Frag cDNA, LTN Shear, LTN Post Shear, LTN Stock XP, LTN AL Lib, LTN Lib PCR XP, LBC BCR Dil 1, LBC BCR Enrich1 2XSPRI, LBC BCR Enrich2 2XSPRI, LBC BCR Dil 2, LBC BCR Post PCR, GnT scDNA, GnT Pico-XP, GnT Pico End Prep, LB Shear, LB Post Shear, LB End Prep, LB Lib PCR-XP, LDS Stock XP, LDS AL Lib, LDS Lib PCR XP, LHR-384 PCR 1, LHR-384 PCR 2, LHR-384 cDNA, LHR-384 XP, LHR-384 AL Lib, LBC Aggregate, LBC Cherrypick, LCA Blood Array, LCA PBMC, LCA PBMC Pools, LCA 10X cDNA, LCA Blood Bank, LCA PBMC Bank, LBC TCR Dil 1, LBC TCR Enrich1 2XSPRI, LBC TCR Enrich2 2XSPRI, LBC TCR Dil 2, LBC TCR Post PCR, LTHR RT-S, LTHR PCR 1, LTHR PCR 2, LTHR Lib PCR pool, LSW-96 Stock, LBB Ligation, LBB Lib-XP, LBB Enriched BCR, LBB Enriched BCR HT, LBB Enriched TCR, LBB Enriched TCR HT, LBC 3pV3 GEX Frag 2XP, scRNA cDNA-XP, scRNA End Prep, LHR PCR 1, LHR PCR 2, LHR XP, and LHR End Prep
->>>>>>> a9167d67
 
 {Presenters::StandardPresenter View class documentation}
 
@@ -143,8 +138,8 @@
 
 {include:Presenters::StockPlatePresenter}
 
-Used directly in 16 purposes:
-PF Cherrypicked, LTHR-384 RT, LILYS-96 Stock, LBR Cherrypick, LTN Stock, LTN Cherrypick, GnT Stock, LB Cherrypick, LDS Stock, LDS Cherrypick, LBC Stock, LHR-384 RT, LTHR RT, LBB Cherrypick, scRNA Stock, and LHR RT
+Used directly in 15 purposes:
+PF Cherrypicked, LTHR-384 RT, LBR Cherrypick, LTN Stock, LTN Cherrypick, GnT Stock, LB Cherrypick, LDS Stock, LDS Cherrypick, LBC Stock, LHR-384 RT, LTHR RT, LBB Cherrypick, scRNA Stock, and LHR RT
 
 {Presenters::StockPlatePresenter View class documentation}
 
@@ -194,8 +189,8 @@
 
 {include:Presenters::SimpleTubePresenter}
 
-Used directly in 33 purposes:
-LBC 5p GLibPS, LBC 5p Pool Norm, Cap Lib Pool Norm, LB Custom Pool, CLCM DNA Pool, CLCM RNA Pool, pWGS-384 Lib Pool XP, LTHR-384 Pool XP, LBSN-384 PCR 2 Pool, LBSN-9216 Lib PCR Pool, LBSN-9216 Lib PCR Pool XP, LTN Custom Pool, LBC BCR LibPS, LBC BCR Pool Norm, GnT Pico Lib Pool, GnT Pico Lib Pool XP, LB Lib Pool, LDS Custom Pool, LHR-384 Pool XP, GBS PCR2 Pool Stock, GBS PCR Pool, GBS PCR Pool Selected, LCA Custom Pool, LBC TCR LibPS, LBC TCR Pool Norm, LTHR Pool XP, LBB Lib Pool Stock, LBC 3pV3 GLibPS, scRNA Lib Pool, scRNA-384 Lib Pool XP, scRNA Lib Pool XP, LHR Lib Pool, LHR Lib Pool XP, 
+Used directly in 30 purposes:
+LBC 5p GLibPS, LBC 5p Pool Norm, Cap Lib Pool Norm, LB Custom Pool, CLCM DNA Pool, CLCM RNA Pool, pWGS-384 Lib Pool XP, LTHR-384 Pool XP, LTN Custom Pool, LBC BCR LibPS, LBC BCR Pool Norm, GnT Pico Lib Pool, GnT Pico Lib Pool XP, LB Lib Pool, LDS Custom Pool, LHR-384 Pool XP, GBS PCR2 Pool Stock, GBS PCR Pool, GBS PCR Pool Selected, LCA Custom Pool, LBC TCR LibPS, LBC TCR Pool Norm, LTHR Pool XP, LBB Lib Pool Stock, LBC 3pV3 GLibPS, scRNA Lib Pool, scRNA-384 Lib Pool XP, scRNA Lib Pool XP, LHR Lib Pool, LHR Lib Pool XP, 
 
 {Presenters::SimpleTubePresenter View class documentation}
 
