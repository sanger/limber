<!--
# @markup markdown
# @title Available Presenters
-->

# Available Presenters

> **Note** This file is generated automatically by `rake docs:update` and should
> be generated automatically if you run `rake config:generate` in development.
> If you wish to modify the file, update `docs/templates/presenters.md.erb`
> instead. The description of each class is pulled directly from the class itself.

Presenters are responsible for showing information about a piece of labware.

## Plate presenters


### Presenters::PlatePresenter

{include:Presenters::PlatePresenter}

**This presenter is unused**

{Presenters::PlatePresenter View class documentation}


### Presenters::ConcentrationBinnedPlatePresenter

{include:Presenters::ConcentrationBinnedPlatePresenter}

Used directly in 1 purposes:
LBC 3pV3 GEX Dil

{Presenters::ConcentrationBinnedPlatePresenter View class documentation}


### Presenters::MinimalPlatePresenter

{include:Presenters::MinimalPlatePresenter}

Used directly in 2 purposes:
scRNA-384 cDNA-XP and scRNA-384 End Prep

{Presenters::MinimalPlatePresenter View class documentation}


### Presenters::MinimalPcrPlatePresenter

{include:Presenters::MinimalPcrPlatePresenter}

Used directly in 10 purposes:
pWGS-384 Lib PCR, LTHR-384 Lib PCR 1, LTHR-384 Lib PCR 2, LBSN-384 PCR 2, LHR-384 Lib PCR, GBS PCR1, GBS PCR2, LTHR Lib PCR 1, LTHR Lib PCR 2, and scRNA-384 Lib PCR

{Presenters::MinimalPcrPlatePresenter View class documentation}


### Presenters::MinimalStockPlatePresenter

{include:Presenters::MinimalStockPlatePresenter}

Used directly in 3 purposes:
GBS Stock, GBS-96 Stock, and scRNA-384 Stock

{Presenters::MinimalStockPlatePresenter View class documentation}


### Presenters::NormalisedBinnedPlatePresenter

{include:Presenters::NormalisedBinnedPlatePresenter}

Used directly in 1 purposes:
LBC 5p GEX Dil

{Presenters::NormalisedBinnedPlatePresenter View class documentation}


### Presenters::PcrCyclesBinnedPlatePresenter

{include:Presenters::PcrCyclesBinnedPlatePresenter}

Used directly in 2 purposes:
LTN AL Lib Dil and LDS AL Lib Dil

{Presenters::PcrCyclesBinnedPlatePresenter View class documentation}


### Presenters::StandardPresenter

{include:Presenters::StandardPresenter}

Used directly in 89 purposes:
LBC 5p GEX Frag 2XP, LB Lib PrePool, LB Hyb, LB Cap Lib, LB Cap Lib PCR, LB Cap Lib PCR-XP, LB Cap Lib Pool, CLCM Stock, CLCM Lysate DNA, CLCM DNA End Prep, CLCM DNA Lib PCR XP, CLCM Lysate RNA, CLCM RT PreAmp, CLCM RNA End Prep, CLCM RNA Lib PCR XP, pWGS-384 Post Shear XP, pWGS-384 AL Lib, PF Shear, PF Post Shear, PF Post Shear XP, PF-384 Post Shear XP, PF End Prep, PF-384 End Prep, PF Lib XP, PF-384 Lib XP2, PF Lib XP2, LTHR-384 RT-Q, LTHR-384 PCR 1, LTHR-384 PCR 2, LTHR-384 Lib PCR pool, LBSN-96 Lysate, LBSN-384 PCR 1, LBR Globin, LBR Frag cDNA, LTN Shear, LTN Post Shear, LTN Stock XP, LTN AL Lib, LTN Lib PCR XP, LBC BCR Dil 1, LBC BCR Enrich1 2XSPRI, LBC BCR Enrich2 2XSPRI, LBC BCR Dil 2, LBC BCR Post PCR, GnT scDNA, GnT Pico-XP, GnT Pico End Prep, LB Shear, LB Post Shear, LB End Prep, LB Lib PCR-XP, LDS Stock XP, LDS AL Lib, LDS Lib PCR XP, LHR-384 PCR 1, LHR-384 PCR 2, LHR-384 cDNA, LHR-384 XP, LHR-384 AL Lib, LBC Aggregate, LBC Cherrypick, LCA Blood Array, LCA PBMC, LCA PBMC Pools, LCA 10X cDNA, LCA Blood Bank, LCA PBMC Bank, LBC TCR Dil 1, LBC TCR Enrich1 2XSPRI, LBC TCR Enrich2 2XSPRI, LBC TCR Dil 2, LBC TCR Post PCR, LTHR RT-S, LTHR PCR 1, LTHR PCR 2, LTHR Lib PCR pool, LBB Ligation, LBB Lib-XP, LBB Enriched BCR, LBB Enriched BCR HT, LBB Enriched TCR, LBB Enriched TCR HT, LBC 3pV3 GEX Frag 2XP, scRNA cDNA-XP, scRNA End Prep, LHR PCR 1, LHR PCR 2, LHR XP, and LHR End Prep

{Presenters::StandardPresenter View class documentation}


### Presenters::PcrPresenter

{include:Presenters::PcrPresenter}

Used directly in 18 purposes:
LBC 5p GEX LigXP, LBC 5p GEX PCR 2XP, CLCM DNA Lib PCR, CLCM RNA Lib PCR, LTN Lib PCR, LBC BCR Post Lig 1XSPRI, GnT Pico Lib PCR, LB Lib PCR, LDS Lib PCR, LCA Connect PCRXP, LBC TCR Post Lig 1XSPRI, LBB Lib PCR-XP, LBB Ligation Tagged, LBB Chromium Tagged, LBC 3pV3 GEX LigXP, LBC 3pV3 GEX PCR 2XP, scRNA Lib PCR, and LHR Lib PCR

{Presenters::PcrPresenter View class documentation}


### Presenters::PermissivePresenter

{include:Presenters::PermissivePresenter}

Used directly in 10 purposes:
PF Lib, PF-384 Lib, LBR mRNA Cap, LBR Ribo DNase, LBR Globin DNase, LBR RiboGlobin DNase, LBR Frag, LB cDNA, LB cDNA XP, and LHR-384 End Prep

{Presenters::PermissivePresenter View class documentation}


### Presenters::SingleChildPermissivePresenter

{include:Presenters::SingleChildPermissivePresenter}

Used directly in 1 purposes:
pWGS-384 End Prep

{Presenters::SingleChildPermissivePresenter View class documentation}


### Presenters::SplitPresenter

{include:Presenters::SplitPresenter}

Used directly in 1 purposes:
PF Lib Q-XP2

{Presenters::SplitPresenter View class documentation}


### Presenters::StockPlatePresenter

{include:Presenters::StockPlatePresenter}

Used directly in 16 purposes:
PF Cherrypicked, LTHR-384 RT, LILYS-96 Stock, LBR Cherrypick, LTN Stock, LTN Cherrypick, GnT Stock, LB Cherrypick, LDS Stock, LDS Cherrypick, LBC Stock, LHR-384 RT, LTHR RT, LBB Cherrypick, scRNA Stock, and LHR RT

{Presenters::StockPlatePresenter View class documentation}


### Presenters::SubmissionPlatePresenter

{include:Presenters::SubmissionPlatePresenter}

Used directly in 1 purposes:
LTHR Cherrypick

{Presenters::SubmissionPlatePresenter View class documentation}


### Presenters::UnknownPlatePresenter

{include:Presenters::UnknownPlatePresenter}

**This presenter is unused**

{Presenters::UnknownPlatePresenter View class documentation}


### Presenters::UntaggedPlatePassingPresenter

{include:Presenters::UntaggedPlatePassingPresenter}

Used directly in 1 purposes:
GnT MDA Norm

{Presenters::UntaggedPlatePassingPresenter View class documentation}


## Tube presenters


### Presenters::TubePresenter

{include:Presenters::TubePresenter}

**This template is unused**

{Presenters::TubePresenter View class documentation}


### Presenters::SimpleTubePresenter

{include:Presenters::SimpleTubePresenter}

<<<<<<< HEAD
Used directly in 31 purposes:
LBC 5p GLibPS, LBC 5p Pool Norm, Cap Lib Pool Norm, LB Custom Pool, CLCM DNA Pool, CLCM RNA Pool, pWGS-384 Lib Pool XP, LTHR-384 Pool XP, Bioscan Pool Tube, LTN Custom Pool, LBC BCR LibPS, LBC BCR Pool Norm, GnT Pico Lib Pool, GnT Pico Lib Pool XP, LB Lib Pool, LDS Custom Pool, LHR-384 Pool XP, GBS PCR2 Pool Stock, GBS PCR Pool, GBS PCR Pool Selected, LCA Custom Pool, LBC TCR LibPS, LBC TCR Pool Norm, LTHR Pool XP, LBB Lib Pool Stock, LBC 3pV3 GLibPS, scRNA Lib Pool, scRNA-384 Lib Pool XP, scRNA Lib Pool XP, LHR Lib Pool, LHR Lib Pool XP, 
=======
Used directly in 33 purposes:
LBC 5p GLibPS, LBC 5p Pool Norm, Cap Lib Pool Norm, LB Custom Pool, CLCM DNA Pool, CLCM RNA Pool, pWGS-384 Lib Pool XP, LTHR-384 Pool XP, LBSN-384 PCR 2 Pool, LBSN-9216 Lib PCR Pool, LBSN-9216 Lib PCR Pool XP, LTN Custom Pool, LBC BCR LibPS, LBC BCR Pool Norm, GnT Pico Lib Pool, GnT Pico Lib Pool XP, LB Lib Pool, LDS Custom Pool, LHR-384 Pool XP, GBS PCR2 Pool Stock, GBS PCR Pool, GBS PCR Pool Selected, LCA Custom Pool, LBC TCR LibPS, LBC TCR Pool Norm, LTHR Pool XP, LBB Lib Pool Stock, LBC 3pV3 GLibPS, scRNA Lib Pool, scRNA-384 Lib Pool XP, scRNA Lib Pool XP, LHR Lib Pool, LHR Lib Pool XP, 
>>>>>>> fff857fd

{Presenters::SimpleTubePresenter View class documentation}


### Presenters::CardinalBankStockTubePresenter

{include:Presenters::CardinalBankStockTubePresenter}

Used directly in 1 purposes:
LCA Bank Stock, 

{Presenters::CardinalBankStockTubePresenter View class documentation}


### Presenters::FinalTubePresenter

{include:Presenters::FinalTubePresenter}

Used directly in 8 purposes:
LB Custom Pool Norm, CLCM DNA Pool Norm, CLCM RNA Pool Norm, LB Lib Pool Norm, LTN Custom Pool Norm, LDS Custom Pool Norm, GBS MiSeq Pool, LCA Custom Pool Norm, 

{Presenters::FinalTubePresenter View class documentation}


### Presenters::UnknownTubePresenter

{include:Presenters::UnknownTubePresenter}

**This template is unused**

{Presenters::UnknownTubePresenter View class documentation}


### Presenters::VacTubePresenter

{include:Presenters::VacTubePresenter}

Used directly in 1 purposes:
LCA Blood Vac, 

{Presenters::VacTubePresenter View class documentation}
<|MERGE_RESOLUTION|>--- conflicted
+++ resolved
@@ -189,13 +189,8 @@
 
 {include:Presenters::SimpleTubePresenter}
 
-<<<<<<< HEAD
-Used directly in 31 purposes:
-LBC 5p GLibPS, LBC 5p Pool Norm, Cap Lib Pool Norm, LB Custom Pool, CLCM DNA Pool, CLCM RNA Pool, pWGS-384 Lib Pool XP, LTHR-384 Pool XP, Bioscan Pool Tube, LTN Custom Pool, LBC BCR LibPS, LBC BCR Pool Norm, GnT Pico Lib Pool, GnT Pico Lib Pool XP, LB Lib Pool, LDS Custom Pool, LHR-384 Pool XP, GBS PCR2 Pool Stock, GBS PCR Pool, GBS PCR Pool Selected, LCA Custom Pool, LBC TCR LibPS, LBC TCR Pool Norm, LTHR Pool XP, LBB Lib Pool Stock, LBC 3pV3 GLibPS, scRNA Lib Pool, scRNA-384 Lib Pool XP, scRNA Lib Pool XP, LHR Lib Pool, LHR Lib Pool XP, 
-=======
 Used directly in 33 purposes:
 LBC 5p GLibPS, LBC 5p Pool Norm, Cap Lib Pool Norm, LB Custom Pool, CLCM DNA Pool, CLCM RNA Pool, pWGS-384 Lib Pool XP, LTHR-384 Pool XP, LBSN-384 PCR 2 Pool, LBSN-9216 Lib PCR Pool, LBSN-9216 Lib PCR Pool XP, LTN Custom Pool, LBC BCR LibPS, LBC BCR Pool Norm, GnT Pico Lib Pool, GnT Pico Lib Pool XP, LB Lib Pool, LDS Custom Pool, LHR-384 Pool XP, GBS PCR2 Pool Stock, GBS PCR Pool, GBS PCR Pool Selected, LCA Custom Pool, LBC TCR LibPS, LBC TCR Pool Norm, LTHR Pool XP, LBB Lib Pool Stock, LBC 3pV3 GLibPS, scRNA Lib Pool, scRNA-384 Lib Pool XP, scRNA Lib Pool XP, LHR Lib Pool, LHR Lib Pool XP, 
->>>>>>> fff857fd
 
 {Presenters::SimpleTubePresenter View class documentation}
 
