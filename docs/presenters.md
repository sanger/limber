--- conflicted
+++ resolved
@@ -88,13 +88,8 @@
 
 {include:Presenters::StandardPresenter}
 
-<<<<<<< HEAD
-  Used directly in 70 purposes:
-  LBC 5p GEX Frag 2XP, LB Lib PrePool, LB Hyb, LB Cap Lib, LB Cap Lib PCR, LB Cap Lib PCR-XP, LB Cap Lib Pool, pWGS-384 Post Shear XP, pWGS-384 AL Lib, PF Shear, PF Post Shear, PF Post Shear XP, PF-384 Post Shear XP, PF End Prep, PF-384 End Prep, PF Lib XP, PF-384 Lib XP2, PF Lib XP2, LTHR-384 RT-Q, LTHR-384 PCR 1, LTHR-384 PCR 2, LTHR-384 Lib PCR pool, LBR Globin, LBR Frag cDNA, LBC BCR Dil 1, LBC BCR Enrich1 2XSPRI, LBC BCR Enrich2 2XSPRI, LBC BCR Dil 2, LBC BCR Post PCR, GnT scDNA, GnT Pico-XP, GnT Pico End Prep, LB Shear, LB Post Shear, LB End Prep, LB Lib PCR-XP, LDS Stock XP, LDS AL Lib, LDS Lib PCR XP, LHR-384 PCR 1, LHR-384 PCR 2, LHR-384 cDNA, LHR-384 XP, LHR-384 AL Lib, LBC Aggregate, LBC Cherrypick, LCA Blood Array, LCA PBMC, LCA PBMC Pools, LCA 10X cDNA, LCA Blood Bank, LCA PBMC Bank, LBC TCR Dil 1, LBC TCR Enrich1 2XSPRI, LBC TCR Enrich2 2XSPRI, LBC TCR Dil 2, LBC TCR Post PCR, LTHR RT-S, LTHR PCR 1, LTHR PCR 2, LTHR Lib PCR pool, LBB Ligation, LBB Lib-XP, LBC 3pV3 GEX Frag 2XP, scRNA cDNA-XP, scRNA End Prep, LHR PCR 1, LHR PCR 2, LHR XP, and LHR End Prep
-=======
   Used directly in 64 purposes:
   LBC 5p GEX Frag 2XP, LB Lib PrePool, LB Hyb, LB Cap Lib, LB Cap Lib PCR, LB Cap Lib PCR-XP, LB Cap Lib Pool, pWGS-384 Post Shear XP, pWGS-384 AL Lib, PF Shear, PF Post Shear, PF Post Shear XP, PF-384 Post Shear XP, PF End Prep, PF-384 End Prep, PF Lib XP, PF-384 Lib XP2, PF Lib XP2, LTHR-384 RT-Q, LTHR-384 PCR 1, LTHR-384 PCR 2, LTHR-384 Lib PCR pool, LBR Globin, LBR Frag cDNA, LBC BCR Dil 1, LBC BCR Enrich1 2XSPRI, LBC BCR Enrich2 2XSPRI, LBC BCR Dil 2, LBC BCR Post PCR, GnT scDNA, GnT Pico-XP, GnT Pico End Prep, LB Shear, LB Post Shear, LB End Prep, LB Lib PCR-XP, LDS Stock XP, LDS AL Lib, LDS Lib PCR XP, LHR-384 PCR 1, LHR-384 PCR 2, LHR-384 cDNA, LHR-384 XP, LHR-384 AL Lib, LBC Aggregate, LBC Cherrypick, LBC TCR Dil 1, LBC TCR Enrich1 2XSPRI, LBC TCR Enrich2 2XSPRI, LBC TCR Dil 2, LBC TCR Post PCR, LTHR RT-S, LTHR PCR 1, LTHR PCR 2, LTHR Lib PCR pool, LBB Ligation, LBB Lib-XP, LBC 3pV3 GEX Frag 2XP, scRNA cDNA-XP, scRNA End Prep, LHR PCR 1, LHR PCR 2, LHR XP, and LHR End Prep
->>>>>>> 79badf24
 
 {Presenters::StandardPresenter View class documentation}
 
@@ -190,8 +185,25 @@
 {Presenters::TubePresenter View class documentation}
 
 
-<<<<<<< HEAD
-=======
+### Presenters::SimpleTubePresenter
+
+{include:Presenters::SimpleTubePresenter}
+
+Used directly in 23 purposes:
+LBC 5p GLibPS, Cap Lib Pool Norm, LB Custom Pool, pWGS-384 Lib Pool XP, LTHR-384 Pool XP, LBC BCR LibPS, GnT Pico Lib Pool, GnT Pico Lib Pool XP, LB Lib Pool, LDS Custom Pool, LHR-384 Pool XP, GBS PCR2 Pool Stock, GBS PCR Pool, GBS PCR Pool Selected, LBC TCR LibPS, LTHR Pool XP, LBB Lib Pool Stock, LBC 3pV3 GLibPS, scRNA Lib Pool, scRNA-384 Lib Pool XP, scRNA Lib Pool XP, LHR Lib Pool, LHR Lib Pool XP, 
+
+{Presenters::SimpleTubePresenter View class documentation}
+
+
+### Presenters::CardinalBankStockTubePresenter
+
+{include:Presenters::CardinalBankStockTubePresenter}
+
+  **This template is unused**
+
+{Presenters::CardinalBankStockTubePresenter View class documentation}
+
+
 ### Presenters::FinalTubePresenter
 
 {include:Presenters::FinalTubePresenter}
@@ -202,37 +214,6 @@
 {Presenters::FinalTubePresenter View class documentation}
 
 
->>>>>>> 79badf24
-### Presenters::SimpleTubePresenter
-
-{include:Presenters::SimpleTubePresenter}
-
-Used directly in 23 purposes:
-LBC 5p GLibPS, Cap Lib Pool Norm, LB Custom Pool, pWGS-384 Lib Pool XP, LTHR-384 Pool XP, LBC BCR LibPS, GnT Pico Lib Pool, GnT Pico Lib Pool XP, LB Lib Pool, LDS Custom Pool, LHR-384 Pool XP, GBS PCR2 Pool Stock, GBS PCR Pool, GBS PCR Pool Selected, LBC TCR LibPS, LTHR Pool XP, LBB Lib Pool Stock, LBC 3pV3 GLibPS, scRNA Lib Pool, scRNA-384 Lib Pool XP, scRNA Lib Pool XP, LHR Lib Pool, LHR Lib Pool XP, 
-
-{Presenters::SimpleTubePresenter View class documentation}
-
-
-### Presenters::CardinalBankStockTubePresenter
-
-{include:Presenters::CardinalBankStockTubePresenter}
-
-Used directly in 1 purposes:
-LCA Bank Stock, 
-
-{Presenters::CardinalBankStockTubePresenter View class documentation}
-
-
-### Presenters::FinalTubePresenter
-
-{include:Presenters::FinalTubePresenter}
-
-Used directly in 5 purposes:
-LB Custom Pool Norm, LB Lib Pool Norm, LDS Custom Pool Norm, GBS MiSeq Pool, LCA Custom Pool Norm, 
-
-{Presenters::FinalTubePresenter View class documentation}
-
-
 ### Presenters::UnknownTubePresenter
 
 {include:Presenters::UnknownTubePresenter}
