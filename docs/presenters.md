--- conflicted
+++ resolved
@@ -69,6 +69,8 @@
 
 Used directly in 107 purposes:
 CLCM DNA End Prep, CLCM DNA Lib PCR XP, CLCM Lysate DNA, CLCM Lysate RNA, CLCM RNA End Prep, CLCM RNA Lib PCR XP, CLCM RT PreAmp, CLCM Stock, GnT Pico End Prep, GnT Pico-XP, GnT scDNA, LB Cap Lib, LB Cap Lib PCR, LB Cap Lib PCR-XP, LB Cap Lib Pool, LB End Prep, LB Hyb, LB Lib PCR-XP, LB Lib PrePool, LB Post Shear, LB Shear, LBB Enriched BCR, LBB Enriched BCR HT, LBB Enriched TCR, LBB Enriched TCR HT, LBB Lib-XP, LBB Ligation, LBC 3pV3 GEX Frag 2XP, LBC 5p GEX Frag 2XP, LBC Aggregate, LBC BCR Dil 1, LBC BCR Dil 2, LBC BCR Enrich1 2XSPRI, LBC BCR Enrich2 2XSPRI, LBC BCR Post PCR, LBC Cherrypick, LBC TCR Dil 1, LBC TCR Dil 2, LBC TCR Enrich1 2XSPRI, LBC TCR Enrich2 2XSPRI, LBC TCR Post PCR, LBR Frag cDNA, LBR Globin, LCA 10X cDNA, LCA Blood Array, LCA Blood Bank, LCA PBMC, LCA PBMC Bank, LCA PBMC Pools, LCMB End Prep, LCMB Lib PCR-XP, LDS AL Lib, LDS Lib PCR XP, LDS Stock XP, LHR End Prep, LHR PCR 1, LHR PCR 2, LHR XP, LHR-384 AL Lib, LHR-384 cDNA, LHR-384 PCR 1, LHR-384 PCR 2, LHR-384 XP, LRC Blood Bank, LRC HT 5p cDNA PCR, LRC HT 5p cDNA PCR XP, LRC HT 5p Chip, LRC HT 5p GEMs, LRC PBMC Bank, LRC PBMC Cryostor, LRC PBMC Defrost PBS, LRC PBMC Pools, LRC PBMC Pools Input, LSW-96 Stock, LTHR Lib PCR pool, LTHR PCR 1, LTHR PCR 2, LTHR RT-S, LTHR-384 Lib PCR pool, LTHR-384 PCR 1, LTHR-384 PCR 2, LTHR-384 RT-Q, LTN AL Lib, LTN Lib PCR XP, LTN Post Shear, LTN Shear, LTN Stock XP, PF End Prep, PF Lib XP, PF Lib XP2, PF Post Shear, PF Post Shear XP, PF Shear, PF-384 End Prep, PF-384 Lib XP2, PF-384 Post Shear XP, pWGS-384 AL Lib, pWGS-384 Post Shear XP, RVI Cap Lib, RVI Cap Lib PCR, RVI Cap Lib PCR XP, RVI Cap Lib Pool, RVI Hyb, RVI Lib PCR XP, RVI Lib PrePool, scRNA cDNA-XP, and scRNA End Prep
+Used directly in 107 purposes:
+CLCM DNA End Prep, CLCM DNA Lib PCR XP, CLCM Lysate DNA, CLCM Lysate RNA, CLCM RNA End Prep, CLCM RNA Lib PCR XP, CLCM RT PreAmp, CLCM Stock, GnT Pico End Prep, GnT Pico-XP, GnT scDNA, LB Cap Lib, LB Cap Lib PCR, LB Cap Lib PCR-XP, LB Cap Lib Pool, LB End Prep, LB Hyb, LB Lib PCR-XP, LB Lib PrePool, LB Post Shear, LB Shear, LBB Enriched BCR, LBB Enriched BCR HT, LBB Enriched TCR, LBB Enriched TCR HT, LBB Lib-XP, LBB Ligation, LBC 3pV3 GEX Frag 2XP, LBC 5p GEX Frag 2XP, LBC Aggregate, LBC BCR Dil 1, LBC BCR Dil 2, LBC BCR Enrich1 2XSPRI, LBC BCR Enrich2 2XSPRI, LBC BCR Post PCR, LBC Cherrypick, LBC TCR Dil 1, LBC TCR Dil 2, LBC TCR Enrich1 2XSPRI, LBC TCR Enrich2 2XSPRI, LBC TCR Post PCR, LBR Frag cDNA, LBR Globin, LCA 10X cDNA, LCA Blood Array, LCA Blood Bank, LCA PBMC, LCA PBMC Bank, LCA PBMC Pools, LCMB End Prep, LCMB Lib PCR-XP, LDS AL Lib, LDS Lib PCR XP, LDS Stock XP, LHR End Prep, LHR PCR 1, LHR PCR 2, LHR XP, LHR-384 AL Lib, LHR-384 cDNA, LHR-384 PCR 1, LHR-384 PCR 2, LHR-384 XP, LRC Blood Bank, LRC HT 5p cDNA PCR, LRC HT 5p cDNA PCR XP, LRC HT 5p Chip, LRC HT 5p GEMs, LRC PBMC Bank, LRC PBMC Cryostor, LRC PBMC Defrost PBS, LRC PBMC Pools, LRC PBMC Pools Input, LSW-96 Stock, LTHR Lib PCR pool, LTHR PCR 1, LTHR PCR 2, LTHR RT-S, LTHR-384 Lib PCR pool, LTHR-384 PCR 1, LTHR-384 PCR 2, LTHR-384 RT-Q, LTN AL Lib, LTN Lib PCR XP, LTN Post Shear, LTN Shear, LTN Stock XP, PF End Prep, PF Lib XP, PF Lib XP2, PF Post Shear, PF Post Shear XP, PF Shear, PF-384 End Prep, PF-384 Lib XP2, PF-384 Post Shear XP, pWGS-384 AL Lib, pWGS-384 Post Shear XP, RVI Cap Lib, RVI Cap Lib PCR, RVI Cap Lib PCR XP, RVI Cap Lib Pool, RVI Hyb, RVI Lib PCR XP, RVI Lib PrePool, scRNA cDNA-XP, and scRNA End Prep
 
 {Presenters::StandardPresenter View class documentation}
 
@@ -117,13 +119,18 @@
 
 {include:Presenters::StockPlatePresenter}
 
-<<<<<<< HEAD
+Used directly in 18 purposes:
+GnT Stock, LB Cherrypick, LBB Cherrypick, LBC Stock, LBR Cherrypick, LBSN-96 Lysate, LCMB Cherrypick, LDS Cherrypick, LDS Stock, LHR RT, LHR-384 RT, LILYS-96 Stock, LTHR RT, LTHR-384 RT, LTN Cherrypick, LTN Stock, PF Cherrypicked, and scRNA Stock
+
+{Presenters::StockPlatePresenter View class documentation}
+
+
+### Presenters::StockPlatePresenter
+
+{include:Presenters::StockPlatePresenter}
+
 Used directly in 16 purposes:
 GnT Stock, LB Cherrypick, LBB Cherrypick, LBC Stock, LBR Cherrypick, LCMB Cherrypick, LDS Cherrypick, LDS Stock, LHR RT, LHR-384 RT, LTHR RT, LTHR-384 RT, LTN Cherrypick, LTN Stock, PF Cherrypicked, and scRNA Stock
-=======
-Used directly in 18 purposes:
-GnT Stock, LB Cherrypick, LBB Cherrypick, LBC Stock, LBR Cherrypick, LBSN-96 Lysate, LCMB Cherrypick, LDS Cherrypick, LDS Stock, LHR RT, LHR-384 RT, LILYS-96 Stock, LTHR RT, LTHR-384 RT, LTN Cherrypick, LTN Stock, PF Cherrypicked, and scRNA Stock
->>>>>>> 77f7eb19
 
 {Presenters::StockPlatePresenter View class documentation}
 
@@ -215,6 +222,7 @@
 
 Used directly in 36 purposes:
 LBC 5p GLibPS, LBC 5p Pool Norm, LRC Blood Aliquot, LRC Bank Seq, LRC Bank Spare, Cap Lib Pool Norm, LB Custom Pool, CLCM DNA Pool, CLCM RNA Pool, LCMB Custom Pool, pWGS-384 Lib Pool XP, LTHR-384 Pool XP, LBSN-384 PCR 2 Pool, LBSN-9216 Lib PCR Pool, LTN Custom Pool, LBC BCR LibPS, LBC BCR Pool Norm, GnT Pico Lib Pool, GnT Pico Lib Pool XP, LB Lib Pool, LDS Custom Pool, LHR-384 Pool XP, GBS PCR2 Pool Stock, GBS PCR Pool, GBS PCR Pool Selected, LCA Custom Pool, LBC TCR LibPS, LBC TCR Pool Norm, LTHR Pool XP, LBB Lib Pool Stock, LBC 3pV3 GLibPS, scRNA Lib Pool, scRNA-384 Lib Pool XP, scRNA Lib Pool XP, LHR Lib Pool, LHR Lib Pool XP, 
+LBC 5p GLibPS, LBC 5p Pool Norm, LRC Blood Aliquot, LRC Bank Seq, LRC Bank Spare, Cap Lib Pool Norm, LB Custom Pool, CLCM DNA Pool, CLCM RNA Pool, LCMB Custom Pool, pWGS-384 Lib Pool XP, LTHR-384 Pool XP, LBSN-384 PCR 2 Pool, LBSN-9216 Lib PCR Pool, LTN Custom Pool, LBC BCR LibPS, LBC BCR Pool Norm, GnT Pico Lib Pool, GnT Pico Lib Pool XP, LB Lib Pool, LDS Custom Pool, LHR-384 Pool XP, GBS PCR2 Pool Stock, GBS PCR Pool, GBS PCR Pool Selected, LCA Custom Pool, LBC TCR LibPS, LBC TCR Pool Norm, LTHR Pool XP, LBB Lib Pool Stock, LBC 3pV3 GLibPS, scRNA Lib Pool, scRNA-384 Lib Pool XP, scRNA Lib Pool XP, LHR Lib Pool, LHR Lib Pool XP, 
 
 {Presenters::SimpleTubePresenter View class documentation}
 
@@ -256,3 +264,13 @@
 LCA Bank Stock, 
 
 {Presenters::CardinalBankStockTubePresenter View class documentation}
+
+
+### Presenters::CardinalBankStockTubePresenter
+
+{include:Presenters::CardinalBankStockTubePresenter}
+
+Used directly in 1 purposes:
+LCA Bank Stock, 
+
+{Presenters::CardinalBankStockTubePresenter View class documentation}
