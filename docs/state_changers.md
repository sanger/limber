<!--
# @markup markdown
# @title Available State Changers
-->

# Available State Changers

> **Note** This file is generated automatically by `rake docs:update` and should
> be generated automatically if you run `rake config:generate` in development.
> If you wish to modify the file, update `docs/templates/state_changers.md.erb`
> instead. The description of each class is pulled directly from the class itself.

State changers are responsible for updating labware state either via robot or
manual transfer.


## StateChangers::DefaultStateChanger

{include:StateChangers::DefaultStateChanger}

  Used directly in 165 purposes:
  LBC 5p GEX Dil, LBC 5p GEX Frag 2XP, LBC 5p GEX LigXP, LBC 5p GEX PCR 2XP, LRC Blood Bank, LRC PBMC Bank, LB Lib PrePool, LB Hyb, LB Cap Lib, LB Cap Lib PCR, LB Cap Lib PCR-XP, LB Cap Lib Pool, CLCM Stock, CLCM Lysate DNA, CLCM DNA End Prep, CLCM DNA Lib PCR, CLCM DNA Lib PCR XP, CLCM Lysate RNA, CLCM RT PreAmp, CLCM RNA End Prep, CLCM RNA Lib PCR, CLCM RNA Lib PCR XP, LCMB Cherrypick, LCMB End Prep, LCMB Lib PCR, LCMB Lib PCR-XP, pWGS-384 Post Shear XP, pWGS-384 End Prep, pWGS-384 AL Lib, pWGS-384 Lib PCR, PF Cherrypicked, PF Shear, PF Post Shear, PF Post Shear XP, PF-384 Post Shear XP, PF End Prep, PF-384 End Prep, PF Lib, PF-384 Lib, PF Lib XP, PF-384 Lib XP2, PF Lib XP2, PF Lib Q-XP2, LTHR-384 RT, LTHR-384 RT-Q, LTHR-384 PCR 1, LTHR-384 PCR 2, LTHR-384 Lib PCR 1, LTHR-384 Lib PCR 2, LTHR-384 Lib PCR pool, LILYS-96 Stock, LBSN-384 PCR 1, LBSN-384 PCR 2, LBR Cherrypick, LBR mRNA Cap, LBR Globin, LBR Ribo DNase, LBR Globin DNase, LBR RiboGlobin DNase, LBR Frag cDNA, LBR Frag, LB cDNA, LB cDNA XP, LTN Stock, LTN Cherrypick, LTN Shear, LTN Post Shear, LTN Stock XP, LTN AL Lib, LTN AL Lib Dil, LTN Lib PCR, LTN Lib PCR XP, LTHR Cherrypick, LBC BCR Dil 1, LBC BCR Enrich1 2XSPRI, LBC BCR Enrich2 2XSPRI, LBC BCR Dil 2, LBC BCR Post Lig 1XSPRI, LBC BCR Post PCR, GnT Stock, GnT scDNA, GnT Pico-XP, GnT Pico End Prep, GnT Pico Lib PCR, GnT MDA Norm, LB Cherrypick, LB Shear, LB Post Shear, LB End Prep, LB Lib PCR, LB Lib PCR-XP, LDS Stock, LDS Cherrypick, LDS Stock XP, LDS AL Lib, LDS AL Lib Dil, LDS Lib PCR, LDS Lib PCR XP, TR Stock 96, TR Stock 48, Heron Lysed Tube Rack, LBC Stock, LHR-384 RT, LHR-384 PCR 1, LHR-384 PCR 2, LHR-384 cDNA, LHR-384 XP, LHR-384 End Prep, LHR-384 AL Lib, LHR-384 Lib PCR, GBS Stock, GBS-96 Stock, GBS PCR1, GBS PCR2, LBC Aggregate, LCA Blood Array, LCA PBMC, LCA PBMC Pools, LCA 10X cDNA, LCA Connect PCRXP, LCA Blood Bank, LCA PBMC Bank, LBC TCR Dil 1, LBC TCR Enrich1 2XSPRI, LBC TCR Enrich2 2XSPRI, LBC TCR Dil 2, LBC TCR Post Lig 1XSPRI, LBC TCR Post PCR, LTHR RT, LTHR RT-S, LTHR PCR 1, LTHR PCR 2, LTHR Lib PCR 1, LTHR Lib PCR 2, LTHR Lib PCR pool, LDW-96 Stock, Tag Plate - 384, LBB Cherrypick, LBB Ligation, LBB Lib PCR-XP, LBB Ligation Tagged, LBB Chromium Tagged, LBB Lib-XP, LBB Enriched BCR, LBB Enriched BCR HT, LBB Enriched TCR, LBB Enriched TCR HT, LBC 3pV3 GEX Dil, LBC 3pV3 GEX Frag 2XP, LBC 3pV3 GEX LigXP, LBC 3pV3 GEX PCR 2XP, scRNA Stock, scRNA-384 Stock, scRNA cDNA-XP, scRNA-384 cDNA-XP, scRNA End Prep, scRNA-384 End Prep, scRNA Lib PCR, scRNA-384 Lib PCR, LHR RT, LHR PCR 1, LHR PCR 2, LHR XP, LHR End Prep, and LHR Lib PCR

{StateChangers::DefaultStateChanger View class documentation}


## StateChangers::AutomaticPlateStateChanger

{include:StateChangers::AutomaticPlateStateChanger}

  Used directly in 3 purposes:
  LBSN-96 Lysate, LBC Cherrypick, and LSW-96 Stock

{StateChangers::AutomaticPlateStateChanger View class documentation}


## StateChangers::TubeStateChanger

{include:StateChangers::TubeStateChanger}

<<<<<<< HEAD
  Used directly in 49 purposes:
  Cap Lib Pool Norm, CLCM DNA Pool, CLCM DNA Pool Norm, CLCM RNA Pool, CLCM RNA Pool Norm, GBS MiSeq Pool, GBS PCR Pool, GBS PCR Pool Selected, GBS PCR2 Pool Stock, GnT Pico Lib Pool, GnT Pico Lib Pool XP, LB Custom Pool, LB Custom Pool Norm, LB Lib Pool, LB Lib Pool Norm, LBB Lib Pool Stock, LBC 3pV3 GLibPS, LBC 5p GLibPS, LBC 5p Pool Norm, LBC BCR LibPS, LBC BCR Pool Norm, LBC TCR LibPS, LBC TCR Pool Norm, LBSN-384 PCR 2 Pool, LBSN-9216 Lib PCR Pool, LBSN-9216 Lib PCR Pool XP, LCA Bank Stock, LCA Blood Vac, LCA Custom Pool, LCA Custom Pool Norm, LCMB Custom Pool, LCMB Custom Pool Norm, LDS Custom Pool, LDS Custom Pool Norm, LHR Lib Pool, LHR Lib Pool XP, LHR-384 Pool XP, LRC Bank Seq, LRC Bank Spare, LRC Blood Aliquot, LRC Blood Vac, LTHR Pool XP, LTHR-384 Pool XP, LTN Custom Pool, LTN Custom Pool Norm, pWGS-384 Lib Pool XP, scRNA Lib Pool, scRNA Lib Pool XP, and scRNA-384 Lib Pool XP
=======
  Used directly in 48 purposes:
  LBC 5p GLibPS, LBC 5p Pool Norm, LRC Blood Vac, LRC Bank Seq, LRC Bank Spare, Cap Lib Pool Norm, LB Custom Pool, LB Custom Pool Norm, CLCM DNA Pool, CLCM DNA Pool Norm, CLCM RNA Pool, CLCM RNA Pool Norm, LCMB Custom Pool, LCMB Custom Pool Norm, pWGS-384 Lib Pool XP, LTHR-384 Pool XP, LB Lib Pool Norm, LBSN-384 PCR 2 Pool, LBSN-9216 Lib PCR Pool, LBSN-9216 Lib PCR Pool XP, LTN Custom Pool, LTN Custom Pool Norm, LBC BCR LibPS, LBC BCR Pool Norm, GnT Pico Lib Pool, GnT Pico Lib Pool XP, LB Lib Pool, LDS Custom Pool, LDS Custom Pool Norm, LHR-384 Pool XP, GBS PCR2 Pool Stock, GBS PCR Pool, GBS PCR Pool Selected, GBS MiSeq Pool, LCA Blood Vac, LCA Custom Pool, LCA Custom Pool Norm, LCA Bank Stock, LBC TCR LibPS, LBC TCR Pool Norm, LTHR Pool XP, LBB Lib Pool Stock, LBC 3pV3 GLibPS, scRNA Lib Pool, scRNA-384 Lib Pool XP, scRNA Lib Pool XP, LHR Lib Pool, and LHR Lib Pool XP
>>>>>>> cbfa15b5

{StateChangers::TubeStateChanger View class documentation}
<|MERGE_RESOLUTION|>--- conflicted
+++ resolved
@@ -38,12 +38,7 @@
 
 {include:StateChangers::TubeStateChanger}
 
-<<<<<<< HEAD
   Used directly in 49 purposes:
   Cap Lib Pool Norm, CLCM DNA Pool, CLCM DNA Pool Norm, CLCM RNA Pool, CLCM RNA Pool Norm, GBS MiSeq Pool, GBS PCR Pool, GBS PCR Pool Selected, GBS PCR2 Pool Stock, GnT Pico Lib Pool, GnT Pico Lib Pool XP, LB Custom Pool, LB Custom Pool Norm, LB Lib Pool, LB Lib Pool Norm, LBB Lib Pool Stock, LBC 3pV3 GLibPS, LBC 5p GLibPS, LBC 5p Pool Norm, LBC BCR LibPS, LBC BCR Pool Norm, LBC TCR LibPS, LBC TCR Pool Norm, LBSN-384 PCR 2 Pool, LBSN-9216 Lib PCR Pool, LBSN-9216 Lib PCR Pool XP, LCA Bank Stock, LCA Blood Vac, LCA Custom Pool, LCA Custom Pool Norm, LCMB Custom Pool, LCMB Custom Pool Norm, LDS Custom Pool, LDS Custom Pool Norm, LHR Lib Pool, LHR Lib Pool XP, LHR-384 Pool XP, LRC Bank Seq, LRC Bank Spare, LRC Blood Aliquot, LRC Blood Vac, LTHR Pool XP, LTHR-384 Pool XP, LTN Custom Pool, LTN Custom Pool Norm, pWGS-384 Lib Pool XP, scRNA Lib Pool, scRNA Lib Pool XP, and scRNA-384 Lib Pool XP
-=======
-  Used directly in 48 purposes:
-  LBC 5p GLibPS, LBC 5p Pool Norm, LRC Blood Vac, LRC Bank Seq, LRC Bank Spare, Cap Lib Pool Norm, LB Custom Pool, LB Custom Pool Norm, CLCM DNA Pool, CLCM DNA Pool Norm, CLCM RNA Pool, CLCM RNA Pool Norm, LCMB Custom Pool, LCMB Custom Pool Norm, pWGS-384 Lib Pool XP, LTHR-384 Pool XP, LB Lib Pool Norm, LBSN-384 PCR 2 Pool, LBSN-9216 Lib PCR Pool, LBSN-9216 Lib PCR Pool XP, LTN Custom Pool, LTN Custom Pool Norm, LBC BCR LibPS, LBC BCR Pool Norm, GnT Pico Lib Pool, GnT Pico Lib Pool XP, LB Lib Pool, LDS Custom Pool, LDS Custom Pool Norm, LHR-384 Pool XP, GBS PCR2 Pool Stock, GBS PCR Pool, GBS PCR Pool Selected, GBS MiSeq Pool, LCA Blood Vac, LCA Custom Pool, LCA Custom Pool Norm, LCA Bank Stock, LBC TCR LibPS, LBC TCR Pool Norm, LTHR Pool XP, LBB Lib Pool Stock, LBC 3pV3 GLibPS, scRNA Lib Pool, scRNA-384 Lib Pool XP, scRNA Lib Pool XP, LHR Lib Pool, and LHR Lib Pool XP
->>>>>>> cbfa15b5
 
 {StateChangers::TubeStateChanger View class documentation}
