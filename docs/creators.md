<!--
# @markup markdown
# @title Available LabwareCreators
-->

# Available LabwareCreators

> **Note** This file is generated automatically by `rake docs:update` and should
> be generated automatically if you run `rake config:generate` in development.
> If you wish to modify the file, update `docs/templates/creators.md.erb`
> instead. The description of each class is pulled directly from the class itself.

Labware creators are responsible for creating new labware from a parent labware.


## LabwareCreators::Base

{include:LabwareCreators::Base}

  **This labware creator is unused**

{LabwareCreators::Base View class documentation}


## LabwareCreators::StampedPlate

{include:LabwareCreators::StampedPlate}

<<<<<<< HEAD
  Used directly in 79 purposes:
  LBC 5p GEX Frag 2XP, LBC 5p GEX PCR 2XP, LB Cap Lib, LB Cap Lib PCR, LB Cap Lib PCR-XP, pWGS-384 End Prep, pWGS-384 AL Lib, PF Cherrypicked, PF Shear, PF Post Shear, PF Post Shear XP, PF End Prep, PF-384 End Prep, PF Lib XP, PF-384 Lib XP2, PF Lib XP2, LTHR-384 PCR 1, LTHR-384 PCR 2, LBR Cherrypick, LBR mRNA Cap, LBR Globin, LBR Ribo DNase, LBR Globin DNase, LBR RiboGlobin DNase, LBR Frag cDNA, LBR Frag, LB cDNA, LB cDNA XP, LBC BCR Enrich1 2XSPRI, LBC BCR Enrich2 2XSPRI, LBC BCR Post PCR, GnT Stock, GnT scDNA, GnT Pico-XP, GnT Pico End Prep, GnT MDA Norm, LB Cherrypick, LB Shear, LB Post Shear, LB End Prep, LB Lib PCR-XP, LDS Stock, LDS Cherrypick, LDS Stock XP, LDS AL Lib, LDS Lib PCR XP, LBC Stock, LHR-384 RT, LHR-384 PCR 1, LHR-384 PCR 2, LHR-384 XP, LHR-384 End Prep, LHR-384 AL Lib, GBS Stock, GBS-96 Stock, LCA PBMC, LCA 10X cDNA, LCA PBMC Bank, LBC TCR Enrich1 2XSPRI, LBC TCR Enrich2 2XSPRI, LBC TCR Post PCR, LTHR RT-S, LTHR PCR 1, LTHR PCR 2, LBB Cherrypick, LBB Ligation, LBB Lib-XP, LBC 3pV3 GEX Frag 2XP, LBC 3pV3 GEX PCR 2XP, scRNA Stock, scRNA-384 Stock, scRNA cDNA-XP, scRNA-384 cDNA-XP, scRNA End Prep, scRNA-384 End Prep, LHR RT, LHR PCR 1, LHR PCR 2, and LHR End Prep
=======
  Used directly in 76 purposes:
  LBC 5p GEX Frag 2XP, LBC 5p GEX PCR 2XP, LB Cap Lib, LB Cap Lib PCR, LB Cap Lib PCR-XP, pWGS-384 End Prep, pWGS-384 AL Lib, PF Cherrypicked, PF Shear, PF Post Shear, PF Post Shear XP, PF End Prep, PF-384 End Prep, PF Lib XP, PF-384 Lib XP2, PF Lib XP2, LTHR-384 PCR 1, LTHR-384 PCR 2, LBR Cherrypick, LBR mRNA Cap, LBR Globin, LBR Ribo DNase, LBR Globin DNase, LBR RiboGlobin DNase, LBR Frag cDNA, LBR Frag, LB cDNA, LB cDNA XP, LBC BCR Enrich1 2XSPRI, LBC BCR Enrich2 2XSPRI, LBC BCR Post PCR, GnT Stock, GnT scDNA, GnT Pico-XP, GnT Pico End Prep, GnT MDA Norm, LB Cherrypick, LB Shear, LB Post Shear, LB End Prep, LB Lib PCR-XP, LDS Stock, LDS Cherrypick, LDS Stock XP, LDS AL Lib, LDS Lib PCR XP, LBC Stock, LHR-384 RT, LHR-384 PCR 1, LHR-384 PCR 2, LHR-384 XP, LHR-384 End Prep, LHR-384 AL Lib, GBS Stock, GBS-96 Stock, LBC TCR Enrich1 2XSPRI, LBC TCR Enrich2 2XSPRI, LBC TCR Post PCR, LTHR RT-S, LTHR PCR 1, LTHR PCR 2, LBB Cherrypick, LBB Ligation, LBB Lib-XP, LBC 3pV3 GEX Frag 2XP, LBC 3pV3 GEX PCR 2XP, scRNA Stock, scRNA-384 Stock, scRNA cDNA-XP, scRNA-384 cDNA-XP, scRNA End Prep, scRNA-384 End Prep, LHR RT, LHR PCR 1, LHR PCR 2, and LHR End Prep
>>>>>>> 9fe25351

{LabwareCreators::StampedPlate View class documentation}


## LabwareCreators::BaitedPlate

{include:LabwareCreators::BaitedPlate}

  Used directly in 1 purposes:
  LB Hyb

{LabwareCreators::BaitedPlate View class documentation}


## LabwareCreators::PartialStampedPlate

{include:LabwareCreators::PartialStampedPlate}

  **This labware creator is unused**

{LabwareCreators::PartialStampedPlate View class documentation}


## LabwareCreators::ConcentrationBinnedPlate

{include:LabwareCreators::ConcentrationBinnedPlate}

  Used directly in 1 purposes:
  LBC 3pV3 GEX Dil

{LabwareCreators::ConcentrationBinnedPlate View class documentation}


## LabwareCreators::FixedNormalisedPlate

{include:LabwareCreators::FixedNormalisedPlate}

  Used directly in 2 purposes:
  LBC BCR Dil 1 and LBC TCR Dil 1

{LabwareCreators::FixedNormalisedPlate View class documentation}


## LabwareCreators::NormalisedBinnedPlate

{include:LabwareCreators::NormalisedBinnedPlate}

  Used directly in 1 purposes:
  LBC 5p GEX Dil

{LabwareCreators::NormalisedBinnedPlate View class documentation}


## LabwareCreators::ConcentrationNormalisedPlate

{include:LabwareCreators::ConcentrationNormalisedPlate}

  Used directly in 2 purposes:
  LBC BCR Dil 2 and LBC TCR Dil 2

{LabwareCreators::ConcentrationNormalisedPlate View class documentation}


## LabwareCreators::MergedPlate

{include:LabwareCreators::MergedPlate}

  Used directly in 4 purposes:
  LTHR-384 Lib PCR pool, LHR-384 cDNA, LTHR Lib PCR pool, and LHR XP

{LabwareCreators::MergedPlate View class documentation}


## LabwareCreators::PcrCyclesBinnedPlate

{include:LabwareCreators::PcrCyclesBinnedPlate}

  Used directly in 1 purposes:
  LDS AL Lib Dil

{LabwareCreators::PcrCyclesBinnedPlate View class documentation}


## LabwareCreators::PlateWithPrimerPanel

{include:LabwareCreators::PlateWithPrimerPanel}

  **This labware creator is unused**

{LabwareCreators::PlateWithPrimerPanel View class documentation}


## LabwareCreators::QuadrantSplitPlate

{include:LabwareCreators::QuadrantSplitPlate}

  Used directly in 1 purposes:
  PF Lib Q-XP2

{LabwareCreators::QuadrantSplitPlate View class documentation}


## LabwareCreators::CardinalPoolsPlate

{include:LabwareCreators::CardinalPoolsPlate}

  Used directly in 1 purposes:
  LCA PBMC Pools

{LabwareCreators::CardinalPoolsPlate View class documentation}


## LabwareCreators::PooledTubesBase

{include:LabwareCreators::PooledTubesBase}

  **This labware creator is unused**

{LabwareCreators::PooledTubesBase View class documentation}


## LabwareCreators::CustomPooledTubes

{include:LabwareCreators::CustomPooledTubes}

  Used directly in 2 purposes:
  LB Custom Pool and LDS Custom Pool

{LabwareCreators::CustomPooledTubes View class documentation}


## LabwareCreators::PooledTubesBySubmission

{include:LabwareCreators::PooledTubesBySubmission}

  Used directly in 12 purposes:
  LBC 5p GLibPS, pWGS-384 Lib Pool XP, LBC BCR LibPS, GnT Pico Lib Pool, LB Lib Pool, LHR-384 Pool XP, LBC TCR LibPS, LBB Lib Pool Stock, LBC 3pV3 GLibPS, scRNA Lib Pool, scRNA-384 Lib Pool XP, and LHR Lib Pool

{LabwareCreators::PooledTubesBySubmission View class documentation}


## LabwareCreators::PooledTubesBySubmissionWithPhiX

{include:LabwareCreators::PooledTubesBySubmissionWithPhiX}

  Used directly in 2 purposes:
  LTHR-384 Pool XP and LTHR Pool XP

{LabwareCreators::PooledTubesBySubmissionWithPhiX View class documentation}


## LabwareCreators::CustomTaggedPlate

{include:LabwareCreators::CustomTaggedPlate}

  Used directly in 7 purposes:
  LBC 5p GEX LigXP, LBC BCR Post Lig 1XSPRI, LBC TCR Post Lig 1XSPRI, LBB Lib PCR-XP, LBB Ligation Tagged, LBB Chromium Tagged, and LBC 3pV3 GEX LigXP

{LabwareCreators::CustomTaggedPlate View class documentation}


## LabwareCreators::FinalTube

{include:LabwareCreators::FinalTube}

  Used directly in 1 purposes:
  LB Lib Pool Norm

{LabwareCreators::FinalTube View class documentation}


## LabwareCreators::FinalTubeFromPlate

{include:LabwareCreators::FinalTubeFromPlate}

  Used directly in 1 purposes:
  Cap Lib Pool Norm

{LabwareCreators::FinalTubeFromPlate View class documentation}


## LabwareCreators::MultiPlatePool

{include:LabwareCreators::MultiPlatePool}

  Used directly in 1 purposes:
  LB Lib PrePool

{LabwareCreators::MultiPlatePool View class documentation}


## LabwareCreators::MultiStamp

{include:LabwareCreators::MultiStamp}

  **This labware creator is unused**

{LabwareCreators::MultiStamp View class documentation}


## LabwareCreators::QuadrantStampBase

{include:LabwareCreators::QuadrantStampBase}

  **This labware creator is unused**

{LabwareCreators::QuadrantStampBase View class documentation}


## LabwareCreators::QuadrantStamp

{include:LabwareCreators::QuadrantStamp}

  Used directly in 3 purposes:
  pWGS-384 Post Shear XP, PF-384 Post Shear XP, and LTHR-384 RT-Q

{LabwareCreators::QuadrantStamp View class documentation}


## LabwareCreators::QuadrantStampPrimerPanel

{include:LabwareCreators::QuadrantStampPrimerPanel}

  Used directly in 1 purposes:
  GBS PCR1

{LabwareCreators::QuadrantStampPrimerPanel View class documentation}


## LabwareCreators::TenStamp

{include:LabwareCreators::TenStamp}

  Used directly in 2 purposes:
  LBC Aggregate and LBC Cherrypick

{LabwareCreators::TenStamp View class documentation}


## LabwareCreators::MultiStampTubes

{include:LabwareCreators::MultiStampTubes}

  **This labware creator is unused**

{LabwareCreators::MultiStampTubes View class documentation}


## LabwareCreators::PlateWithTemplate

{include:LabwareCreators::PlateWithTemplate}

  Used directly in 1 purposes:
  LB Cap Lib Pool

{LabwareCreators::PlateWithTemplate View class documentation}


## LabwareCreators::PooledTubesFromWholePlates

{include:LabwareCreators::PooledTubesFromWholePlates}

  Used directly in 1 purposes:
  GBS PCR2 Pool Stock

{LabwareCreators::PooledTubesFromWholePlates View class documentation}


## LabwareCreators::PooledTubesFromWholeTubes

{include:LabwareCreators::PooledTubesFromWholeTubes}

  Used directly in 1 purposes:
  GBS MiSeq Pool

{LabwareCreators::PooledTubesFromWholeTubes View class documentation}


## LabwareCreators::TaggedPlate

{include:LabwareCreators::TaggedPlate}

  Used directly in 15 purposes:
  pWGS-384 Lib PCR, PF Lib, PF-384 Lib, LTHR-384 Lib PCR 1, LTHR-384 Lib PCR 2, GnT Pico Lib PCR, LB Lib PCR, LDS Lib PCR, LHR-384 Lib PCR, GBS PCR2, LTHR Lib PCR 1, LTHR Lib PCR 2, scRNA Lib PCR, scRNA-384 Lib PCR, and LHR Lib PCR

{LabwareCreators::TaggedPlate View class documentation}


## LabwareCreators::TubeFromTube

{include:LabwareCreators::TubeFromTube}

  Used directly in 7 purposes:
  LB Custom Pool Norm, GnT Pico Lib Pool XP, LDS Custom Pool Norm, GBS PCR Pool, GBS PCR Pool Selected, scRNA Lib Pool XP, and LHR Lib Pool XP

{LabwareCreators::TubeFromTube View class documentation}


## LabwareCreators::Uncreatable

{include:LabwareCreators::Uncreatable}

  Used directly in 3 purposes:
  LTHR-384 RT, LTHR Cherrypick, and LTHR RT

{LabwareCreators::Uncreatable View class documentation}
<|MERGE_RESOLUTION|>--- conflicted
+++ resolved
@@ -26,13 +26,8 @@
 
 {include:LabwareCreators::StampedPlate}
 
-<<<<<<< HEAD
   Used directly in 79 purposes:
   LBC 5p GEX Frag 2XP, LBC 5p GEX PCR 2XP, LB Cap Lib, LB Cap Lib PCR, LB Cap Lib PCR-XP, pWGS-384 End Prep, pWGS-384 AL Lib, PF Cherrypicked, PF Shear, PF Post Shear, PF Post Shear XP, PF End Prep, PF-384 End Prep, PF Lib XP, PF-384 Lib XP2, PF Lib XP2, LTHR-384 PCR 1, LTHR-384 PCR 2, LBR Cherrypick, LBR mRNA Cap, LBR Globin, LBR Ribo DNase, LBR Globin DNase, LBR RiboGlobin DNase, LBR Frag cDNA, LBR Frag, LB cDNA, LB cDNA XP, LBC BCR Enrich1 2XSPRI, LBC BCR Enrich2 2XSPRI, LBC BCR Post PCR, GnT Stock, GnT scDNA, GnT Pico-XP, GnT Pico End Prep, GnT MDA Norm, LB Cherrypick, LB Shear, LB Post Shear, LB End Prep, LB Lib PCR-XP, LDS Stock, LDS Cherrypick, LDS Stock XP, LDS AL Lib, LDS Lib PCR XP, LBC Stock, LHR-384 RT, LHR-384 PCR 1, LHR-384 PCR 2, LHR-384 XP, LHR-384 End Prep, LHR-384 AL Lib, GBS Stock, GBS-96 Stock, LCA PBMC, LCA 10X cDNA, LCA PBMC Bank, LBC TCR Enrich1 2XSPRI, LBC TCR Enrich2 2XSPRI, LBC TCR Post PCR, LTHR RT-S, LTHR PCR 1, LTHR PCR 2, LBB Cherrypick, LBB Ligation, LBB Lib-XP, LBC 3pV3 GEX Frag 2XP, LBC 3pV3 GEX PCR 2XP, scRNA Stock, scRNA-384 Stock, scRNA cDNA-XP, scRNA-384 cDNA-XP, scRNA End Prep, scRNA-384 End Prep, LHR RT, LHR PCR 1, LHR PCR 2, and LHR End Prep
-=======
-  Used directly in 76 purposes:
-  LBC 5p GEX Frag 2XP, LBC 5p GEX PCR 2XP, LB Cap Lib, LB Cap Lib PCR, LB Cap Lib PCR-XP, pWGS-384 End Prep, pWGS-384 AL Lib, PF Cherrypicked, PF Shear, PF Post Shear, PF Post Shear XP, PF End Prep, PF-384 End Prep, PF Lib XP, PF-384 Lib XP2, PF Lib XP2, LTHR-384 PCR 1, LTHR-384 PCR 2, LBR Cherrypick, LBR mRNA Cap, LBR Globin, LBR Ribo DNase, LBR Globin DNase, LBR RiboGlobin DNase, LBR Frag cDNA, LBR Frag, LB cDNA, LB cDNA XP, LBC BCR Enrich1 2XSPRI, LBC BCR Enrich2 2XSPRI, LBC BCR Post PCR, GnT Stock, GnT scDNA, GnT Pico-XP, GnT Pico End Prep, GnT MDA Norm, LB Cherrypick, LB Shear, LB Post Shear, LB End Prep, LB Lib PCR-XP, LDS Stock, LDS Cherrypick, LDS Stock XP, LDS AL Lib, LDS Lib PCR XP, LBC Stock, LHR-384 RT, LHR-384 PCR 1, LHR-384 PCR 2, LHR-384 XP, LHR-384 End Prep, LHR-384 AL Lib, GBS Stock, GBS-96 Stock, LBC TCR Enrich1 2XSPRI, LBC TCR Enrich2 2XSPRI, LBC TCR Post PCR, LTHR RT-S, LTHR PCR 1, LTHR PCR 2, LBB Cherrypick, LBB Ligation, LBB Lib-XP, LBC 3pV3 GEX Frag 2XP, LBC 3pV3 GEX PCR 2XP, scRNA Stock, scRNA-384 Stock, scRNA cDNA-XP, scRNA-384 cDNA-XP, scRNA End Prep, scRNA-384 End Prep, LHR RT, LHR PCR 1, LHR PCR 2, and LHR End Prep
->>>>>>> 9fe25351
 
 {LabwareCreators::StampedPlate View class documentation}
 
