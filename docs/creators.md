--- conflicted
+++ resolved
@@ -350,13 +350,8 @@
 
 {include:LabwareCreators::TubeFromTube}
 
-<<<<<<< HEAD
   Used directly in 17 purposes:
   CLCM DNA Pool Norm, CLCM RNA Pool Norm, GBS PCR Pool, GBS PCR Pool Selected, GnT Pico Lib Pool XP, LB Custom Pool Norm, LBC 5p Pool Norm, LBC BCR Pool Norm, LBC TCR Pool Norm, LBSN-9216 Lib PCR Pool XP, LCA Custom Pool Norm, LCMB Custom Pool Norm, LDS Custom Pool Norm, LHR Lib Pool XP, LRC Blood Aliquot, LTN Custom Pool Norm, and scRNA Lib Pool XP
-=======
-  Used directly in 16 purposes:
-  LBC 5p Pool Norm, LB Custom Pool Norm, CLCM DNA Pool Norm, CLCM RNA Pool Norm, LCMB Custom Pool Norm, LBSN-9216 Lib PCR Pool XP, LTN Custom Pool Norm, LBC BCR Pool Norm, GnT Pico Lib Pool XP, LDS Custom Pool Norm, GBS PCR Pool, GBS PCR Pool Selected, LCA Custom Pool Norm, LBC TCR Pool Norm, scRNA Lib Pool XP, and LHR Lib Pool XP
->>>>>>> cbfa15b5
 
 {LabwareCreators::TubeFromTube View class documentation}
 
