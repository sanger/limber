<!--
# @markup markdown
# @title Available LabwareCreators
-->

# Available LabwareCreators

> **Note** This file is generated automatically by `rake docs:update` and should
> be generated automatically if you run `rake config:generate` in development.
> If you wish to modify the file, update `docs/templates/creators.md.erb`
> instead. The description of each class is pulled directly from the class itself.

Labware creators are responsible for creating new labware from a parent labware.


## LabwareCreators::Base

{include:LabwareCreators::Base}

  **This labware creator is unused**

{LabwareCreators::Base View class documentation}


## LabwareCreators::StampedPlate

{include:LabwareCreators::StampedPlate}

  Used directly in 101 purposes:
<<<<<<< HEAD
  LBB Cherrypick, LBB Ligation, LBB Lib-XP, LBB Enriched BCR, LBB Enriched BCR HT, LBB Enriched TCR, LBB Enriched TCR HT, LBC 3pV3 GEX Frag 2XP, LBC 3pV3 GEX PCR 2XP, LBC 5p GEX Frag 2XP, LBC 5p GEX PCR 2XP, LBC BCR Enrich1 2XSPRI, LBC BCR Enrich2 2XSPRI, LBC BCR Post PCR, LBC Stock, LBC TCR Enrich1 2XSPRI, LBC TCR Enrich2 2XSPRI, LBC TCR Post PCR, LCA PBMC, LCA 10X cDNA, LCA PBMC Bank, CLCM DNA End Prep, CLCM DNA Lib PCR XP, CLCM RT PreAmp, CLCM RNA End Prep, CLCM RNA Lib PCR XP, LSW-96 Stock, LDS Stock, LDS Cherrypick, LDS Stock XP, LDS AL Lib, LDS Lib PCR XP, GBS Stock, GBS-96 Stock, GnT Stock, GnT scDNA, GnT Pico-XP, GnT Pico End Prep, GnT MDA Norm, LHR RT, LHR PCR 1, LHR PCR 2, LHR End Prep, LHR-384 RT, LHR-384 PCR 1, LHR-384 PCR 2, LHR-384 XP, LHR-384 End Prep, LHR-384 AL Lib, LTHR-384 PCR 1, LTHR-384 PCR 2, LTHR RT-S, LTHR PCR 1, LTHR PCR 2, LB Cap Lib, LB Cap Lib PCR, LB Cap Lib PCR-XP, LCMB Cherrypick, LCMB End Prep, LCMB Lib PCR-XP, pWGS-384 End Prep, pWGS-384 AL Lib, PF Cherrypicked, PF Shear, PF Post Shear, PF Post Shear XP, PF End Prep, PF-384 End Prep, PF Lib XP, PF-384 Lib XP2, PF Lib XP2, LBR Cherrypick, LBR mRNA Cap, LBR Globin, LBR Ribo DNase, LBR Globin DNase, LBR RiboGlobin DNase, LBR Frag cDNA, LBR Frag, LB cDNA, LB cDNA XP, scRNA Stock, scRNA-384 Stock, scRNA cDNA-XP, scRNA-384 cDNA-XP, scRNA End Prep, scRNA-384 End Prep, LRC PBMC Bank, Tag Plate - 384, LTN Stock, LTN Cherrypick, LTN Shear, LTN Post Shear, LTN Stock XP, LTN AL Lib, LTN Lib PCR XP, LB Cherrypick, LB Shear, LB Post Shear, LB End Prep, and LB Lib PCR-XP
=======
  LBC 5p GEX Frag 2XP, LBC 5p GEX PCR 2XP, LRC PBMC Bank, LB Cap Lib, LB Cap Lib PCR, LB Cap Lib PCR-XP, CLCM DNA End Prep, CLCM DNA Lib PCR XP, CLCM RT PreAmp, CLCM RNA End Prep, CLCM RNA Lib PCR XP, LCMB Cherrypick, LCMB End Prep, LCMB Lib PCR-XP, pWGS-384 End Prep, pWGS-384 AL Lib, PF Cherrypicked, PF Shear, PF Post Shear, PF Post Shear XP, PF End Prep, PF-384 End Prep, PF Lib XP, PF-384 Lib XP2, PF Lib XP2, LTHR-384 PCR 1, LTHR-384 PCR 2, LBR Cherrypick, LBR mRNA Cap, LBR Globin, LBR Ribo DNase, LBR Globin DNase, LBR RiboGlobin DNase, LBR Frag cDNA, LBR Frag, LB cDNA, LB cDNA XP, LTN Stock, LTN Cherrypick, LTN Shear, LTN Post Shear, LTN Stock XP, LTN AL Lib, LTN Lib PCR XP, LBC BCR Enrich1 2XSPRI, LBC BCR Enrich2 2XSPRI, LBC BCR Post PCR, GnT Stock, GnT scDNA, GnT Pico-XP, GnT Pico End Prep, GnT MDA Norm, LB Cherrypick, LB Shear, LB Post Shear, LB End Prep, LB Lib PCR-XP, LDS Stock, LDS Cherrypick, LDS Stock XP, LDS AL Lib, LDS Lib PCR XP, LBC Stock, LHR-384 RT, LHR-384 PCR 1, LHR-384 PCR 2, LHR-384 XP, LHR-384 End Prep, LHR-384 AL Lib, GBS Stock, GBS-96 Stock, LCA PBMC, LCA 10X cDNA, LCA PBMC Bank, LBC TCR Enrich1 2XSPRI, LBC TCR Enrich2 2XSPRI, LBC TCR Post PCR, LTHR RT-S, LTHR PCR 1, LTHR PCR 2, LSW-96 Stock, Tag Plate - 384, LBB Cherrypick, LBB Ligation, LBB Lib-XP, LBB Enriched BCR, LBB Enriched BCR HT, LBB Enriched TCR, LBB Enriched TCR HT, LBC 3pV3 GEX Frag 2XP, LBC 3pV3 GEX PCR 2XP, scRNA Stock, scRNA-384 Stock, scRNA cDNA-XP, scRNA-384 cDNA-XP, scRNA End Prep, scRNA-384 End Prep, LHR RT, LHR PCR 1, LHR PCR 2, and LHR End Prep
>>>>>>> f82f185f

{LabwareCreators::StampedPlate View class documentation}


## LabwareCreators::BaitedPlate

{include:LabwareCreators::BaitedPlate}

  Used directly in 1 purposes:
  LB Hyb

{LabwareCreators::BaitedPlate View class documentation}


## LabwareCreators::PartialStampedPlate

{include:LabwareCreators::PartialStampedPlate}

  **This labware creator is unused**

{LabwareCreators::PartialStampedPlate View class documentation}


## LabwareCreators::ConcentrationBinnedPlate

{include:LabwareCreators::ConcentrationBinnedPlate}

  Used directly in 1 purposes:
  LBC 3pV3 GEX Dil

{LabwareCreators::ConcentrationBinnedPlate View class documentation}


## LabwareCreators::FixedNormalisedPlate

{include:LabwareCreators::FixedNormalisedPlate}

  Used directly in 2 purposes:
  LBC BCR Dil 1 and LBC TCR Dil 1

{LabwareCreators::FixedNormalisedPlate View class documentation}


## LabwareCreators::NormalisedBinnedPlate

{include:LabwareCreators::NormalisedBinnedPlate}

  Used directly in 1 purposes:
  LBC 5p GEX Dil

{LabwareCreators::NormalisedBinnedPlate View class documentation}


## LabwareCreators::ConcentrationNormalisedPlate

{include:LabwareCreators::ConcentrationNormalisedPlate}

  Used directly in 2 purposes:
  LBC BCR Dil 2 and LBC TCR Dil 2

{LabwareCreators::ConcentrationNormalisedPlate View class documentation}


## LabwareCreators::MergedPlate

{include:LabwareCreators::MergedPlate}

  Used directly in 4 purposes:
  LHR XP, LHR-384 cDNA, LTHR-384 Lib PCR pool, and LTHR Lib PCR pool

{LabwareCreators::MergedPlate View class documentation}


## LabwareCreators::PcrCyclesBinnedPlate

{include:LabwareCreators::PcrCyclesBinnedPlate}

  Used directly in 2 purposes:
  LDS AL Lib Dil and LTN AL Lib Dil

{LabwareCreators::PcrCyclesBinnedPlate View class documentation}


## LabwareCreators::PlateWithPrimerPanel

{include:LabwareCreators::PlateWithPrimerPanel}

  **This labware creator is unused**

{LabwareCreators::PlateWithPrimerPanel View class documentation}


## LabwareCreators::QuadrantSplitPlate

{include:LabwareCreators::QuadrantSplitPlate}

  Used directly in 1 purposes:
  PF Lib Q-XP2

{LabwareCreators::QuadrantSplitPlate View class documentation}


## LabwareCreators::StampedPlateAddingRandomisedControls

{include:LabwareCreators::StampedPlateAddingRandomisedControls}

  Used directly in 1 purposes:
  LBSN-96 Lysate

{LabwareCreators::StampedPlateAddingRandomisedControls View class documentation}


## LabwareCreators::CardinalPoolsPlate

{include:LabwareCreators::CardinalPoolsPlate}

  Used directly in 1 purposes:
  LCA PBMC Pools

{LabwareCreators::CardinalPoolsPlate View class documentation}


## LabwareCreators::PooledTubesBase

{include:LabwareCreators::PooledTubesBase}

  **This labware creator is unused**

{LabwareCreators::PooledTubesBase View class documentation}


## LabwareCreators::CustomPooledTubes

{include:LabwareCreators::CustomPooledTubes}

  Used directly in 7 purposes:
  LCA Custom Pool, CLCM DNA Pool, CLCM RNA Pool, LDS Custom Pool, LB Custom Pool, LCMB Custom Pool, and LTN Custom Pool

{LabwareCreators::CustomPooledTubes View class documentation}


## LabwareCreators::PooledTubesBySample

{include:LabwareCreators::PooledTubesBySample}

  Used directly in 3 purposes:
<<<<<<< HEAD
  LCA Bank Stock, LRC Bank Seq, and LRC Bank Spare
=======
  LRC Bank Seq, LRC Bank Spare, and LCA Bank Stock
>>>>>>> f82f185f

{LabwareCreators::PooledTubesBySample View class documentation}


## LabwareCreators::PooledTubesBySubmission

{include:LabwareCreators::PooledTubesBySubmission}

  Used directly in 12 purposes:
  LBB Lib Pool Stock, LBC 3pV3 GLibPS, LBC 5p GLibPS, LBC BCR LibPS, LBC TCR LibPS, GnT Pico Lib Pool, LHR Lib Pool, LHR-384 Pool XP, pWGS-384 Lib Pool XP, scRNA Lib Pool, scRNA-384 Lib Pool XP, and LB Lib Pool

{LabwareCreators::PooledTubesBySubmission View class documentation}


## LabwareCreators::PooledTubesBySubmissionWithPhiX

{include:LabwareCreators::PooledTubesBySubmissionWithPhiX}

  Used directly in 2 purposes:
  LTHR-384 Pool XP and LTHR Pool XP

{LabwareCreators::PooledTubesBySubmissionWithPhiX View class documentation}


## LabwareCreators::CustomTaggedPlate

{include:LabwareCreators::CustomTaggedPlate}

  Used directly in 8 purposes:
  LBB Lib PCR-XP, LBB Ligation Tagged, LBB Chromium Tagged, LBC 3pV3 GEX LigXP, LBC 5p GEX LigXP, LBC BCR Post Lig 1XSPRI, LBC TCR Post Lig 1XSPRI, and LCA Connect PCRXP

{LabwareCreators::CustomTaggedPlate View class documentation}


## LabwareCreators::FinalTube

{include:LabwareCreators::FinalTube}

  Used directly in 1 purposes:
  LB Lib Pool Norm

{LabwareCreators::FinalTube View class documentation}


## LabwareCreators::FinalTubeFromPlate

{include:LabwareCreators::FinalTubeFromPlate}

  Used directly in 1 purposes:
  Cap Lib Pool Norm

{LabwareCreators::FinalTubeFromPlate View class documentation}


## LabwareCreators::MultiPlatePool

{include:LabwareCreators::MultiPlatePool}

  Used directly in 1 purposes:
  LB Lib PrePool

{LabwareCreators::MultiPlatePool View class documentation}


## LabwareCreators::MultiStamp

{include:LabwareCreators::MultiStamp}

  **This labware creator is unused**

{LabwareCreators::MultiStamp View class documentation}


## LabwareCreators::MultiStampLibrarySplitter

{include:LabwareCreators::MultiStampLibrarySplitter}

  **This labware creator is unused**

{LabwareCreators::MultiStampLibrarySplitter View class documentation}


## LabwareCreators::QuadrantStampBase

{include:LabwareCreators::QuadrantStampBase}

  **This labware creator is unused**

{LabwareCreators::QuadrantStampBase View class documentation}


## LabwareCreators::QuadrantStamp

{include:LabwareCreators::QuadrantStamp}

  Used directly in 4 purposes:
  LBSN-384 PCR 1, LTHR-384 RT-Q, pWGS-384 Post Shear XP, and PF-384 Post Shear XP

{LabwareCreators::QuadrantStamp View class documentation}


## LabwareCreators::QuadrantStampPrimerPanel

{include:LabwareCreators::QuadrantStampPrimerPanel}

  Used directly in 1 purposes:
  GBS PCR1

{LabwareCreators::QuadrantStampPrimerPanel View class documentation}


## LabwareCreators::TenStamp

{include:LabwareCreators::TenStamp}

  Used directly in 2 purposes:
  LBC Aggregate and LBC Cherrypick

{LabwareCreators::TenStamp View class documentation}


## LabwareCreators::MultiStampTubes

{include:LabwareCreators::MultiStampTubes}

  Used directly in 1 purposes:
  LCA Blood Array

{LabwareCreators::MultiStampTubes View class documentation}


## LabwareCreators::PlateWithTemplate

{include:LabwareCreators::PlateWithTemplate}

  Used directly in 1 purposes:
  LB Cap Lib Pool

{LabwareCreators::PlateWithTemplate View class documentation}


## LabwareCreators::PooledTubesFromWholePlates

{include:LabwareCreators::PooledTubesFromWholePlates}

  Used directly in 2 purposes:
  LBSN-384 PCR 2 Pool and GBS PCR2 Pool Stock

{LabwareCreators::PooledTubesFromWholePlates View class documentation}


## LabwareCreators::PooledTubesFromWholeTubes

{include:LabwareCreators::PooledTubesFromWholeTubes}

  Used directly in 2 purposes:
  LBSN-9216 Lib PCR Pool and GBS MiSeq Pool

{LabwareCreators::PooledTubesFromWholeTubes View class documentation}


## LabwareCreators::TaggedPlate

{include:LabwareCreators::TaggedPlate}

  Used directly in 20 purposes:
  LBSN-384 PCR 2, CLCM DNA Lib PCR, CLCM RNA Lib PCR, LDS Lib PCR, GBS PCR2, GnT Pico Lib PCR, LHR Lib PCR, LHR-384 Lib PCR, LTHR-384 Lib PCR 1, LTHR-384 Lib PCR 2, LTHR Lib PCR 1, LTHR Lib PCR 2, LCMB Lib PCR, pWGS-384 Lib PCR, PF Lib, PF-384 Lib, scRNA Lib PCR, scRNA-384 Lib PCR, LTN Lib PCR, and LB Lib PCR

{LabwareCreators::TaggedPlate View class documentation}


## LabwareCreators::TubeFromTube

{include:LabwareCreators::TubeFromTube}

  Used directly in 17 purposes:
<<<<<<< HEAD
  LBC 5p Pool Norm, LBC BCR Pool Norm, LBC TCR Pool Norm, LBSN-9216 Lib PCR Pool XP, LCA Custom Pool Norm, CLCM DNA Pool Norm, CLCM RNA Pool Norm, LDS Custom Pool Norm, GBS PCR Pool, GBS PCR Pool Selected, GnT Pico Lib Pool XP, LHR Lib Pool XP, LB Custom Pool Norm, LCMB Custom Pool Norm, scRNA Lib Pool XP, LRC Blood Aliquot, and LTN Custom Pool Norm
=======
  LBC 5p Pool Norm, LRC Blood Aliquot, LB Custom Pool Norm, CLCM DNA Pool Norm, CLCM RNA Pool Norm, LCMB Custom Pool Norm, LBSN-9216 Lib PCR Pool XP, LTN Custom Pool Norm, LBC BCR Pool Norm, GnT Pico Lib Pool XP, LDS Custom Pool Norm, GBS PCR Pool, GBS PCR Pool Selected, LCA Custom Pool Norm, LBC TCR Pool Norm, scRNA Lib Pool XP, and LHR Lib Pool XP
>>>>>>> f82f185f

{LabwareCreators::TubeFromTube View class documentation}


## LabwareCreators::Uncreatable

{include:LabwareCreators::Uncreatable}

  Used directly in 8 purposes:
<<<<<<< HEAD
  LILYS-96 Stock, LCA Blood Vac, CLCM Stock, LDW-96 Stock, LTHR-384 RT, LTHR RT, LTHR Cherrypick, and LRC Blood Vac
=======
  LRC Blood Vac, CLCM Stock, LTHR-384 RT, LILYS-96 Stock, LTHR Cherrypick, LCA Blood Vac, LTHR RT, and LDW-96 Stock
>>>>>>> f82f185f

{LabwareCreators::Uncreatable View class documentation}
<|MERGE_RESOLUTION|>--- conflicted
+++ resolved
@@ -26,12 +26,8 @@
 
 {include:LabwareCreators::StampedPlate}
 
-  Used directly in 101 purposes:
-<<<<<<< HEAD
-  LBB Cherrypick, LBB Ligation, LBB Lib-XP, LBB Enriched BCR, LBB Enriched BCR HT, LBB Enriched TCR, LBB Enriched TCR HT, LBC 3pV3 GEX Frag 2XP, LBC 3pV3 GEX PCR 2XP, LBC 5p GEX Frag 2XP, LBC 5p GEX PCR 2XP, LBC BCR Enrich1 2XSPRI, LBC BCR Enrich2 2XSPRI, LBC BCR Post PCR, LBC Stock, LBC TCR Enrich1 2XSPRI, LBC TCR Enrich2 2XSPRI, LBC TCR Post PCR, LCA PBMC, LCA 10X cDNA, LCA PBMC Bank, CLCM DNA End Prep, CLCM DNA Lib PCR XP, CLCM RT PreAmp, CLCM RNA End Prep, CLCM RNA Lib PCR XP, LSW-96 Stock, LDS Stock, LDS Cherrypick, LDS Stock XP, LDS AL Lib, LDS Lib PCR XP, GBS Stock, GBS-96 Stock, GnT Stock, GnT scDNA, GnT Pico-XP, GnT Pico End Prep, GnT MDA Norm, LHR RT, LHR PCR 1, LHR PCR 2, LHR End Prep, LHR-384 RT, LHR-384 PCR 1, LHR-384 PCR 2, LHR-384 XP, LHR-384 End Prep, LHR-384 AL Lib, LTHR-384 PCR 1, LTHR-384 PCR 2, LTHR RT-S, LTHR PCR 1, LTHR PCR 2, LB Cap Lib, LB Cap Lib PCR, LB Cap Lib PCR-XP, LCMB Cherrypick, LCMB End Prep, LCMB Lib PCR-XP, pWGS-384 End Prep, pWGS-384 AL Lib, PF Cherrypicked, PF Shear, PF Post Shear, PF Post Shear XP, PF End Prep, PF-384 End Prep, PF Lib XP, PF-384 Lib XP2, PF Lib XP2, LBR Cherrypick, LBR mRNA Cap, LBR Globin, LBR Ribo DNase, LBR Globin DNase, LBR RiboGlobin DNase, LBR Frag cDNA, LBR Frag, LB cDNA, LB cDNA XP, scRNA Stock, scRNA-384 Stock, scRNA cDNA-XP, scRNA-384 cDNA-XP, scRNA End Prep, scRNA-384 End Prep, LRC PBMC Bank, Tag Plate - 384, LTN Stock, LTN Cherrypick, LTN Shear, LTN Post Shear, LTN Stock XP, LTN AL Lib, LTN Lib PCR XP, LB Cherrypick, LB Shear, LB Post Shear, LB End Prep, and LB Lib PCR-XP
-=======
-  LBC 5p GEX Frag 2XP, LBC 5p GEX PCR 2XP, LRC PBMC Bank, LB Cap Lib, LB Cap Lib PCR, LB Cap Lib PCR-XP, CLCM DNA End Prep, CLCM DNA Lib PCR XP, CLCM RT PreAmp, CLCM RNA End Prep, CLCM RNA Lib PCR XP, LCMB Cherrypick, LCMB End Prep, LCMB Lib PCR-XP, pWGS-384 End Prep, pWGS-384 AL Lib, PF Cherrypicked, PF Shear, PF Post Shear, PF Post Shear XP, PF End Prep, PF-384 End Prep, PF Lib XP, PF-384 Lib XP2, PF Lib XP2, LTHR-384 PCR 1, LTHR-384 PCR 2, LBR Cherrypick, LBR mRNA Cap, LBR Globin, LBR Ribo DNase, LBR Globin DNase, LBR RiboGlobin DNase, LBR Frag cDNA, LBR Frag, LB cDNA, LB cDNA XP, LTN Stock, LTN Cherrypick, LTN Shear, LTN Post Shear, LTN Stock XP, LTN AL Lib, LTN Lib PCR XP, LBC BCR Enrich1 2XSPRI, LBC BCR Enrich2 2XSPRI, LBC BCR Post PCR, GnT Stock, GnT scDNA, GnT Pico-XP, GnT Pico End Prep, GnT MDA Norm, LB Cherrypick, LB Shear, LB Post Shear, LB End Prep, LB Lib PCR-XP, LDS Stock, LDS Cherrypick, LDS Stock XP, LDS AL Lib, LDS Lib PCR XP, LBC Stock, LHR-384 RT, LHR-384 PCR 1, LHR-384 PCR 2, LHR-384 XP, LHR-384 End Prep, LHR-384 AL Lib, GBS Stock, GBS-96 Stock, LCA PBMC, LCA 10X cDNA, LCA PBMC Bank, LBC TCR Enrich1 2XSPRI, LBC TCR Enrich2 2XSPRI, LBC TCR Post PCR, LTHR RT-S, LTHR PCR 1, LTHR PCR 2, LSW-96 Stock, Tag Plate - 384, LBB Cherrypick, LBB Ligation, LBB Lib-XP, LBB Enriched BCR, LBB Enriched BCR HT, LBB Enriched TCR, LBB Enriched TCR HT, LBC 3pV3 GEX Frag 2XP, LBC 3pV3 GEX PCR 2XP, scRNA Stock, scRNA-384 Stock, scRNA cDNA-XP, scRNA-384 cDNA-XP, scRNA End Prep, scRNA-384 End Prep, LHR RT, LHR PCR 1, LHR PCR 2, and LHR End Prep
->>>>>>> f82f185f
+  Used directly in 102 purposes:
+  LBC 5p GEX Frag 2XP, LBC 5p GEX PCR 2XP, LB Cap Lib, LB Cap Lib PCR, LB Cap Lib PCR-XP, CLCM DNA End Prep, CLCM DNA Lib PCR XP, CLCM RT PreAmp, CLCM RNA End Prep, CLCM RNA Lib PCR XP, LCMB Cherrypick, LCMB End Prep, LCMB Lib PCR-XP, pWGS-384 End Prep, pWGS-384 AL Lib, PF Cherrypicked, PF Shear, PF Post Shear, PF Post Shear XP, PF End Prep, PF-384 End Prep, PF Lib XP, PF-384 Lib XP2, PF Lib XP2, LRC PBMC Bank, LTHR-384 PCR 1, LTHR-384 PCR 2, LBR Cherrypick, LBR mRNA Cap, LBR Globin, LBR Ribo DNase, LBR Globin DNase, LBR RiboGlobin DNase, LBR Frag cDNA, LBR Frag, LB cDNA, LB cDNA XP, LTN Stock, LTN Cherrypick, LTN Shear, LTN Post Shear, LTN Stock XP, LTN AL Lib, LTN Lib PCR XP, LBC BCR Enrich1 2XSPRI, LBC BCR Enrich2 2XSPRI, LBC BCR Post PCR, GnT Stock, GnT scDNA, GnT Pico-XP, GnT Pico End Prep, GnT MDA Norm, LB Cherrypick, LB Shear, LB Post Shear, LB End Prep, LB Lib PCR-XP, LDS Stock, LDS Cherrypick, LDS Stock XP, LDS AL Lib, LDS Lib PCR XP, RVI Cherrypick, LBC Stock, LHR-384 RT, LHR-384 PCR 1, LHR-384 PCR 2, LHR-384 XP, LHR-384 End Prep, LHR-384 AL Lib, GBS Stock, GBS-96 Stock, LCA PBMC, LCA 10X cDNA, LCA PBMC Bank, LBC TCR Enrich1 2XSPRI, LBC TCR Enrich2 2XSPRI, LBC TCR Post PCR, LTHR RT-S, LTHR PCR 1, LTHR PCR 2, LSW-96 Stock, Tag Plate - 384, LBB Cherrypick, LBB Ligation, LBB Lib-XP, LBB Enriched BCR, LBB Enriched BCR HT, LBB Enriched TCR, LBB Enriched TCR HT, LBC 3pV3 GEX Frag 2XP, LBC 3pV3 GEX PCR 2XP, scRNA Stock, scRNA-384 Stock, scRNA cDNA-XP, scRNA-384 cDNA-XP, scRNA End Prep, scRNA-384 End Prep, LHR RT, LHR PCR 1, LHR PCR 2, and LHR End Prep
 
 {LabwareCreators::StampedPlate View class documentation}
 
@@ -100,7 +96,7 @@
 {include:LabwareCreators::MergedPlate}
 
   Used directly in 4 purposes:
-  LHR XP, LHR-384 cDNA, LTHR-384 Lib PCR pool, and LTHR Lib PCR pool
+  LTHR-384 Lib PCR pool, LHR-384 cDNA, LTHR Lib PCR pool, and LHR XP
 
 {LabwareCreators::MergedPlate View class documentation}
 
@@ -110,7 +106,7 @@
 {include:LabwareCreators::PcrCyclesBinnedPlate}
 
   Used directly in 2 purposes:
-  LDS AL Lib Dil and LTN AL Lib Dil
+  LTN AL Lib Dil and LDS AL Lib Dil
 
 {LabwareCreators::PcrCyclesBinnedPlate View class documentation}
 
@@ -168,7 +164,7 @@
 {include:LabwareCreators::CustomPooledTubes}
 
   Used directly in 7 purposes:
-  LCA Custom Pool, CLCM DNA Pool, CLCM RNA Pool, LDS Custom Pool, LB Custom Pool, LCMB Custom Pool, and LTN Custom Pool
+  LB Custom Pool, CLCM DNA Pool, CLCM RNA Pool, LCMB Custom Pool, LTN Custom Pool, LDS Custom Pool, and LCA Custom Pool
 
 {LabwareCreators::CustomPooledTubes View class documentation}
 
@@ -178,11 +174,7 @@
 {include:LabwareCreators::PooledTubesBySample}
 
   Used directly in 3 purposes:
-<<<<<<< HEAD
-  LCA Bank Stock, LRC Bank Seq, and LRC Bank Spare
-=======
   LRC Bank Seq, LRC Bank Spare, and LCA Bank Stock
->>>>>>> f82f185f
 
 {LabwareCreators::PooledTubesBySample View class documentation}
 
@@ -192,7 +184,7 @@
 {include:LabwareCreators::PooledTubesBySubmission}
 
   Used directly in 12 purposes:
-  LBB Lib Pool Stock, LBC 3pV3 GLibPS, LBC 5p GLibPS, LBC BCR LibPS, LBC TCR LibPS, GnT Pico Lib Pool, LHR Lib Pool, LHR-384 Pool XP, pWGS-384 Lib Pool XP, scRNA Lib Pool, scRNA-384 Lib Pool XP, and LB Lib Pool
+  LBC 5p GLibPS, pWGS-384 Lib Pool XP, LBC BCR LibPS, GnT Pico Lib Pool, LB Lib Pool, LHR-384 Pool XP, LBC TCR LibPS, LBB Lib Pool Stock, LBC 3pV3 GLibPS, scRNA Lib Pool, scRNA-384 Lib Pool XP, and LHR Lib Pool
 
 {LabwareCreators::PooledTubesBySubmission View class documentation}
 
@@ -212,7 +204,7 @@
 {include:LabwareCreators::CustomTaggedPlate}
 
   Used directly in 8 purposes:
-  LBB Lib PCR-XP, LBB Ligation Tagged, LBB Chromium Tagged, LBC 3pV3 GEX LigXP, LBC 5p GEX LigXP, LBC BCR Post Lig 1XSPRI, LBC TCR Post Lig 1XSPRI, and LCA Connect PCRXP
+  LBC 5p GEX LigXP, LBC BCR Post Lig 1XSPRI, LCA Connect PCRXP, LBC TCR Post Lig 1XSPRI, LBB Lib PCR-XP, LBB Ligation Tagged, LBB Chromium Tagged, and LBC 3pV3 GEX LigXP
 
 {LabwareCreators::CustomTaggedPlate View class documentation}
 
@@ -279,7 +271,7 @@
 {include:LabwareCreators::QuadrantStamp}
 
   Used directly in 4 purposes:
-  LBSN-384 PCR 1, LTHR-384 RT-Q, pWGS-384 Post Shear XP, and PF-384 Post Shear XP
+  pWGS-384 Post Shear XP, PF-384 Post Shear XP, LTHR-384 RT-Q, and LBSN-384 PCR 1
 
 {LabwareCreators::QuadrantStamp View class documentation}
 
@@ -349,7 +341,7 @@
 {include:LabwareCreators::TaggedPlate}
 
   Used directly in 20 purposes:
-  LBSN-384 PCR 2, CLCM DNA Lib PCR, CLCM RNA Lib PCR, LDS Lib PCR, GBS PCR2, GnT Pico Lib PCR, LHR Lib PCR, LHR-384 Lib PCR, LTHR-384 Lib PCR 1, LTHR-384 Lib PCR 2, LTHR Lib PCR 1, LTHR Lib PCR 2, LCMB Lib PCR, pWGS-384 Lib PCR, PF Lib, PF-384 Lib, scRNA Lib PCR, scRNA-384 Lib PCR, LTN Lib PCR, and LB Lib PCR
+  CLCM DNA Lib PCR, CLCM RNA Lib PCR, LCMB Lib PCR, pWGS-384 Lib PCR, PF Lib, PF-384 Lib, LTHR-384 Lib PCR 1, LTHR-384 Lib PCR 2, LBSN-384 PCR 2, LTN Lib PCR, GnT Pico Lib PCR, LB Lib PCR, LDS Lib PCR, LHR-384 Lib PCR, GBS PCR2, LTHR Lib PCR 1, LTHR Lib PCR 2, scRNA Lib PCR, scRNA-384 Lib PCR, and LHR Lib PCR
 
 {LabwareCreators::TaggedPlate View class documentation}
 
@@ -359,11 +351,7 @@
 {include:LabwareCreators::TubeFromTube}
 
   Used directly in 17 purposes:
-<<<<<<< HEAD
-  LBC 5p Pool Norm, LBC BCR Pool Norm, LBC TCR Pool Norm, LBSN-9216 Lib PCR Pool XP, LCA Custom Pool Norm, CLCM DNA Pool Norm, CLCM RNA Pool Norm, LDS Custom Pool Norm, GBS PCR Pool, GBS PCR Pool Selected, GnT Pico Lib Pool XP, LHR Lib Pool XP, LB Custom Pool Norm, LCMB Custom Pool Norm, scRNA Lib Pool XP, LRC Blood Aliquot, and LTN Custom Pool Norm
-=======
-  LBC 5p Pool Norm, LRC Blood Aliquot, LB Custom Pool Norm, CLCM DNA Pool Norm, CLCM RNA Pool Norm, LCMB Custom Pool Norm, LBSN-9216 Lib PCR Pool XP, LTN Custom Pool Norm, LBC BCR Pool Norm, GnT Pico Lib Pool XP, LDS Custom Pool Norm, GBS PCR Pool, GBS PCR Pool Selected, LCA Custom Pool Norm, LBC TCR Pool Norm, scRNA Lib Pool XP, and LHR Lib Pool XP
->>>>>>> f82f185f
+  LBC 5p Pool Norm, LB Custom Pool Norm, CLCM DNA Pool Norm, CLCM RNA Pool Norm, LCMB Custom Pool Norm, LRC Blood Aliquot, LBSN-9216 Lib PCR Pool XP, LTN Custom Pool Norm, LBC BCR Pool Norm, GnT Pico Lib Pool XP, LDS Custom Pool Norm, GBS PCR Pool, GBS PCR Pool Selected, LCA Custom Pool Norm, LBC TCR Pool Norm, scRNA Lib Pool XP, and LHR Lib Pool XP
 
 {LabwareCreators::TubeFromTube View class documentation}
 
@@ -373,10 +361,6 @@
 {include:LabwareCreators::Uncreatable}
 
   Used directly in 8 purposes:
-<<<<<<< HEAD
-  LILYS-96 Stock, LCA Blood Vac, CLCM Stock, LDW-96 Stock, LTHR-384 RT, LTHR RT, LTHR Cherrypick, and LRC Blood Vac
-=======
-  LRC Blood Vac, CLCM Stock, LTHR-384 RT, LILYS-96 Stock, LTHR Cherrypick, LCA Blood Vac, LTHR RT, and LDW-96 Stock
->>>>>>> f82f185f
+  CLCM Stock, LRC Blood Vac, LTHR-384 RT, LILYS-96 Stock, LTHR Cherrypick, LCA Blood Vac, LTHR RT, and LDW-96 Stock
 
 {LabwareCreators::Uncreatable View class documentation}
