--- conflicted
+++ resolved
@@ -107,21 +107,7 @@
   Used directly in 3 purposes:
   LCA Blood Array, LCA Blood Bank, and LRC Blood Bank
 
-<<<<<<< HEAD
 {LabwareCreators::MultiStampTubes View class documentation}
-=======
-## LabwareCreators::PartialStampedPlateWithoutDilution
-
-{include:LabwareCreators::PartialStampedPlateWithoutDilution}
-
-  Used directly in 4 purposes:
-  LBB Enriched BCR, LBB Enriched BCR HT, LBB Enriched TCR, and LBB Enriched TCR HT
-
-{LabwareCreators::PartialStampedPlateWithoutDilution View class documentation}
-
-
-## LabwareCreators::PcrCyclesBinnedPlate
->>>>>>> a61c76df
 
 
 ## LabwareCreators::PlateSplitToTubeRacks
@@ -243,6 +229,15 @@
 {LabwareCreators::MergedPlate View class documentation}
 
 
+## LabwareCreators::PartialStampedPlateWithoutDilution
+
+{include:LabwareCreators::PartialStampedPlateWithoutDilution}
+
+  **This labware creator is unused**
+
+{LabwareCreators::PartialStampedPlateWithoutDilution View class documentation}
+
+
 ## LabwareCreators::PcrCyclesBinnedPlateBase
 
 {include:LabwareCreators::PcrCyclesBinnedPlateBase}
