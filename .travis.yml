language: ruby
rvm:
  - 2.4.1
dist: trusty
bundler_args: "--deployment"
sudo: false
cache:
  bundler: true
  directories:
    - node_modules
  yarn: true
node_js:
  - '7'
env: TZ=Europe/London
install:
  - nvm install v9.11.1
  - node -v
  - npm i -g yarn
  - yarn
  - bundle install
before_script:
<<<<<<< HEAD
- bundle exec rails webpacker:verify_install
script:
- bundle exec rake
- bundle exec rubocop
=======
  - bundle exec rails webpacker:verify_install
script:
  - rubocop
  - bundle exec rake
>>>>>>> cda016e4
before_deploy: "./compile-build"
deploy:
  provider: releases
  api_key:
    secure: M1yP0tQ18WvyO5KriJV1HOKXJCCS9B90a+ocXmMhqFK/rZRTT2HhxD75bYX3BcLPy3gqq1LSRyq0yi0NbkphbRDGI+Goab6xp0Ou2Ilf+DoK9MY5NG1cxECnfr+blrqzv60r8BtXxYBfExhLcqRqie08BSEmA1bn21aNOIstjNwlqZQDaIZlhiccPXKl6hqwuYlggSPMyUXcrvcPi6xxEv1tfuZ73PBIHWWS1TwUW860oLhiQGh9YWkNry+PaHmJsuUY8PeTFsneeF+LoPKjIdStHjL+UUNMrckDHxqfPtkpVy0N8BpUP+gtR10eGGB9fgGLhxAHdEi16lcLe5NDVdl5nV8xwfBZn7fhvcYkirTwJHulaSLjoHdBXhbP+9535UYRvtQVq/PsHeO1Msi7x6YmfG1Rd/JtU+S5Yu6VEvowEM5KC5xjOtIv/04LiSZHIC+eYIsJTc+Wc2upbRgxn/KF5fL/KsA46208jlKPEWu4jX+CSNg53ypzrbw7np0AlN9M5G1mKYADMq8gwrGr4l3cGTC3viyvp0XsB9j5SoEvKl08/dDsTf7tO9EZ6qiKGVloD3FYSTughBEwmy+Ju7PEV+Nk4Tq0EiV35BRJBB7eVfIg2NF+VEZMz6wRaySxS0nKw98vpYyGSncIo1D5ihD6Qz2vpT9m/pVdMMR3L70=
  file: release.tar.gz
  file_glob: true
  skip_cleanup: true
  on:
    tags: true
    repo: sanger/limber
    branch: production<|MERGE_RESOLUTION|>--- conflicted
+++ resolved
@@ -19,17 +19,10 @@
   - yarn
   - bundle install
 before_script:
-<<<<<<< HEAD
 - bundle exec rails webpacker:verify_install
 script:
 - bundle exec rake
 - bundle exec rubocop
-=======
-  - bundle exec rails webpacker:verify_install
-script:
-  - rubocop
-  - bundle exec rake
->>>>>>> cda016e4
 before_deploy: "./compile-build"
 deploy:
   provider: releases
