--- conflicted
+++ resolved
@@ -16,12 +16,6 @@
   yarn: true
   directories:
   - node_modules
-<<<<<<< HEAD
-node_js:
-- '10'
-=======
-  yarn: true
->>>>>>> f8048a56
 env:
   global:
   - TZ=Europe/London
@@ -34,23 +28,6 @@
 - bundle install
 before_script:
 - bundle exec rails webpacker:verify_install
-<<<<<<< HEAD
-- bundle exec rake assets:precompile
-script:
-- xvfb-run bundle exec rake
-- bundle exec rubocop
-before_deploy: "./compile-build"
-deploy:
-  provider: releases
-  api_key:
-      secure: Geli5ElnzDGbg1Q9hMeT1SChitOi2by3Zc0HKMeMDe0n8c1wu78yEOFDFrPycfRB5Z308Zy0mzEeDQNt/heboU+YpX2J2RpUC6VwvKgGKs14odyyvyjli5ihJCjqh2dUnn4qsSbbqts/pOB2mmDMBy5XEZZUF9So1/uvm6DmTo9CSjjGZASgxNC/Dg0O5Pkj2D+kVtAxwxF+NGFfBK+kijfHFb9GUkINBrJ3s8BYgPDTEM8pQIzizt2VzRGO/FSdnzfJUD4H12XZIyKFmaKKaFfvWxcMXaacLRGkT3hdfJ9TPUPzjq8At+CzcWi2LvXLmEBJPBQcqppKRa3Zmg0az/2jGJ7NbeKZ964a5r6Xmuu1q6eWWIdyQZ9AYydPJ/siaPqTb5DlgRfaXOB8oCzsiVNslJeI1fBkjZ0lxQz5A5DWwQlHC5Yck7jdTz7JcTScSH6DueAhOSLsvBa8OnYM0GmRWuZuOV5ibcOk5limG7oVvKMJ+JiPOb9+0Myk5scm33B6WqnV1mllDV9uEs7h2K5DsJdOk6O08djlzHMHb2GwrV5vzwBG8kjq5bVAxx8Ds+0JVNHwMp7BJzAaZssTHMJwmPirhpEpEB8W+dQG0E5LEo0LcMUNZ5k2UWrY9qjcOl6ANU9D9yBFGqc9npW+G9Tlxc1yKqNTvSH8ujQA7rE=
-  file: release.tar.gz
-  file_glob: true
-  skip_cleanup: true
-  on:
-    tags: true
-    repo: radome/limber
-=======
 jobs:
   include:
   - name: Lint
@@ -76,5 +53,4 @@
       on:
         tags: true
         repo: sanger/limber
-        branch: production
->>>>>>> f8048a56
+        branch: production